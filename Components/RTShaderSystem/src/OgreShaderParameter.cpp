/*
-----------------------------------------------------------------------------
This source file is part of OGRE
(Object-oriented Graphics Rendering Engine)
For the latest info, see http://www.ogre3d.org/

Copyright (c) 2000-2014 Torus Knot Software Ltd
Permission is hereby granted, free of charge, to any person obtaining a copy
of this software and associated documentation files (the "Software"), to deal
in the Software without restriction, including without limitation the rights
to use, copy, modify, merge, publish, distribute, sublicense, and/or sell
copies of the Software, and to permit persons to whom the Software is
furnished to do so, subject to the following conditions:

The above copyright notice and this permission notice shall be included in
all copies or substantial portions of the Software.

THE SOFTWARE IS PROVIDED "AS IS", WITHOUT WARRANTY OF ANY KIND, EXPRESS OR
IMPLIED, INCLUDING BUT NOT LIMITED TO THE WARRANTIES OF MERCHANTABILITY,
FITNESS FOR A PARTICULAR PURPOSE AND NONINFRINGEMENT. IN NO EVENT SHALL THE
AUTHORS OR COPYRIGHT HOLDERS BE LIABLE FOR ANY CLAIM, DAMAGES OR OTHER
LIABILITY, WHETHER IN AN ACTION OF CONTRACT, TORT OR OTHERWISE, ARISING FROM,
OUT OF OR IN CONNECTION WITH THE SOFTWARE OR THE USE OR OTHER DEALINGS IN
THE SOFTWARE.
-----------------------------------------------------------------------------
*/

#include "OgreShaderParameter.h"
#include "OgreStringConverter.h"
#include "OgreVector2.h"
#include "OgreVector3.h"
#include "OgreVector4.h"
#include "OgreShaderGenerator.h"

namespace Ogre {
namespace RTShader {

    //-----------------------------------------------------------------------
    // Define some ConstParameterTypes
    //-----------------------------------------------------------------------

    /** ConstParameterVec2 represents a Vector2 constant.
    */
    class ConstParameterVec2 : public ConstParameter<Vector2>
    {
    public:
        ConstParameterVec2( Vector2 val, 
            GpuConstantType type, 
            const Semantic& semantic,  
            const Content& content) 
            : ConstParameter<Vector2>(val, type, semantic, content)
        {
        }

        ~ConstParameterVec2() {}

        /** 
        @see Parameter::toString.
        */
        virtual String toString () const
        {
            const String& lang = ShaderGenerator::getSingleton().getTargetLanguage();
            return  
                ((lang.empty() == false) && (lang[0] == 'g') ? String("vec2(") : String("float2(")) +
                Ogre::StringConverter::toString(mValue.x) + "," + 
                Ogre::StringConverter::toString(mValue.y) + ")";
        }
    };

    /** ConstParameterVec3 represents a Vector3 constant.
    */
    class ConstParameterVec3 : public ConstParameter<Vector3>
    {
    public:
        ConstParameterVec3( Vector3 val, 
            GpuConstantType type, 
            const Semantic& semantic,  
            const Content& content) 
            : ConstParameter<Vector3>(val, type, semantic, content)
        {
        }
        ~ConstParameterVec3() {}

        /** 
        @see Parameter::toString.
        */
        virtual String toString () const
        {
            const String& lang = ShaderGenerator::getSingleton().getTargetLanguage();
            return  
                ((lang.empty() == false) && (lang[0] == 'g') ? String("vec3(") : String("float3(")) +
                Ogre::StringConverter::toString(mValue.x) + "," + 
                Ogre::StringConverter::toString(mValue.y) + "," + 
                Ogre::StringConverter::toString(mValue.z) + ")";
        }
    };

    /** ConstParameterVec4 represents a Vector2 Vector4.
    */
    class ConstParameterVec4 : public ConstParameter<Vector4>
    {
    public:
        ConstParameterVec4( Vector4 val, 
            GpuConstantType type, 
            const Semantic& semantic,  
            const Content& content) 
            : ConstParameter<Vector4>(val, type, semantic, content)
        {
        }
        ~ConstParameterVec4() {}

        /** 
        @see Parameter::toString.
        */
        virtual String toString () const
        {
            const String& lang = ShaderGenerator::getSingleton().getTargetLanguage();
            return  
                ((lang.empty() == false) && (lang[0] == 'g') ? String("vec4(") : String("float4(")) +
                Ogre::StringConverter::toString(mValue.x) + "," + 
                Ogre::StringConverter::toString(mValue.y) + "," + 
                Ogre::StringConverter::toString(mValue.z) + "," + 
                Ogre::StringConverter::toString(mValue.w) + ")";
        }
    };

    /** ConstParameterFloat represents a float constant.
    */
    class ConstParameterFloat : public ConstParameter<float>
    {
    public:
        ConstParameterFloat(float val, 
            GpuConstantType type, 
            const Semantic& semantic,  
            const Content& content) 
            : ConstParameter<float>(val, type, semantic, content)
        {
        }

        ~ConstParameterFloat() {}

        /** 
        @see Parameter::toString.
        */
        virtual String toString () const
        {
            String val = Ogre::StringConverter::toString(mValue);

            // Make sure that float params have always this representation #.#
            if(val.find(".") == String::npos)
            {
                val += ".0";
            }

            return val;
        }
    };
    /** ConstParameterInt represents an int constant.
    */
    class ConstParameterInt : public ConstParameter<int>
    {
    public:
        ConstParameterInt(int val, 
            GpuConstantType type, 
            const Semantic& semantic,  
            const Content& content) 
            : ConstParameter<int>(val, type, semantic, content)
        {
        }

        ~ConstParameterInt() {}

        /** 
        @see Parameter::toString.
        */
        virtual String toString () const
        {
            return Ogre::StringConverter::toString(mValue);
        }
    };

    //-----------------------------------------------------------------------

    struct AutoShaderParameter
    {
        GpuProgramParameters::AutoConstantType  autoType;
        String                                  name;
        GpuConstantType                         type;


        AutoShaderParameter(GpuProgramParameters::AutoConstantType _autoType, 
                            const String& _name, 
<<<<<<< HEAD
                            GpuConstantType _type)
        {
            autoType = _autoType;
            name     = _name;
            type     = _type;
=======
                            GpuConstantType _type) : autoType(_autoType), name(_name), type(_type)
        {
>>>>>>> 83e497b5
        }
    };

    AutoShaderParameter g_AutoParameters[] = {
<<<<<<< HEAD
        AutoShaderParameter(GpuProgramParameters::ACT_WORLD_MATRIX,                         "world_matrix",                         GCT_MATRIX_4X4),
        AutoShaderParameter(GpuProgramParameters::ACT_INVERSE_WORLD_MATRIX,                 "inverse_world_matrix",                 GCT_MATRIX_4X4),
        AutoShaderParameter(GpuProgramParameters::ACT_TRANSPOSE_WORLD_MATRIX,               "transpose_world_matrix",               GCT_MATRIX_4X4),
        AutoShaderParameter(GpuProgramParameters::ACT_INVERSE_TRANSPOSE_WORLD_MATRIX,       "inverse_transpose_world_matrix",       GCT_MATRIX_4X4),
        AutoShaderParameter(GpuProgramParameters::ACT_WORLD_MATRIX_ARRAY_3x4,               "world_matrix_array_3x4",               GCT_MATRIX_3X4),
        AutoShaderParameter(GpuProgramParameters::ACT_WORLD_MATRIX_ARRAY,                   "world_matrix_array",                   GCT_MATRIX_4X4),
        AutoShaderParameter(GpuProgramParameters::ACT_WORLD_DUALQUATERNION_ARRAY_2x4,       "world_dualquaternion_array_2x4",       GCT_MATRIX_2X4),
        AutoShaderParameter(GpuProgramParameters::ACT_WORLD_SCALE_SHEAR_MATRIX_ARRAY_3x4,   "world_scale_shear_matrix_array_3x4",       GCT_MATRIX_3X4),
        AutoShaderParameter(GpuProgramParameters::ACT_VIEW_MATRIX,                          "view_matrix",                          GCT_MATRIX_4X4),
        AutoShaderParameter(GpuProgramParameters::ACT_INVERSE_VIEW_MATRIX,                  "inverse_view_matrix",                  GCT_MATRIX_4X4),
        AutoShaderParameter(GpuProgramParameters::ACT_TRANSPOSE_VIEW_MATRIX,                "transpose_view_matrix",                GCT_MATRIX_4X4),
        AutoShaderParameter(GpuProgramParameters::ACT_INVERSE_TRANSPOSE_VIEW_MATRIX,        "inverse_transpose_view_matrix",        GCT_MATRIX_4X4),
        AutoShaderParameter(GpuProgramParameters::ACT_PROJECTION_MATRIX,                    "projection_matrix",                    GCT_MATRIX_4X4),
        AutoShaderParameter(GpuProgramParameters::ACT_INVERSE_PROJECTION_MATRIX,            "inverse_projection_matrix",            GCT_MATRIX_4X4),
        AutoShaderParameter(GpuProgramParameters::ACT_TRANSPOSE_PROJECTION_MATRIX,          "transpose_projection_matrix",          GCT_MATRIX_4X4),
        AutoShaderParameter(GpuProgramParameters::ACT_INVERSE_TRANSPOSE_PROJECTION_MATRIX,  "inverse_transpose_projection_matrix",  GCT_MATRIX_4X4),
        AutoShaderParameter(GpuProgramParameters::ACT_VIEWPROJ_MATRIX,                      "viewproj_matrix",                      GCT_MATRIX_4X4),
        AutoShaderParameter(GpuProgramParameters::ACT_INVERSE_VIEWPROJ_MATRIX,              "inverse_viewproj_matrix",              GCT_MATRIX_4X4),
        AutoShaderParameter(GpuProgramParameters::ACT_TRANSPOSE_VIEWPROJ_MATRIX,                "transpose_viewproj_matrix",            GCT_MATRIX_4X4),
        AutoShaderParameter(GpuProgramParameters::ACT_INVERSE_TRANSPOSE_VIEWPROJ_MATRIX,        "inverse_transpose_viewproj_matrix",    GCT_MATRIX_4X4),
        AutoShaderParameter(GpuProgramParameters::ACT_WORLDVIEW_MATRIX,                         "worldview_matrix",                     GCT_MATRIX_4X4),
        AutoShaderParameter(GpuProgramParameters::ACT_INVERSE_WORLDVIEW_MATRIX,                 "inverse_worldview_matrix",             GCT_MATRIX_4X4),
        AutoShaderParameter(GpuProgramParameters::ACT_TRANSPOSE_WORLDVIEW_MATRIX,               "transpose_worldview_matrix",           GCT_MATRIX_4X4),
        AutoShaderParameter(GpuProgramParameters::ACT_INVERSE_TRANSPOSE_WORLDVIEW_MATRIX,       "inverse_transpose_worldview_matrix",   GCT_MATRIX_4X4),
        AutoShaderParameter(GpuProgramParameters::ACT_WORLDVIEWPROJ_MATRIX,                 "worldviewproj_matrix",                 GCT_MATRIX_4X4),
        AutoShaderParameter(GpuProgramParameters::ACT_INVERSE_WORLDVIEWPROJ_MATRIX,         "inverse_worldviewproj_matrix",         GCT_MATRIX_4X4),
        AutoShaderParameter(GpuProgramParameters::ACT_TRANSPOSE_WORLDVIEWPROJ_MATRIX,           "transpose_worldviewproj_matrix",       GCT_MATRIX_4X4),
        AutoShaderParameter(GpuProgramParameters::ACT_INVERSE_TRANSPOSE_WORLDVIEWPROJ_MATRIX, "inverse_transpose_worldviewproj_matrix", GCT_MATRIX_4X4),
        AutoShaderParameter(GpuProgramParameters::ACT_RENDER_TARGET_FLIPPING,                   "render_target_flipping",               GCT_FLOAT1),
        AutoShaderParameter(GpuProgramParameters::ACT_VERTEX_WINDING,                           "vertex_winding",                   GCT_FLOAT1),
        AutoShaderParameter(GpuProgramParameters::ACT_FOG_COLOUR,                               "fog_colour",                           GCT_FLOAT4),
        AutoShaderParameter(GpuProgramParameters::ACT_FOG_PARAMS,                               "fog_params",                           GCT_FLOAT4),
        AutoShaderParameter(GpuProgramParameters::ACT_SURFACE_AMBIENT_COLOUR,               "surface_ambient_colour",               GCT_FLOAT4),
        AutoShaderParameter(GpuProgramParameters::ACT_SURFACE_DIFFUSE_COLOUR,               "surface_diffuse_colour",               GCT_FLOAT4),
        AutoShaderParameter(GpuProgramParameters::ACT_SURFACE_SPECULAR_COLOUR,              "surface_specular_colour",              GCT_FLOAT4),
        AutoShaderParameter(GpuProgramParameters::ACT_SURFACE_EMISSIVE_COLOUR,              "surface_emissive_colour",              GCT_FLOAT4),
        AutoShaderParameter(GpuProgramParameters::ACT_SURFACE_SHININESS,                    "surface_shininess",                    GCT_FLOAT1),
        AutoShaderParameter(GpuProgramParameters::ACT_SURFACE_ALPHA_REJECTION_VALUE,         "surface_alpha_rejection_value",       GCT_FLOAT1),
        AutoShaderParameter(GpuProgramParameters::ACT_LIGHT_COUNT,                              "light_count",                          GCT_FLOAT1),
        AutoShaderParameter(GpuProgramParameters::ACT_AMBIENT_LIGHT_COLOUR,                     "ambient_light_colour",                 GCT_FLOAT4),
        AutoShaderParameter(GpuProgramParameters::ACT_LIGHT_DIFFUSE_COLOUR,                     "light_diffuse_colour",                 GCT_FLOAT4),
        AutoShaderParameter(GpuProgramParameters::ACT_LIGHT_SPECULAR_COLOUR,                    "light_specular_colour",                GCT_FLOAT4),
        AutoShaderParameter(GpuProgramParameters::ACT_LIGHT_ATTENUATION,                        "light_attenuation",                    GCT_FLOAT4),
        AutoShaderParameter(GpuProgramParameters::ACT_SPOTLIGHT_PARAMS,                         "spotlight_params",                     GCT_FLOAT4),
        AutoShaderParameter(GpuProgramParameters::ACT_LIGHT_POSITION,                           "light_position",                       GCT_FLOAT4),
        AutoShaderParameter(GpuProgramParameters::ACT_LIGHT_POSITION_OBJECT_SPACE,              "light_position_object_space",          GCT_FLOAT4),
        AutoShaderParameter(GpuProgramParameters::ACT_LIGHT_POSITION_VIEW_SPACE,                "light_position_view_space",            GCT_FLOAT4),
        AutoShaderParameter(GpuProgramParameters::ACT_LIGHT_DIRECTION,                      "light_direction",                      GCT_FLOAT4),
        AutoShaderParameter(GpuProgramParameters::ACT_LIGHT_DIRECTION_OBJECT_SPACE,         "light_direction_object_space",         GCT_FLOAT4),
        AutoShaderParameter(GpuProgramParameters::ACT_LIGHT_DIRECTION_VIEW_SPACE,               "light_direction_view_space",           GCT_FLOAT4),
        AutoShaderParameter(GpuProgramParameters::ACT_LIGHT_DISTANCE_OBJECT_SPACE,          "light_distance_object_space",          GCT_FLOAT1),
        AutoShaderParameter(GpuProgramParameters::ACT_LIGHT_POWER_SCALE,                    "light_power",                          GCT_FLOAT1),
        AutoShaderParameter(GpuProgramParameters::ACT_LIGHT_DIFFUSE_COLOUR_POWER_SCALED,        "light_diffuse_colour_power_scaled",         GCT_FLOAT4),
        AutoShaderParameter(GpuProgramParameters::ACT_LIGHT_SPECULAR_COLOUR_POWER_SCALED,       "light_specular_colour_power_scaled",        GCT_FLOAT4),
        AutoShaderParameter(GpuProgramParameters::ACT_LIGHT_DIFFUSE_COLOUR_ARRAY,               "light_diffuse_colour_array",           GCT_FLOAT4),
        AutoShaderParameter(GpuProgramParameters::ACT_LIGHT_SPECULAR_COLOUR_ARRAY,          "light_specular_colour_array",          GCT_FLOAT4),
        AutoShaderParameter(GpuProgramParameters::ACT_LIGHT_DIFFUSE_COLOUR_POWER_SCALED_ARRAY, "light_diffuse_colour_power_scaled_array",         GCT_FLOAT4),
        AutoShaderParameter(GpuProgramParameters::ACT_LIGHT_SPECULAR_COLOUR_POWER_SCALED_ARRAY, "light_specular_colour_power_scaled_array",        GCT_FLOAT4),
        AutoShaderParameter(GpuProgramParameters::ACT_LIGHT_ATTENUATION_ARRAY,              "light_attenuation_array",                  GCT_FLOAT4),
        AutoShaderParameter(GpuProgramParameters::ACT_LIGHT_POSITION_ARRAY,                 "light_position_array",                     GCT_FLOAT4),
        AutoShaderParameter(GpuProgramParameters::ACT_LIGHT_POSITION_OBJECT_SPACE_ARRAY,        "light_position_object_space_array",        GCT_FLOAT4),
        AutoShaderParameter(GpuProgramParameters::ACT_LIGHT_POSITION_VIEW_SPACE_ARRAY,        "light_position_view_space_array",            GCT_FLOAT4),
        AutoShaderParameter(GpuProgramParameters::ACT_LIGHT_DIRECTION_ARRAY,                    "light_direction_array",                    GCT_FLOAT4),
        AutoShaderParameter(GpuProgramParameters::ACT_LIGHT_DIRECTION_OBJECT_SPACE_ARRAY,       "light_direction_object_space_array",       GCT_FLOAT4),
        AutoShaderParameter(GpuProgramParameters::ACT_LIGHT_DIRECTION_VIEW_SPACE_ARRAY,       "light_direction_view_space_array",           GCT_FLOAT4),
        AutoShaderParameter(GpuProgramParameters::ACT_LIGHT_DISTANCE_OBJECT_SPACE_ARRAY,        "light_distance_object_space_array",        GCT_FLOAT1),
        AutoShaderParameter(GpuProgramParameters::ACT_LIGHT_POWER_SCALE_ARRAY,                  "light_power_array",                        GCT_FLOAT1),
        AutoShaderParameter(GpuProgramParameters::ACT_SPOTLIGHT_PARAMS_ARRAY,                   "spotlight_params_array",                   GCT_FLOAT4),
        AutoShaderParameter(GpuProgramParameters::ACT_DERIVED_AMBIENT_LIGHT_COLOUR,         "derived_ambient_light_colour",             GCT_FLOAT4),
        AutoShaderParameter(GpuProgramParameters::ACT_DERIVED_SCENE_COLOUR,                 "derived_scene_colour",                     GCT_FLOAT4),
        AutoShaderParameter(GpuProgramParameters::ACT_DERIVED_LIGHT_DIFFUSE_COLOUR,         "derived_light_diffuse_colour",             GCT_FLOAT4),
        AutoShaderParameter(GpuProgramParameters::ACT_DERIVED_LIGHT_SPECULAR_COLOUR,        "derived_light_specular_colour",            GCT_FLOAT4),
        AutoShaderParameter(GpuProgramParameters::ACT_DERIVED_LIGHT_DIFFUSE_COLOUR_ARRAY,       "derived_light_diffuse_colour_array",       GCT_FLOAT4),
        AutoShaderParameter(GpuProgramParameters::ACT_DERIVED_LIGHT_SPECULAR_COLOUR_ARRAY,  "derived_light_specular_colour_array",      GCT_FLOAT4),
        AutoShaderParameter(GpuProgramParameters::ACT_LIGHT_NUMBER,                         "light_number",                             GCT_FLOAT1),
        AutoShaderParameter(GpuProgramParameters::ACT_LIGHT_CASTS_SHADOWS,                  "light_casts_shadows",                      GCT_FLOAT1),
=======
        AutoShaderParameter(GpuProgramParameters::ACT_WORLD_MATRIX,                             "world_matrix",                             GCT_MATRIX_4X4),
        AutoShaderParameter(GpuProgramParameters::ACT_INVERSE_WORLD_MATRIX,                     "inverse_world_matrix",                     GCT_MATRIX_4X4),
        AutoShaderParameter(GpuProgramParameters::ACT_TRANSPOSE_WORLD_MATRIX,                   "transpose_world_matrix",                   GCT_MATRIX_4X4),
        AutoShaderParameter(GpuProgramParameters::ACT_INVERSE_TRANSPOSE_WORLD_MATRIX,           "inverse_transpose_world_matrix",           GCT_MATRIX_4X4),
        AutoShaderParameter(GpuProgramParameters::ACT_WORLD_MATRIX_ARRAY_3x4,                   "world_matrix_array_3x4",                   GCT_MATRIX_3X4),
        AutoShaderParameter(GpuProgramParameters::ACT_WORLD_MATRIX_ARRAY,                       "world_matrix_array",                       GCT_MATRIX_4X4),
        AutoShaderParameter(GpuProgramParameters::ACT_WORLD_DUALQUATERNION_ARRAY_2x4,           "world_dualquaternion_array_2x4",           GCT_MATRIX_2X4),
        AutoShaderParameter(GpuProgramParameters::ACT_WORLD_SCALE_SHEAR_MATRIX_ARRAY_3x4,       "world_scale_shear_matrix_array_3x4",       GCT_MATRIX_3X4),
        AutoShaderParameter(GpuProgramParameters::ACT_VIEW_MATRIX,                              "view_matrix",                              GCT_MATRIX_4X4),
        AutoShaderParameter(GpuProgramParameters::ACT_INVERSE_VIEW_MATRIX,                      "inverse_view_matrix",                      GCT_MATRIX_4X4),
        AutoShaderParameter(GpuProgramParameters::ACT_TRANSPOSE_VIEW_MATRIX,                    "transpose_view_matrix",                    GCT_MATRIX_4X4),
        AutoShaderParameter(GpuProgramParameters::ACT_INVERSE_TRANSPOSE_VIEW_MATRIX,            "inverse_transpose_view_matrix",            GCT_MATRIX_4X4),
        AutoShaderParameter(GpuProgramParameters::ACT_PROJECTION_MATRIX,                        "projection_matrix",                        GCT_MATRIX_4X4),
        AutoShaderParameter(GpuProgramParameters::ACT_INVERSE_PROJECTION_MATRIX,                "inverse_projection_matrix",                GCT_MATRIX_4X4),
        AutoShaderParameter(GpuProgramParameters::ACT_TRANSPOSE_PROJECTION_MATRIX,              "transpose_projection_matrix",              GCT_MATRIX_4X4),
        AutoShaderParameter(GpuProgramParameters::ACT_INVERSE_TRANSPOSE_PROJECTION_MATRIX,      "inverse_transpose_projection_matrix",      GCT_MATRIX_4X4),
        AutoShaderParameter(GpuProgramParameters::ACT_VIEWPROJ_MATRIX,                          "viewproj_matrix",                          GCT_MATRIX_4X4),
        AutoShaderParameter(GpuProgramParameters::ACT_INVERSE_VIEWPROJ_MATRIX,                  "inverse_viewproj_matrix",                  GCT_MATRIX_4X4),
        AutoShaderParameter(GpuProgramParameters::ACT_TRANSPOSE_VIEWPROJ_MATRIX,                "transpose_viewproj_matrix",                GCT_MATRIX_4X4),
        AutoShaderParameter(GpuProgramParameters::ACT_INVERSE_TRANSPOSE_VIEWPROJ_MATRIX,        "inverse_transpose_viewproj_matrix",        GCT_MATRIX_4X4),
        AutoShaderParameter(GpuProgramParameters::ACT_WORLDVIEW_MATRIX,                         "worldview_matrix",                         GCT_MATRIX_4X4),
        AutoShaderParameter(GpuProgramParameters::ACT_INVERSE_WORLDVIEW_MATRIX,                 "inverse_worldview_matrix",                 GCT_MATRIX_4X4),
        AutoShaderParameter(GpuProgramParameters::ACT_TRANSPOSE_WORLDVIEW_MATRIX,               "transpose_worldview_matrix",               GCT_MATRIX_4X4),
        AutoShaderParameter(GpuProgramParameters::ACT_INVERSE_TRANSPOSE_WORLDVIEW_MATRIX,       "inverse_transpose_worldview_matrix",       GCT_MATRIX_4X4),
        AutoShaderParameter(GpuProgramParameters::ACT_WORLDVIEWPROJ_MATRIX,                     "worldviewproj_matrix",                     GCT_MATRIX_4X4),
        AutoShaderParameter(GpuProgramParameters::ACT_INVERSE_WORLDVIEWPROJ_MATRIX,             "inverse_worldviewproj_matrix",             GCT_MATRIX_4X4),
        AutoShaderParameter(GpuProgramParameters::ACT_TRANSPOSE_WORLDVIEWPROJ_MATRIX,           "transpose_worldviewproj_matrix",           GCT_MATRIX_4X4),
        AutoShaderParameter(GpuProgramParameters::ACT_INVERSE_TRANSPOSE_WORLDVIEWPROJ_MATRIX,   "inverse_transpose_worldviewproj_matrix",   GCT_MATRIX_4X4),
        AutoShaderParameter(GpuProgramParameters::ACT_RENDER_TARGET_FLIPPING,                   "render_target_flipping",                   GCT_FLOAT1),
        AutoShaderParameter(GpuProgramParameters::ACT_VERTEX_WINDING,                           "vertex_winding",                           GCT_FLOAT1),
        AutoShaderParameter(GpuProgramParameters::ACT_FOG_COLOUR,                               "fog_colour",                               GCT_FLOAT4),
        AutoShaderParameter(GpuProgramParameters::ACT_FOG_PARAMS,                               "fog_params",                               GCT_FLOAT4),
        AutoShaderParameter(GpuProgramParameters::ACT_SURFACE_AMBIENT_COLOUR,                   "surface_ambient_colour",                   GCT_FLOAT4),
        AutoShaderParameter(GpuProgramParameters::ACT_SURFACE_DIFFUSE_COLOUR,                   "surface_diffuse_colour",                   GCT_FLOAT4),
        AutoShaderParameter(GpuProgramParameters::ACT_SURFACE_SPECULAR_COLOUR,                  "surface_specular_colour",                  GCT_FLOAT4),
        AutoShaderParameter(GpuProgramParameters::ACT_SURFACE_EMISSIVE_COLOUR,                  "surface_emissive_colour",                  GCT_FLOAT4),
        AutoShaderParameter(GpuProgramParameters::ACT_SURFACE_SHININESS,                        "surface_shininess",                        GCT_FLOAT1),
        AutoShaderParameter(GpuProgramParameters::ACT_SURFACE_ALPHA_REJECTION_VALUE,            "surface_alpha_rejection_value",            GCT_FLOAT1),
        AutoShaderParameter(GpuProgramParameters::ACT_LIGHT_COUNT,                              "light_count",                              GCT_FLOAT1),
        AutoShaderParameter(GpuProgramParameters::ACT_AMBIENT_LIGHT_COLOUR,                     "ambient_light_colour",                     GCT_FLOAT4),
        AutoShaderParameter(GpuProgramParameters::ACT_LIGHT_DIFFUSE_COLOUR,                     "light_diffuse_colour",                     GCT_FLOAT4),
        AutoShaderParameter(GpuProgramParameters::ACT_LIGHT_SPECULAR_COLOUR,                    "light_specular_colour",                    GCT_FLOAT4),
        AutoShaderParameter(GpuProgramParameters::ACT_LIGHT_ATTENUATION,                        "light_attenuation",                        GCT_FLOAT4),
        AutoShaderParameter(GpuProgramParameters::ACT_SPOTLIGHT_PARAMS,                         "spotlight_params",                         GCT_FLOAT4),
        AutoShaderParameter(GpuProgramParameters::ACT_LIGHT_POSITION,                           "light_position",                           GCT_FLOAT4),
        AutoShaderParameter(GpuProgramParameters::ACT_LIGHT_POSITION_OBJECT_SPACE,              "light_position_object_space",              GCT_FLOAT4),
        AutoShaderParameter(GpuProgramParameters::ACT_LIGHT_POSITION_VIEW_SPACE,                "light_position_view_space",                GCT_FLOAT4),
        AutoShaderParameter(GpuProgramParameters::ACT_LIGHT_DIRECTION,                          "light_direction",                          GCT_FLOAT4),
        AutoShaderParameter(GpuProgramParameters::ACT_LIGHT_DIRECTION_OBJECT_SPACE,             "light_direction_object_space",             GCT_FLOAT4),
        AutoShaderParameter(GpuProgramParameters::ACT_LIGHT_DIRECTION_VIEW_SPACE,               "light_direction_view_space",               GCT_FLOAT4),
        AutoShaderParameter(GpuProgramParameters::ACT_LIGHT_DISTANCE_OBJECT_SPACE,              "light_distance_object_space",              GCT_FLOAT1),
        AutoShaderParameter(GpuProgramParameters::ACT_LIGHT_POWER_SCALE,                        "light_power",                              GCT_FLOAT1),
        AutoShaderParameter(GpuProgramParameters::ACT_LIGHT_DIFFUSE_COLOUR_POWER_SCALED,        "light_diffuse_colour_power_scaled",        GCT_FLOAT4),
        AutoShaderParameter(GpuProgramParameters::ACT_LIGHT_SPECULAR_COLOUR_POWER_SCALED,       "light_specular_colour_power_scaled",       GCT_FLOAT4),
        AutoShaderParameter(GpuProgramParameters::ACT_LIGHT_DIFFUSE_COLOUR_ARRAY,               "light_diffuse_colour_array",               GCT_FLOAT4),
        AutoShaderParameter(GpuProgramParameters::ACT_LIGHT_SPECULAR_COLOUR_ARRAY,              "light_specular_colour_array",              GCT_FLOAT4),
        AutoShaderParameter(GpuProgramParameters::ACT_LIGHT_DIFFUSE_COLOUR_POWER_SCALED_ARRAY,  "light_diffuse_colour_power_scaled_array",  GCT_FLOAT4),
        AutoShaderParameter(GpuProgramParameters::ACT_LIGHT_SPECULAR_COLOUR_POWER_SCALED_ARRAY, "light_specular_colour_power_scaled_array", GCT_FLOAT4),
        AutoShaderParameter(GpuProgramParameters::ACT_LIGHT_ATTENUATION_ARRAY,                  "light_attenuation_array",                  GCT_FLOAT4),
        AutoShaderParameter(GpuProgramParameters::ACT_LIGHT_POSITION_ARRAY,                     "light_position_array",                     GCT_FLOAT4),
        AutoShaderParameter(GpuProgramParameters::ACT_LIGHT_POSITION_OBJECT_SPACE_ARRAY,        "light_position_object_space_array",        GCT_FLOAT4),
        AutoShaderParameter(GpuProgramParameters::ACT_LIGHT_POSITION_VIEW_SPACE_ARRAY,          "light_position_view_space_array",          GCT_FLOAT4),
        AutoShaderParameter(GpuProgramParameters::ACT_LIGHT_DIRECTION_ARRAY,                    "light_direction_array",                    GCT_FLOAT4),
        AutoShaderParameter(GpuProgramParameters::ACT_LIGHT_DIRECTION_OBJECT_SPACE_ARRAY,       "light_direction_object_space_array",       GCT_FLOAT4),
        AutoShaderParameter(GpuProgramParameters::ACT_LIGHT_DIRECTION_VIEW_SPACE_ARRAY,         "light_direction_view_space_array",         GCT_FLOAT4),
        AutoShaderParameter(GpuProgramParameters::ACT_LIGHT_DISTANCE_OBJECT_SPACE_ARRAY,        "light_distance_object_space_array",        GCT_FLOAT1),
        AutoShaderParameter(GpuProgramParameters::ACT_LIGHT_POWER_SCALE_ARRAY,                  "light_power_array",                        GCT_FLOAT1),
        AutoShaderParameter(GpuProgramParameters::ACT_SPOTLIGHT_PARAMS_ARRAY,                   "spotlight_params_array",                   GCT_FLOAT4),
        AutoShaderParameter(GpuProgramParameters::ACT_DERIVED_AMBIENT_LIGHT_COLOUR,             "derived_ambient_light_colour",             GCT_FLOAT4),
        AutoShaderParameter(GpuProgramParameters::ACT_DERIVED_SCENE_COLOUR,                     "derived_scene_colour",                     GCT_FLOAT4),
        AutoShaderParameter(GpuProgramParameters::ACT_DERIVED_LIGHT_DIFFUSE_COLOUR,             "derived_light_diffuse_colour",             GCT_FLOAT4),
        AutoShaderParameter(GpuProgramParameters::ACT_DERIVED_LIGHT_SPECULAR_COLOUR,            "derived_light_specular_colour",            GCT_FLOAT4),
        AutoShaderParameter(GpuProgramParameters::ACT_DERIVED_LIGHT_DIFFUSE_COLOUR_ARRAY,       "derived_light_diffuse_colour_array",       GCT_FLOAT4),
        AutoShaderParameter(GpuProgramParameters::ACT_DERIVED_LIGHT_SPECULAR_COLOUR_ARRAY,      "derived_light_specular_colour_array",      GCT_FLOAT4),
        AutoShaderParameter(GpuProgramParameters::ACT_LIGHT_NUMBER,                             "light_number",                             GCT_FLOAT1),
        AutoShaderParameter(GpuProgramParameters::ACT_LIGHT_CASTS_SHADOWS,                      "light_casts_shadows",                      GCT_FLOAT1),
>>>>>>> 83e497b5
        AutoShaderParameter(GpuProgramParameters::ACT_LIGHT_CASTS_SHADOWS_ARRAY,                "light_casts_shadows_array",                GCT_FLOAT1),
        AutoShaderParameter(GpuProgramParameters::ACT_SHADOW_EXTRUSION_DISTANCE,                "shadow_extrusion_distance",                GCT_FLOAT1),
        AutoShaderParameter(GpuProgramParameters::ACT_CAMERA_POSITION,                          "camera_position",                          GCT_FLOAT3),
        AutoShaderParameter(GpuProgramParameters::ACT_CAMERA_POSITION_OBJECT_SPACE,             "camera_position_object_space",             GCT_FLOAT3),
        AutoShaderParameter(GpuProgramParameters::ACT_TEXTURE_VIEWPROJ_MATRIX,                  "texture_viewproj_matrix",                  GCT_MATRIX_4X4),
        AutoShaderParameter(GpuProgramParameters::ACT_TEXTURE_VIEWPROJ_MATRIX_ARRAY,            "texture_viewproj_matrix_array",            GCT_MATRIX_4X4),
        AutoShaderParameter(GpuProgramParameters::ACT_TEXTURE_WORLDVIEWPROJ_MATRIX,             "texture_worldviewproj_matrix",             GCT_MATRIX_4X4),
        AutoShaderParameter(GpuProgramParameters::ACT_TEXTURE_WORLDVIEWPROJ_MATRIX_ARRAY,       "texture_worldviewproj_matrix_array",       GCT_MATRIX_4X4),
        AutoShaderParameter(GpuProgramParameters::ACT_SPOTLIGHT_VIEWPROJ_MATRIX,                "spotlight_viewproj_matrix",                GCT_MATRIX_4X4),
        AutoShaderParameter(GpuProgramParameters::ACT_SPOTLIGHT_VIEWPROJ_MATRIX_ARRAY,          "spotlight_viewproj_matrix_array",          GCT_MATRIX_4X4),      
<<<<<<< HEAD
        AutoShaderParameter(GpuProgramParameters::ACT_SPOTLIGHT_WORLDVIEWPROJ_MATRIX,           "spotlight_worldviewproj_matrix",                   GCT_MATRIX_4X4),
        AutoShaderParameter(GpuProgramParameters::ACT_SPOTLIGHT_WORLDVIEWPROJ_MATRIX_ARRAY,     "spotlight_worldviewproj_matrix_array",     GCT_MATRIX_4X4),
        AutoShaderParameter(GpuProgramParameters::ACT_CUSTOM,                                   "custom",                                           GCT_FLOAT4),  // *** needs to be tested
        AutoShaderParameter(GpuProgramParameters::ACT_TIME,                                     "time",                                         GCT_FLOAT1),
        AutoShaderParameter(GpuProgramParameters::ACT_TIME_0_X,                                 "time_0_x",                     GCT_FLOAT1),
        AutoShaderParameter(GpuProgramParameters::ACT_COSTIME_0_X,                              "costime_0_x",                  GCT_FLOAT1),
        AutoShaderParameter(GpuProgramParameters::ACT_SINTIME_0_X,                              "sintime_0_x",                  GCT_FLOAT1),
        AutoShaderParameter(GpuProgramParameters::ACT_TANTIME_0_X,                              "tantime_0_x",                  GCT_FLOAT1),
        AutoShaderParameter(GpuProgramParameters::ACT_TIME_0_X_PACKED,                          "time_0_x_packed",              GCT_FLOAT4),
        AutoShaderParameter(GpuProgramParameters::ACT_TIME_0_1,                                 "time_0_1",                     GCT_FLOAT1),
        AutoShaderParameter(GpuProgramParameters::ACT_COSTIME_0_1,                              "costime_0_1",                  GCT_FLOAT1),
        AutoShaderParameter(GpuProgramParameters::ACT_SINTIME_0_1,                              "sintime_0_1",                  GCT_FLOAT1),
        AutoShaderParameter(GpuProgramParameters::ACT_TANTIME_0_1,                              "tantime_0_1",                  GCT_FLOAT1),
        AutoShaderParameter(GpuProgramParameters::ACT_TIME_0_1_PACKED,                          "time_0_1_packed",              GCT_FLOAT4),
        AutoShaderParameter(GpuProgramParameters::ACT_TIME_0_2PI,                               "time_0_2pi",                   GCT_FLOAT1),
        AutoShaderParameter(GpuProgramParameters::ACT_COSTIME_0_2PI,                            "costime_0_2pi",                GCT_FLOAT1),
        AutoShaderParameter(GpuProgramParameters::ACT_SINTIME_0_2PI,                            "sintime_0_2pi",                GCT_FLOAT1),
        AutoShaderParameter(GpuProgramParameters::ACT_TANTIME_0_2PI,                            "tantime_0_2pi",                GCT_FLOAT1),
        AutoShaderParameter(GpuProgramParameters::ACT_TIME_0_2PI_PACKED,                        "time_0_2pi_packed",            GCT_FLOAT4),
        AutoShaderParameter(GpuProgramParameters::ACT_FRAME_TIME,                               "frame_time",                   GCT_FLOAT1),
        AutoShaderParameter(GpuProgramParameters::ACT_FPS,                                      "fps",                          GCT_FLOAT1),
        AutoShaderParameter(GpuProgramParameters::ACT_VIEWPORT_WIDTH,                           "viewport_width",               GCT_FLOAT1),
        AutoShaderParameter(GpuProgramParameters::ACT_VIEWPORT_HEIGHT,                          "viewport_height",              GCT_FLOAT1),
        AutoShaderParameter(GpuProgramParameters::ACT_INVERSE_VIEWPORT_WIDTH,                   "inverse_viewport_width",       GCT_FLOAT1),
        AutoShaderParameter(GpuProgramParameters::ACT_INVERSE_VIEWPORT_HEIGHT,                  "inverse_viewport_height",      GCT_FLOAT1),
        AutoShaderParameter(GpuProgramParameters::ACT_VIEWPORT_SIZE,                            "viewport_size",                GCT_FLOAT4),
        AutoShaderParameter(GpuProgramParameters::ACT_VIEW_DIRECTION,                           "view_direction",               GCT_FLOAT3),
        AutoShaderParameter(GpuProgramParameters::ACT_VIEW_SIDE_VECTOR,                         "view_side_vector",             GCT_FLOAT3),
        AutoShaderParameter(GpuProgramParameters::ACT_VIEW_UP_VECTOR,                           "view_up_vector",               GCT_FLOAT3),
        AutoShaderParameter(GpuProgramParameters::ACT_FOV,                                      "fov",                          GCT_FLOAT1),
        AutoShaderParameter(GpuProgramParameters::ACT_NEAR_CLIP_DISTANCE,                       "near_clip_distance",           GCT_FLOAT1),
        AutoShaderParameter(GpuProgramParameters::ACT_FAR_CLIP_DISTANCE,                        "far_clip_distance",            GCT_FLOAT1),
        AutoShaderParameter(GpuProgramParameters::ACT_PASS_NUMBER,                          "pass_number",                        GCT_FLOAT1),
        AutoShaderParameter(GpuProgramParameters::ACT_PASS_ITERATION_NUMBER,                    "pass_iteration_number",              GCT_FLOAT1),
        AutoShaderParameter(GpuProgramParameters::ACT_ANIMATION_PARAMETRIC,                 "animation_parametric",               GCT_FLOAT4),
        AutoShaderParameter(GpuProgramParameters::ACT_TEXEL_OFFSETS,                        "texel_offsets",                    GCT_FLOAT4),
        AutoShaderParameter(GpuProgramParameters::ACT_SCENE_DEPTH_RANGE,                    "scene_depth_range",                GCT_FLOAT4),
        AutoShaderParameter(GpuProgramParameters::ACT_SHADOW_SCENE_DEPTH_RANGE,             "shadow_scene_depth_range",         GCT_FLOAT4),
        AutoShaderParameter(GpuProgramParameters::ACT_SHADOW_SCENE_DEPTH_RANGE_ARRAY,       "shadow_scene_depth_range_array",   GCT_FLOAT4),
        AutoShaderParameter(GpuProgramParameters::ACT_SHADOW_COLOUR,                            "shadow_colour",                    GCT_FLOAT4),
        AutoShaderParameter(GpuProgramParameters::ACT_TEXTURE_SIZE,                          "texture_size",                    GCT_FLOAT4),
        AutoShaderParameter(GpuProgramParameters::ACT_INVERSE_TEXTURE_SIZE,                  "inverse_texture_size",            GCT_FLOAT4),
        AutoShaderParameter(GpuProgramParameters::ACT_PACKED_TEXTURE_SIZE,                   "packed_texture_size",             GCT_FLOAT4),
        AutoShaderParameter(GpuProgramParameters::ACT_TEXTURE_MATRIX,                            "texture_matrix",                  GCT_MATRIX_4X4),
        AutoShaderParameter(GpuProgramParameters::ACT_LOD_CAMERA_POSITION,                  "lod_camera_position",              GCT_FLOAT3),
        AutoShaderParameter(GpuProgramParameters::ACT_LOD_CAMERA_POSITION_OBJECT_SPACE,     "lod_camera_position_object_space", GCT_FLOAT3),
        AutoShaderParameter(GpuProgramParameters::ACT_LIGHT_CUSTOM,                     "light_custom",GCT_FLOAT1)
    };
=======
        AutoShaderParameter(GpuProgramParameters::ACT_SPOTLIGHT_WORLDVIEWPROJ_MATRIX,           "spotlight_worldviewproj_matrix",           GCT_MATRIX_4X4),
        AutoShaderParameter(GpuProgramParameters::ACT_SPOTLIGHT_WORLDVIEWPROJ_MATRIX_ARRAY,     "spotlight_worldviewproj_matrix_array",     GCT_MATRIX_4X4),
        AutoShaderParameter(GpuProgramParameters::ACT_CUSTOM,                                   "custom",                                   GCT_FLOAT4),  // *** needs to be tested
        AutoShaderParameter(GpuProgramParameters::ACT_TIME,                                     "time",                                     GCT_FLOAT1),
        AutoShaderParameter(GpuProgramParameters::ACT_TIME_0_X,                                 "time_0_x",                                 GCT_FLOAT1),
        AutoShaderParameter(GpuProgramParameters::ACT_COSTIME_0_X,                              "costime_0_x",                              GCT_FLOAT1),
        AutoShaderParameter(GpuProgramParameters::ACT_SINTIME_0_X,                              "sintime_0_x",                              GCT_FLOAT1),
        AutoShaderParameter(GpuProgramParameters::ACT_TANTIME_0_X,                              "tantime_0_x",                              GCT_FLOAT1),
        AutoShaderParameter(GpuProgramParameters::ACT_TIME_0_X_PACKED,                          "time_0_x_packed",                          GCT_FLOAT4),
        AutoShaderParameter(GpuProgramParameters::ACT_TIME_0_1,                                 "time_0_1",                                 GCT_FLOAT1),
        AutoShaderParameter(GpuProgramParameters::ACT_COSTIME_0_1,                              "costime_0_1",                              GCT_FLOAT1),
        AutoShaderParameter(GpuProgramParameters::ACT_SINTIME_0_1,                              "sintime_0_1",                              GCT_FLOAT1),
        AutoShaderParameter(GpuProgramParameters::ACT_TANTIME_0_1,                              "tantime_0_1",                              GCT_FLOAT1),
        AutoShaderParameter(GpuProgramParameters::ACT_TIME_0_1_PACKED,                          "time_0_1_packed",                          GCT_FLOAT4),
        AutoShaderParameter(GpuProgramParameters::ACT_TIME_0_2PI,                               "time_0_2pi",                               GCT_FLOAT1),
        AutoShaderParameter(GpuProgramParameters::ACT_COSTIME_0_2PI,                            "costime_0_2pi",                            GCT_FLOAT1),
        AutoShaderParameter(GpuProgramParameters::ACT_SINTIME_0_2PI,                            "sintime_0_2pi",                            GCT_FLOAT1),
        AutoShaderParameter(GpuProgramParameters::ACT_TANTIME_0_2PI,                            "tantime_0_2pi",                            GCT_FLOAT1),
        AutoShaderParameter(GpuProgramParameters::ACT_TIME_0_2PI_PACKED,                        "time_0_2pi_packed",                        GCT_FLOAT4),
        AutoShaderParameter(GpuProgramParameters::ACT_FRAME_TIME,                               "frame_time",                               GCT_FLOAT1),
        AutoShaderParameter(GpuProgramParameters::ACT_FPS,                                      "fps",                                      GCT_FLOAT1),
        AutoShaderParameter(GpuProgramParameters::ACT_VIEWPORT_WIDTH,                           "viewport_width",                           GCT_FLOAT1),
        AutoShaderParameter(GpuProgramParameters::ACT_VIEWPORT_HEIGHT,                          "viewport_height",                          GCT_FLOAT1),
        AutoShaderParameter(GpuProgramParameters::ACT_INVERSE_VIEWPORT_WIDTH,                   "inverse_viewport_width",                   GCT_FLOAT1),
        AutoShaderParameter(GpuProgramParameters::ACT_INVERSE_VIEWPORT_HEIGHT,                  "inverse_viewport_height",                  GCT_FLOAT1),
        AutoShaderParameter(GpuProgramParameters::ACT_VIEWPORT_SIZE,                            "viewport_size",                            GCT_FLOAT4),
        AutoShaderParameter(GpuProgramParameters::ACT_VIEW_DIRECTION,                           "view_direction",                           GCT_FLOAT3),
        AutoShaderParameter(GpuProgramParameters::ACT_VIEW_SIDE_VECTOR,                         "view_side_vector",                         GCT_FLOAT3),
        AutoShaderParameter(GpuProgramParameters::ACT_VIEW_UP_VECTOR,                           "view_up_vector",                           GCT_FLOAT3),
        AutoShaderParameter(GpuProgramParameters::ACT_FOV,                                      "fov",                                      GCT_FLOAT1),
        AutoShaderParameter(GpuProgramParameters::ACT_NEAR_CLIP_DISTANCE,                       "near_clip_distance",                       GCT_FLOAT1),
        AutoShaderParameter(GpuProgramParameters::ACT_FAR_CLIP_DISTANCE,                        "far_clip_distance",                        GCT_FLOAT1),
        AutoShaderParameter(GpuProgramParameters::ACT_PASS_NUMBER,                              "pass_number",                              GCT_FLOAT1),
        AutoShaderParameter(GpuProgramParameters::ACT_PASS_ITERATION_NUMBER,                    "pass_iteration_number",                    GCT_FLOAT1),
        AutoShaderParameter(GpuProgramParameters::ACT_ANIMATION_PARAMETRIC,                     "animation_parametric",                     GCT_FLOAT4),
        AutoShaderParameter(GpuProgramParameters::ACT_TEXEL_OFFSETS,                            "texel_offsets",                            GCT_FLOAT4),
        AutoShaderParameter(GpuProgramParameters::ACT_SCENE_DEPTH_RANGE,                        "scene_depth_range",                        GCT_FLOAT4),
        AutoShaderParameter(GpuProgramParameters::ACT_SHADOW_SCENE_DEPTH_RANGE,                 "shadow_scene_depth_range",                 GCT_FLOAT4),
        AutoShaderParameter(GpuProgramParameters::ACT_SHADOW_SCENE_DEPTH_RANGE_ARRAY,           "shadow_scene_depth_range_array",           GCT_FLOAT4),
        AutoShaderParameter(GpuProgramParameters::ACT_SHADOW_COLOUR,                            "shadow_colour",                            GCT_FLOAT4),
        AutoShaderParameter(GpuProgramParameters::ACT_TEXTURE_SIZE,                             "texture_size",                             GCT_FLOAT4),
        AutoShaderParameter(GpuProgramParameters::ACT_INVERSE_TEXTURE_SIZE,                     "inverse_texture_size",                     GCT_FLOAT4),
        AutoShaderParameter(GpuProgramParameters::ACT_PACKED_TEXTURE_SIZE,                      "packed_texture_size",                      GCT_FLOAT4),
        AutoShaderParameter(GpuProgramParameters::ACT_TEXTURE_MATRIX,                            "texture_matrix",                          GCT_MATRIX_4X4),
        AutoShaderParameter(GpuProgramParameters::ACT_LOD_CAMERA_POSITION,                      "lod_camera_position",                      GCT_FLOAT3),
        AutoShaderParameter(GpuProgramParameters::ACT_LOD_CAMERA_POSITION_OBJECT_SPACE,         "lod_camera_position_object_space",         GCT_FLOAT3),
        AutoShaderParameter(GpuProgramParameters::ACT_LIGHT_CUSTOM,                             "light_custom",                             GCT_FLOAT1)
    };

//-----------------------------------------------------------------------
Parameter::Parameter() : mName(""), mType(GCT_UNKNOWN), mSemantic(SPS_UNKNOWN), mIndex(0), mContent(SPC_UNKNOWN), mSize(0)
{
}
>>>>>>> 83e497b5

//-----------------------------------------------------------------------
Parameter::Parameter(GpuConstantType type, const String& name, 
            const Semantic& semantic, int index, 
<<<<<<< HEAD
            const Content& content, size_t size)
{
    mName                   = name;
    mType                   = type;
    mSemantic               = semantic;
    mIndex                  = index;
    mContent                = content;
    mSize                   = size;
=======
            const Content& content, size_t size) :
    mName(name), mType(type), mSemantic(semantic), mIndex(index), mContent(content), mSize(size)
{
>>>>>>> 83e497b5
}

//-----------------------------------------------------------------------
bool UniformParameter::isFloat() const
{
    switch(getType())
    {
    case GCT_INT1:
    case GCT_INT2:
    case GCT_INT3:
    case GCT_INT4:
<<<<<<< HEAD
=======
    case GCT_UINT1:
    case GCT_UINT2:
    case GCT_UINT3:
    case GCT_UINT4:
>>>>>>> 83e497b5
    case GCT_SAMPLER1D:
    case GCT_SAMPLER2D:
    case GCT_SAMPLER2DARRAY:
    case GCT_SAMPLER3D:
    case GCT_SAMPLERCUBE:
    case GCT_SAMPLER1DSHADOW:
    case GCT_SAMPLER2DSHADOW:
        return false;
    default:
        return true;
    };
}

//-----------------------------------------------------------------------
bool UniformParameter::isSampler() const
{
    switch(getType())
    {
    case GCT_SAMPLER1D:
    case GCT_SAMPLER2D:
    case GCT_SAMPLER2DARRAY:
    case GCT_SAMPLER3D:
    case GCT_SAMPLERCUBE:
    case GCT_SAMPLER1DSHADOW:
    case GCT_SAMPLER2DSHADOW:
        return true;
    default:
        return false;
    };
}

//-----------------------------------------------------------------------
UniformParameter::UniformParameter(GpuConstantType type, const String& name, 
                 const Semantic& semantic, int index, 
                 const Content& content,
                 uint16 variability, size_t size) : Parameter(type, name, semantic, index, content, size)
{
<<<<<<< HEAD
    mIsAutoConstantReal  = false;   
    mIsAutoConstantInt   = false;
    mAutoConstantIntData = 0;
    mVariability         = variability;
    mParamsPtr           = NULL;
    mPhysicalIndex       = -1;
=======
    mIsAutoConstantReal     = false;    
    mIsAutoConstantInt      = false;
    mAutoConstantIntData    = 0;
    mVariability            = variability;
    mParamsPtr              = NULL;
    mPhysicalIndex          = -1;
    mAutoConstantType       = GpuProgramParameters::ACT_UNKNOWN;
>>>>>>> 83e497b5
}

//-----------------------------------------------------------------------
UniformParameter::UniformParameter(GpuProgramParameters::AutoConstantType autoType, Real fAutoConstantData, size_t size)
{
    AutoShaderParameter* parameterDef = &g_AutoParameters[autoType];

    mName               = parameterDef->name;
    if (fAutoConstantData != 0.0)
    {
        mName += StringConverter::toString(fAutoConstantData);
        //replace possible illegal point character in name
        std::replace(mName.begin(), mName.end(), '.', '_'); 
    }
    mType               = parameterDef->type;
    mSemantic           = SPS_UNKNOWN;
    mIndex              = -1;
    mContent            = SPC_UNKNOWN;
    mIsAutoConstantReal = true; 
    mIsAutoConstantInt  = false;
    mAutoConstantType   = autoType;
    mAutoConstantRealData = fAutoConstantData;
    mVariability        = (uint16)GPV_GLOBAL;
    mParamsPtr           = NULL;
    mPhysicalIndex       = -1;
    mSize                = size;
}

//-----------------------------------------------------------------------
UniformParameter::UniformParameter(GpuProgramParameters::AutoConstantType autoType, Real fAutoConstantData, size_t size, GpuConstantType type)
{
    AutoShaderParameter* parameterDef = &g_AutoParameters[autoType];

    mName               = parameterDef->name;
    if (fAutoConstantData != 0.0)
    {
        mName += StringConverter::toString(fAutoConstantData);
        //replace possible illegal point character in name
        std::replace(mName.begin(), mName.end(), '.', '_'); 
    }
    mType               = type;
    mSemantic           = SPS_UNKNOWN;
    mIndex              = -1;
    mContent            = SPC_UNKNOWN;
    mIsAutoConstantReal = true; 
    mIsAutoConstantInt  = false;
    mAutoConstantType   = autoType;
    mAutoConstantRealData = fAutoConstantData;
    mVariability        = (uint16)GPV_GLOBAL;
    mParamsPtr           = NULL;
    mPhysicalIndex       = -1;
    mSize                = size;
}

//-----------------------------------------------------------------------
UniformParameter::UniformParameter(GpuProgramParameters::AutoConstantType autoType, size_t nAutoConstantData, size_t size)
{
    AutoShaderParameter* parameterDef = &g_AutoParameters[autoType];

    mName               = parameterDef->name;
    if (nAutoConstantData != 0)
        mName += StringConverter::toString(nAutoConstantData);
    mType               = parameterDef->type;
    mSemantic           = SPS_UNKNOWN;
    mIndex              = -1;
    mContent            = SPC_UNKNOWN;
    mIsAutoConstantReal = false;    
    mIsAutoConstantInt  = true;
    mAutoConstantType   = autoType;
    mAutoConstantIntData = nAutoConstantData;
    mVariability        = (uint16)GPV_GLOBAL;
    mParamsPtr           = NULL;
    mPhysicalIndex       = -1;
    mSize                = size;
}

//-----------------------------------------------------------------------
UniformParameter::UniformParameter(GpuProgramParameters::AutoConstantType autoType, size_t nAutoConstantData, size_t size, GpuConstantType type)
{
    AutoShaderParameter* parameterDef = &g_AutoParameters[autoType];

    mName               = parameterDef->name;
    if (nAutoConstantData != 0)
        mName += StringConverter::toString(nAutoConstantData);
    mType               = type;
    mSemantic           = SPS_UNKNOWN;
    mIndex              = -1;
    mContent            = SPC_UNKNOWN;
    mIsAutoConstantReal = false;    
    mIsAutoConstantInt  = true;
    mAutoConstantType   = autoType;
    mAutoConstantIntData = nAutoConstantData;
    mVariability        = (uint16)GPV_GLOBAL;
    mParamsPtr           = NULL;
    mPhysicalIndex       = -1;
    mSize                = size;
}

//-----------------------------------------------------------------------
void UniformParameter::bind(GpuProgramParametersSharedPtr paramsPtr)
{   
    if (paramsPtr.get() != NULL)
    {
        const GpuConstantDefinition* def = paramsPtr->_findNamedConstantDefinition(mName);

        if (def != NULL)
        {
            mParamsPtr = paramsPtr.get();
            mPhysicalIndex = def->physicalIndex;
        }
    }
}

//-----------------------------------------------------------------------
ParameterPtr ParameterFactory::createInPosition(int index)
{
    return ParameterPtr(OGRE_NEW Parameter(GCT_FLOAT4, "iPos_" + StringConverter::toString(index), 
        Parameter::SPS_POSITION, index, 
        Parameter::SPC_POSITION_OBJECT_SPACE));
}

//-----------------------------------------------------------------------
ParameterPtr ParameterFactory::createOutPosition(int index)
{
    return ParameterPtr(OGRE_NEW Parameter(GCT_FLOAT4, "oPos_" + StringConverter::toString(index), 
        Parameter::SPS_POSITION, index, 
        Parameter::SPC_POSITION_PROJECTIVE_SPACE));
}

//-----------------------------------------------------------------------
ParameterPtr ParameterFactory::createInNormal(int index)
{
    return ParameterPtr(OGRE_NEW Parameter(GCT_FLOAT3, "iNormal_" + StringConverter::toString(index), 
        Parameter::SPS_NORMAL, index, 
        Parameter::SPC_NORMAL_OBJECT_SPACE));
}


//-----------------------------------------------------------------------
ParameterPtr ParameterFactory::createInWeights(int index)
{
    return ParameterPtr(OGRE_NEW Parameter(GCT_FLOAT4, "iBlendWeights_" + StringConverter::toString(index), 
        Parameter::SPS_BLEND_WEIGHTS, index, 
        Parameter::SPC_BLEND_WEIGHTS));
}


//-----------------------------------------------------------------------
ParameterPtr ParameterFactory::createInIndices(int index)
{
    return ParameterPtr(OGRE_NEW Parameter(GCT_FLOAT4, "iBlendIndices_" + StringConverter::toString(index), 
        Parameter::SPS_BLEND_INDICES, index, 
        Parameter::SPC_BLEND_INDICES));
}

//-----------------------------------------------------------------------
ParameterPtr ParameterFactory::createInBiNormal(int index)
{
    return ParameterPtr(OGRE_NEW Parameter(GCT_FLOAT3, "iBiNormal_" + StringConverter::toString(index), 
        Parameter::SPS_BINORMAL, index, 
        Parameter::SPC_BINORMAL_OBJECT_SPACE));
}

//-----------------------------------------------------------------------
ParameterPtr ParameterFactory::createInTangent(int index)
{
    return ParameterPtr(OGRE_NEW Parameter(GCT_FLOAT3, "iTangent_" + StringConverter::toString(index), 
        Parameter::SPS_TANGENT, index, 
        Parameter::SPC_TANGENT_OBJECT_SPACE));
}

//-----------------------------------------------------------------------
ParameterPtr ParameterFactory::createOutNormal(int index)
{
    return ParameterPtr(OGRE_NEW Parameter(GCT_FLOAT3, "oNormal_" + StringConverter::toString(index), 
        Parameter::SPS_NORMAL, index, 
        Parameter::SPC_NORMAL_OBJECT_SPACE));
}

//-----------------------------------------------------------------------
ParameterPtr ParameterFactory::createOutBiNormal(int index)
{
    return ParameterPtr(OGRE_NEW Parameter(GCT_FLOAT3, "oBiNormal_" + StringConverter::toString(index), 
        Parameter::SPS_BINORMAL, index, 
        Parameter::SPC_BINORMAL_OBJECT_SPACE));
}

//-----------------------------------------------------------------------
ParameterPtr ParameterFactory::createOutTangent(int index)
{
    return ParameterPtr(OGRE_NEW Parameter(GCT_FLOAT3, "oTangent_" + StringConverter::toString(index), 
        Parameter::SPS_TANGENT, index, 
        Parameter::SPC_TANGENT_OBJECT_SPACE));
}

//-----------------------------------------------------------------------
ParameterPtr ParameterFactory::createInColor(int index)
{
    return ParameterPtr(OGRE_NEW Parameter(GCT_FLOAT4, "iColor_" + StringConverter::toString(index), 
        Parameter::SPS_COLOR, index, 
        index == 0 ? Parameter::SPC_COLOR_DIFFUSE : Parameter::SPC_COLOR_SPECULAR));
}

//-----------------------------------------------------------------------
ParameterPtr ParameterFactory::createOutColor(int index)
{
    return ParameterPtr(OGRE_NEW Parameter(GCT_FLOAT4, "oColor_" + StringConverter::toString(index), 
        Parameter::SPS_COLOR, index, 
        index == 0 ? Parameter::SPC_COLOR_DIFFUSE : Parameter::SPC_COLOR_SPECULAR));
}

//-----------------------------------------------------------------------
ParameterPtr ParameterFactory::createInTexcoord(GpuConstantType type, int index, Parameter::Content content)
{
    switch (type)
    {
    case GCT_FLOAT1:
        return createInTexcoord1(index, content);
        
    case GCT_FLOAT2:
        return createInTexcoord2(index, content);
        
    case GCT_FLOAT3:
        return createInTexcoord3(index, content);
        
    case GCT_FLOAT4:
        return createInTexcoord4(index, content);       
    default:
    case GCT_SAMPLER1D:
    case GCT_SAMPLER2D:
    case GCT_SAMPLER2DARRAY:
    case GCT_SAMPLER3D:
    case GCT_SAMPLERCUBE:
    case GCT_SAMPLER1DSHADOW:
    case GCT_SAMPLER2DSHADOW:
    case GCT_MATRIX_2X2:
    case GCT_MATRIX_2X3:
    case GCT_MATRIX_2X4:
    case GCT_MATRIX_3X2:
    case GCT_MATRIX_3X3:
    case GCT_MATRIX_3X4:
    case GCT_MATRIX_4X2:
    case GCT_MATRIX_4X3:
    case GCT_MATRIX_4X4:
    case GCT_INT1:
    case GCT_INT2:
    case GCT_INT3:
    case GCT_INT4:
    case GCT_UINT1:
    case GCT_UINT2:
    case GCT_UINT3:
    case GCT_UINT4:
    case GCT_UNKNOWN:
        break;
    }

    return ParameterPtr();
}

//-----------------------------------------------------------------------
ParameterPtr ParameterFactory::createOutTexcoord(GpuConstantType type, int index, Parameter::Content content)
{
    switch (type)
    {
    case GCT_FLOAT1:
        return createOutTexcoord1(index, content);

    case GCT_FLOAT2:
        return createOutTexcoord2(index, content);

    case GCT_FLOAT3:
        return createOutTexcoord3(index, content);

    case GCT_FLOAT4:
        return createOutTexcoord4(index, content);      
    
    default:
    case GCT_SAMPLER1D:
    case GCT_SAMPLER2D:
    case GCT_SAMPLER2DARRAY:
    case GCT_SAMPLER3D:
    case GCT_SAMPLERCUBE:
    case GCT_SAMPLER1DSHADOW:
    case GCT_SAMPLER2DSHADOW:
    case GCT_MATRIX_2X2:
    case GCT_MATRIX_2X3:
    case GCT_MATRIX_2X4:
    case GCT_MATRIX_3X2:
    case GCT_MATRIX_3X3:
    case GCT_MATRIX_3X4:
    case GCT_MATRIX_4X2:
    case GCT_MATRIX_4X3:
    case GCT_MATRIX_4X4:
    case GCT_INT1:
    case GCT_INT2:
    case GCT_INT3:
    case GCT_INT4:
    case GCT_UINT1:
    case GCT_UINT2:
    case GCT_UINT3:
    case GCT_UINT4:
    case GCT_UNKNOWN:
        break;
    }

    return ParameterPtr();
}

//-----------------------------------------------------------------------
ParameterPtr ParameterFactory::createInTexcoord1(int index, Parameter::Content content)
{
    return ParameterPtr(OGRE_NEW Parameter(GCT_FLOAT1, "iTexcoord1_" + StringConverter::toString(index), 
        Parameter::SPS_TEXTURE_COORDINATES, index, 
        content));
}

//-----------------------------------------------------------------------
ParameterPtr ParameterFactory::createOutTexcoord1(int index, Parameter::Content content)
{
    return ParameterPtr(OGRE_NEW Parameter(GCT_FLOAT1, "oTexcoord1_" + StringConverter::toString(index), 
        Parameter::SPS_TEXTURE_COORDINATES, index, 
        content));
}

//-----------------------------------------------------------------------
ParameterPtr ParameterFactory::createInTexcoord2(int index, Parameter::Content content)
{
    return ParameterPtr(OGRE_NEW Parameter(GCT_FLOAT2, "iTexcoord2_" + StringConverter::toString(index), 
        Parameter::SPS_TEXTURE_COORDINATES, index, 
        content));
}

//-----------------------------------------------------------------------
ParameterPtr ParameterFactory::createOutTexcoord2(int index, Parameter::Content content)
{
    return ParameterPtr(OGRE_NEW Parameter(GCT_FLOAT2, "oTexcoord2_" + StringConverter::toString(index), 
        Parameter::SPS_TEXTURE_COORDINATES, index, 
        content));
}

//-----------------------------------------------------------------------
ParameterPtr ParameterFactory::createInTexcoord3(int index, Parameter::Content content)
{
    return ParameterPtr(OGRE_NEW Parameter(GCT_FLOAT3, "iTexcoord3_" + StringConverter::toString(index), 
        Parameter::SPS_TEXTURE_COORDINATES, index, 
        content));
}

//-----------------------------------------------------------------------
ParameterPtr ParameterFactory::createOutTexcoord3(int index, Parameter::Content content)
{
    return ParameterPtr(OGRE_NEW Parameter(GCT_FLOAT3, "oTexcoord3_" + StringConverter::toString(index), 
        Parameter::SPS_TEXTURE_COORDINATES, index, 
        content));
}

//-----------------------------------------------------------------------
ParameterPtr ParameterFactory::createInTexcoord4(int index, Parameter::Content content)
{
    return ParameterPtr(OGRE_NEW Parameter(GCT_FLOAT4, "iTexcoord4_" + StringConverter::toString(index), 
        Parameter::SPS_TEXTURE_COORDINATES, index, 
        content));
}

//-----------------------------------------------------------------------
ParameterPtr ParameterFactory::createOutTexcoord4(int index, Parameter::Content content)
{
    return ParameterPtr(OGRE_NEW Parameter(GCT_FLOAT4, "oTexcoord4_" + StringConverter::toString(index), 
        Parameter::SPS_TEXTURE_COORDINATES, index, 
        content));
}

//-----------------------------------------------------------------------
UniformParameterPtr ParameterFactory::createSampler(GpuConstantType type, int index)
{
    switch (type)
    {
    case GCT_SAMPLER1D:
        return createSampler1D(index);

    case GCT_SAMPLER2D:
        return createSampler2D(index);

    case GCT_SAMPLER2DARRAY:
        return createSampler2DArray(index);

    case GCT_SAMPLER3D:
        return createSampler3D(index);

    case GCT_SAMPLERCUBE:
        return createSamplerCUBE(index);

    default:
    case GCT_SAMPLER1DSHADOW:
    case GCT_SAMPLER2DSHADOW:
    case GCT_MATRIX_2X2:
    case GCT_MATRIX_2X3:
    case GCT_MATRIX_2X4:
    case GCT_MATRIX_3X2:
    case GCT_MATRIX_3X3:
    case GCT_MATRIX_3X4:
    case GCT_MATRIX_4X2:
    case GCT_MATRIX_4X3:
    case GCT_MATRIX_4X4:
    case GCT_INT1:
    case GCT_INT2:
    case GCT_INT3:
    case GCT_INT4:
    case GCT_UINT1:
    case GCT_UINT2:
    case GCT_UINT3:
    case GCT_UINT4:
    case GCT_UNKNOWN:
        break;
    }

    return UniformParameterPtr();
    
}

//-----------------------------------------------------------------------
UniformParameterPtr ParameterFactory::createSampler1D(int index)
{
    return UniformParameterPtr(OGRE_NEW UniformParameter(GCT_SAMPLER1D, "gSampler1D_" + StringConverter::toString(index), 
        Parameter::SPS_UNKNOWN, index, 
        Parameter::SPC_UNKNOWN,
        (uint16)GPV_GLOBAL, 1));
}

//-----------------------------------------------------------------------
UniformParameterPtr ParameterFactory::createSampler2D(int index)
{
    return UniformParameterPtr(OGRE_NEW UniformParameter(GCT_SAMPLER2D, "gSampler2D_" + StringConverter::toString(index), 
        Parameter::SPS_UNKNOWN, index, 
        Parameter::SPC_UNKNOWN,
        (uint16)GPV_GLOBAL, 1));
}

//-----------------------------------------------------------------------
UniformParameterPtr ParameterFactory::createSampler2DArray(int index)
{
    return UniformParameterPtr(OGRE_NEW UniformParameter(GCT_SAMPLER2DARRAY, "gSampler2DArray_" + StringConverter::toString(index), 
                                                         Parameter::SPS_UNKNOWN, index, 
                                                         Parameter::SPC_UNKNOWN,
                                                         (uint16)GPV_GLOBAL, 1));
}

//-----------------------------------------------------------------------
UniformParameterPtr ParameterFactory::createSampler3D(int index)
{
    return UniformParameterPtr(OGRE_NEW UniformParameter(GCT_SAMPLER3D, "gSampler3D_" + StringConverter::toString(index), 
        Parameter::SPS_UNKNOWN, index, 
        Parameter::SPC_UNKNOWN,
        (uint16)GPV_GLOBAL, 1));
}

//-----------------------------------------------------------------------
UniformParameterPtr ParameterFactory::createSamplerCUBE(int index)
{
    return UniformParameterPtr(OGRE_NEW UniformParameter(GCT_SAMPLERCUBE, "gSamplerCUBE_" + StringConverter::toString(index), 
        Parameter::SPS_UNKNOWN, index, 
        Parameter::SPC_UNKNOWN,
        (uint16)GPV_GLOBAL, 1));
}
//-----------------------------------------------------------------------
ParameterPtr ParameterFactory::createConstParamVector2(Vector2 val)
{
    return ParameterPtr((Parameter*)OGRE_NEW ConstParameterVec2(val, 
                                                    GCT_FLOAT2, 
                                                    Parameter::SPS_UNKNOWN,  
                                                    Parameter::SPC_UNKNOWN));
}

//-----------------------------------------------------------------------
ParameterPtr ParameterFactory::createConstParamVector3(Vector3 val)
{
    return ParameterPtr((Parameter*)OGRE_NEW ConstParameterVec3(val, 
                                                    GCT_FLOAT3, 
                                                    Parameter::SPS_UNKNOWN,  
                                                    Parameter::SPC_UNKNOWN));
}

//-----------------------------------------------------------------------
ParameterPtr ParameterFactory::createConstParamVector4(Vector4 val)
{
    return ParameterPtr((Parameter*)OGRE_NEW ConstParameterVec4(val, 
                                                    GCT_FLOAT4, 
                                                    Parameter::SPS_UNKNOWN,  
                                                    Parameter::SPC_UNKNOWN));
}

//-----------------------------------------------------------------------
ParameterPtr ParameterFactory::createConstParamFloat(float val)
{
    return ParameterPtr((Parameter*)OGRE_NEW ConstParameterFloat(val, 
                                                  GCT_FLOAT1, 
                                                  Parameter::SPS_UNKNOWN,  
                                                  Parameter::SPC_UNKNOWN));
}

//-----------------------------------------------------------------------
UniformParameterPtr ParameterFactory::createUniform(GpuConstantType type, 
                                             int index, uint16 variability,
                                             const String& suggestedName,
                                             size_t size)
{
    UniformParameterPtr param;
    
    param = UniformParameterPtr(OGRE_NEW UniformParameter(type, suggestedName + StringConverter::toString(index), 
        Parameter::SPS_UNKNOWN, index, 
        Parameter::SPC_UNKNOWN, variability, size));
        
    return param;
}

}
}<|MERGE_RESOLUTION|>--- conflicted
+++ resolved
@@ -190,98 +190,12 @@
 
         AutoShaderParameter(GpuProgramParameters::AutoConstantType _autoType, 
                             const String& _name, 
-<<<<<<< HEAD
-                            GpuConstantType _type)
-        {
-            autoType = _autoType;
-            name     = _name;
-            type     = _type;
-=======
                             GpuConstantType _type) : autoType(_autoType), name(_name), type(_type)
         {
->>>>>>> 83e497b5
         }
     };
 
     AutoShaderParameter g_AutoParameters[] = {
-<<<<<<< HEAD
-        AutoShaderParameter(GpuProgramParameters::ACT_WORLD_MATRIX,                         "world_matrix",                         GCT_MATRIX_4X4),
-        AutoShaderParameter(GpuProgramParameters::ACT_INVERSE_WORLD_MATRIX,                 "inverse_world_matrix",                 GCT_MATRIX_4X4),
-        AutoShaderParameter(GpuProgramParameters::ACT_TRANSPOSE_WORLD_MATRIX,               "transpose_world_matrix",               GCT_MATRIX_4X4),
-        AutoShaderParameter(GpuProgramParameters::ACT_INVERSE_TRANSPOSE_WORLD_MATRIX,       "inverse_transpose_world_matrix",       GCT_MATRIX_4X4),
-        AutoShaderParameter(GpuProgramParameters::ACT_WORLD_MATRIX_ARRAY_3x4,               "world_matrix_array_3x4",               GCT_MATRIX_3X4),
-        AutoShaderParameter(GpuProgramParameters::ACT_WORLD_MATRIX_ARRAY,                   "world_matrix_array",                   GCT_MATRIX_4X4),
-        AutoShaderParameter(GpuProgramParameters::ACT_WORLD_DUALQUATERNION_ARRAY_2x4,       "world_dualquaternion_array_2x4",       GCT_MATRIX_2X4),
-        AutoShaderParameter(GpuProgramParameters::ACT_WORLD_SCALE_SHEAR_MATRIX_ARRAY_3x4,   "world_scale_shear_matrix_array_3x4",       GCT_MATRIX_3X4),
-        AutoShaderParameter(GpuProgramParameters::ACT_VIEW_MATRIX,                          "view_matrix",                          GCT_MATRIX_4X4),
-        AutoShaderParameter(GpuProgramParameters::ACT_INVERSE_VIEW_MATRIX,                  "inverse_view_matrix",                  GCT_MATRIX_4X4),
-        AutoShaderParameter(GpuProgramParameters::ACT_TRANSPOSE_VIEW_MATRIX,                "transpose_view_matrix",                GCT_MATRIX_4X4),
-        AutoShaderParameter(GpuProgramParameters::ACT_INVERSE_TRANSPOSE_VIEW_MATRIX,        "inverse_transpose_view_matrix",        GCT_MATRIX_4X4),
-        AutoShaderParameter(GpuProgramParameters::ACT_PROJECTION_MATRIX,                    "projection_matrix",                    GCT_MATRIX_4X4),
-        AutoShaderParameter(GpuProgramParameters::ACT_INVERSE_PROJECTION_MATRIX,            "inverse_projection_matrix",            GCT_MATRIX_4X4),
-        AutoShaderParameter(GpuProgramParameters::ACT_TRANSPOSE_PROJECTION_MATRIX,          "transpose_projection_matrix",          GCT_MATRIX_4X4),
-        AutoShaderParameter(GpuProgramParameters::ACT_INVERSE_TRANSPOSE_PROJECTION_MATRIX,  "inverse_transpose_projection_matrix",  GCT_MATRIX_4X4),
-        AutoShaderParameter(GpuProgramParameters::ACT_VIEWPROJ_MATRIX,                      "viewproj_matrix",                      GCT_MATRIX_4X4),
-        AutoShaderParameter(GpuProgramParameters::ACT_INVERSE_VIEWPROJ_MATRIX,              "inverse_viewproj_matrix",              GCT_MATRIX_4X4),
-        AutoShaderParameter(GpuProgramParameters::ACT_TRANSPOSE_VIEWPROJ_MATRIX,                "transpose_viewproj_matrix",            GCT_MATRIX_4X4),
-        AutoShaderParameter(GpuProgramParameters::ACT_INVERSE_TRANSPOSE_VIEWPROJ_MATRIX,        "inverse_transpose_viewproj_matrix",    GCT_MATRIX_4X4),
-        AutoShaderParameter(GpuProgramParameters::ACT_WORLDVIEW_MATRIX,                         "worldview_matrix",                     GCT_MATRIX_4X4),
-        AutoShaderParameter(GpuProgramParameters::ACT_INVERSE_WORLDVIEW_MATRIX,                 "inverse_worldview_matrix",             GCT_MATRIX_4X4),
-        AutoShaderParameter(GpuProgramParameters::ACT_TRANSPOSE_WORLDVIEW_MATRIX,               "transpose_worldview_matrix",           GCT_MATRIX_4X4),
-        AutoShaderParameter(GpuProgramParameters::ACT_INVERSE_TRANSPOSE_WORLDVIEW_MATRIX,       "inverse_transpose_worldview_matrix",   GCT_MATRIX_4X4),
-        AutoShaderParameter(GpuProgramParameters::ACT_WORLDVIEWPROJ_MATRIX,                 "worldviewproj_matrix",                 GCT_MATRIX_4X4),
-        AutoShaderParameter(GpuProgramParameters::ACT_INVERSE_WORLDVIEWPROJ_MATRIX,         "inverse_worldviewproj_matrix",         GCT_MATRIX_4X4),
-        AutoShaderParameter(GpuProgramParameters::ACT_TRANSPOSE_WORLDVIEWPROJ_MATRIX,           "transpose_worldviewproj_matrix",       GCT_MATRIX_4X4),
-        AutoShaderParameter(GpuProgramParameters::ACT_INVERSE_TRANSPOSE_WORLDVIEWPROJ_MATRIX, "inverse_transpose_worldviewproj_matrix", GCT_MATRIX_4X4),
-        AutoShaderParameter(GpuProgramParameters::ACT_RENDER_TARGET_FLIPPING,                   "render_target_flipping",               GCT_FLOAT1),
-        AutoShaderParameter(GpuProgramParameters::ACT_VERTEX_WINDING,                           "vertex_winding",                   GCT_FLOAT1),
-        AutoShaderParameter(GpuProgramParameters::ACT_FOG_COLOUR,                               "fog_colour",                           GCT_FLOAT4),
-        AutoShaderParameter(GpuProgramParameters::ACT_FOG_PARAMS,                               "fog_params",                           GCT_FLOAT4),
-        AutoShaderParameter(GpuProgramParameters::ACT_SURFACE_AMBIENT_COLOUR,               "surface_ambient_colour",               GCT_FLOAT4),
-        AutoShaderParameter(GpuProgramParameters::ACT_SURFACE_DIFFUSE_COLOUR,               "surface_diffuse_colour",               GCT_FLOAT4),
-        AutoShaderParameter(GpuProgramParameters::ACT_SURFACE_SPECULAR_COLOUR,              "surface_specular_colour",              GCT_FLOAT4),
-        AutoShaderParameter(GpuProgramParameters::ACT_SURFACE_EMISSIVE_COLOUR,              "surface_emissive_colour",              GCT_FLOAT4),
-        AutoShaderParameter(GpuProgramParameters::ACT_SURFACE_SHININESS,                    "surface_shininess",                    GCT_FLOAT1),
-        AutoShaderParameter(GpuProgramParameters::ACT_SURFACE_ALPHA_REJECTION_VALUE,         "surface_alpha_rejection_value",       GCT_FLOAT1),
-        AutoShaderParameter(GpuProgramParameters::ACT_LIGHT_COUNT,                              "light_count",                          GCT_FLOAT1),
-        AutoShaderParameter(GpuProgramParameters::ACT_AMBIENT_LIGHT_COLOUR,                     "ambient_light_colour",                 GCT_FLOAT4),
-        AutoShaderParameter(GpuProgramParameters::ACT_LIGHT_DIFFUSE_COLOUR,                     "light_diffuse_colour",                 GCT_FLOAT4),
-        AutoShaderParameter(GpuProgramParameters::ACT_LIGHT_SPECULAR_COLOUR,                    "light_specular_colour",                GCT_FLOAT4),
-        AutoShaderParameter(GpuProgramParameters::ACT_LIGHT_ATTENUATION,                        "light_attenuation",                    GCT_FLOAT4),
-        AutoShaderParameter(GpuProgramParameters::ACT_SPOTLIGHT_PARAMS,                         "spotlight_params",                     GCT_FLOAT4),
-        AutoShaderParameter(GpuProgramParameters::ACT_LIGHT_POSITION,                           "light_position",                       GCT_FLOAT4),
-        AutoShaderParameter(GpuProgramParameters::ACT_LIGHT_POSITION_OBJECT_SPACE,              "light_position_object_space",          GCT_FLOAT4),
-        AutoShaderParameter(GpuProgramParameters::ACT_LIGHT_POSITION_VIEW_SPACE,                "light_position_view_space",            GCT_FLOAT4),
-        AutoShaderParameter(GpuProgramParameters::ACT_LIGHT_DIRECTION,                      "light_direction",                      GCT_FLOAT4),
-        AutoShaderParameter(GpuProgramParameters::ACT_LIGHT_DIRECTION_OBJECT_SPACE,         "light_direction_object_space",         GCT_FLOAT4),
-        AutoShaderParameter(GpuProgramParameters::ACT_LIGHT_DIRECTION_VIEW_SPACE,               "light_direction_view_space",           GCT_FLOAT4),
-        AutoShaderParameter(GpuProgramParameters::ACT_LIGHT_DISTANCE_OBJECT_SPACE,          "light_distance_object_space",          GCT_FLOAT1),
-        AutoShaderParameter(GpuProgramParameters::ACT_LIGHT_POWER_SCALE,                    "light_power",                          GCT_FLOAT1),
-        AutoShaderParameter(GpuProgramParameters::ACT_LIGHT_DIFFUSE_COLOUR_POWER_SCALED,        "light_diffuse_colour_power_scaled",         GCT_FLOAT4),
-        AutoShaderParameter(GpuProgramParameters::ACT_LIGHT_SPECULAR_COLOUR_POWER_SCALED,       "light_specular_colour_power_scaled",        GCT_FLOAT4),
-        AutoShaderParameter(GpuProgramParameters::ACT_LIGHT_DIFFUSE_COLOUR_ARRAY,               "light_diffuse_colour_array",           GCT_FLOAT4),
-        AutoShaderParameter(GpuProgramParameters::ACT_LIGHT_SPECULAR_COLOUR_ARRAY,          "light_specular_colour_array",          GCT_FLOAT4),
-        AutoShaderParameter(GpuProgramParameters::ACT_LIGHT_DIFFUSE_COLOUR_POWER_SCALED_ARRAY, "light_diffuse_colour_power_scaled_array",         GCT_FLOAT4),
-        AutoShaderParameter(GpuProgramParameters::ACT_LIGHT_SPECULAR_COLOUR_POWER_SCALED_ARRAY, "light_specular_colour_power_scaled_array",        GCT_FLOAT4),
-        AutoShaderParameter(GpuProgramParameters::ACT_LIGHT_ATTENUATION_ARRAY,              "light_attenuation_array",                  GCT_FLOAT4),
-        AutoShaderParameter(GpuProgramParameters::ACT_LIGHT_POSITION_ARRAY,                 "light_position_array",                     GCT_FLOAT4),
-        AutoShaderParameter(GpuProgramParameters::ACT_LIGHT_POSITION_OBJECT_SPACE_ARRAY,        "light_position_object_space_array",        GCT_FLOAT4),
-        AutoShaderParameter(GpuProgramParameters::ACT_LIGHT_POSITION_VIEW_SPACE_ARRAY,        "light_position_view_space_array",            GCT_FLOAT4),
-        AutoShaderParameter(GpuProgramParameters::ACT_LIGHT_DIRECTION_ARRAY,                    "light_direction_array",                    GCT_FLOAT4),
-        AutoShaderParameter(GpuProgramParameters::ACT_LIGHT_DIRECTION_OBJECT_SPACE_ARRAY,       "light_direction_object_space_array",       GCT_FLOAT4),
-        AutoShaderParameter(GpuProgramParameters::ACT_LIGHT_DIRECTION_VIEW_SPACE_ARRAY,       "light_direction_view_space_array",           GCT_FLOAT4),
-        AutoShaderParameter(GpuProgramParameters::ACT_LIGHT_DISTANCE_OBJECT_SPACE_ARRAY,        "light_distance_object_space_array",        GCT_FLOAT1),
-        AutoShaderParameter(GpuProgramParameters::ACT_LIGHT_POWER_SCALE_ARRAY,                  "light_power_array",                        GCT_FLOAT1),
-        AutoShaderParameter(GpuProgramParameters::ACT_SPOTLIGHT_PARAMS_ARRAY,                   "spotlight_params_array",                   GCT_FLOAT4),
-        AutoShaderParameter(GpuProgramParameters::ACT_DERIVED_AMBIENT_LIGHT_COLOUR,         "derived_ambient_light_colour",             GCT_FLOAT4),
-        AutoShaderParameter(GpuProgramParameters::ACT_DERIVED_SCENE_COLOUR,                 "derived_scene_colour",                     GCT_FLOAT4),
-        AutoShaderParameter(GpuProgramParameters::ACT_DERIVED_LIGHT_DIFFUSE_COLOUR,         "derived_light_diffuse_colour",             GCT_FLOAT4),
-        AutoShaderParameter(GpuProgramParameters::ACT_DERIVED_LIGHT_SPECULAR_COLOUR,        "derived_light_specular_colour",            GCT_FLOAT4),
-        AutoShaderParameter(GpuProgramParameters::ACT_DERIVED_LIGHT_DIFFUSE_COLOUR_ARRAY,       "derived_light_diffuse_colour_array",       GCT_FLOAT4),
-        AutoShaderParameter(GpuProgramParameters::ACT_DERIVED_LIGHT_SPECULAR_COLOUR_ARRAY,  "derived_light_specular_colour_array",      GCT_FLOAT4),
-        AutoShaderParameter(GpuProgramParameters::ACT_LIGHT_NUMBER,                         "light_number",                             GCT_FLOAT1),
-        AutoShaderParameter(GpuProgramParameters::ACT_LIGHT_CASTS_SHADOWS,                  "light_casts_shadows",                      GCT_FLOAT1),
-=======
         AutoShaderParameter(GpuProgramParameters::ACT_WORLD_MATRIX,                             "world_matrix",                             GCT_MATRIX_4X4),
         AutoShaderParameter(GpuProgramParameters::ACT_INVERSE_WORLD_MATRIX,                     "inverse_world_matrix",                     GCT_MATRIX_4X4),
         AutoShaderParameter(GpuProgramParameters::ACT_TRANSPOSE_WORLD_MATRIX,                   "transpose_world_matrix",                   GCT_MATRIX_4X4),
@@ -358,7 +272,6 @@
         AutoShaderParameter(GpuProgramParameters::ACT_DERIVED_LIGHT_SPECULAR_COLOUR_ARRAY,      "derived_light_specular_colour_array",      GCT_FLOAT4),
         AutoShaderParameter(GpuProgramParameters::ACT_LIGHT_NUMBER,                             "light_number",                             GCT_FLOAT1),
         AutoShaderParameter(GpuProgramParameters::ACT_LIGHT_CASTS_SHADOWS,                      "light_casts_shadows",                      GCT_FLOAT1),
->>>>>>> 83e497b5
         AutoShaderParameter(GpuProgramParameters::ACT_LIGHT_CASTS_SHADOWS_ARRAY,                "light_casts_shadows_array",                GCT_FLOAT1),
         AutoShaderParameter(GpuProgramParameters::ACT_SHADOW_EXTRUSION_DISTANCE,                "shadow_extrusion_distance",                GCT_FLOAT1),
         AutoShaderParameter(GpuProgramParameters::ACT_CAMERA_POSITION,                          "camera_position",                          GCT_FLOAT3),
@@ -369,56 +282,6 @@
         AutoShaderParameter(GpuProgramParameters::ACT_TEXTURE_WORLDVIEWPROJ_MATRIX_ARRAY,       "texture_worldviewproj_matrix_array",       GCT_MATRIX_4X4),
         AutoShaderParameter(GpuProgramParameters::ACT_SPOTLIGHT_VIEWPROJ_MATRIX,                "spotlight_viewproj_matrix",                GCT_MATRIX_4X4),
         AutoShaderParameter(GpuProgramParameters::ACT_SPOTLIGHT_VIEWPROJ_MATRIX_ARRAY,          "spotlight_viewproj_matrix_array",          GCT_MATRIX_4X4),      
-<<<<<<< HEAD
-        AutoShaderParameter(GpuProgramParameters::ACT_SPOTLIGHT_WORLDVIEWPROJ_MATRIX,           "spotlight_worldviewproj_matrix",                   GCT_MATRIX_4X4),
-        AutoShaderParameter(GpuProgramParameters::ACT_SPOTLIGHT_WORLDVIEWPROJ_MATRIX_ARRAY,     "spotlight_worldviewproj_matrix_array",     GCT_MATRIX_4X4),
-        AutoShaderParameter(GpuProgramParameters::ACT_CUSTOM,                                   "custom",                                           GCT_FLOAT4),  // *** needs to be tested
-        AutoShaderParameter(GpuProgramParameters::ACT_TIME,                                     "time",                                         GCT_FLOAT1),
-        AutoShaderParameter(GpuProgramParameters::ACT_TIME_0_X,                                 "time_0_x",                     GCT_FLOAT1),
-        AutoShaderParameter(GpuProgramParameters::ACT_COSTIME_0_X,                              "costime_0_x",                  GCT_FLOAT1),
-        AutoShaderParameter(GpuProgramParameters::ACT_SINTIME_0_X,                              "sintime_0_x",                  GCT_FLOAT1),
-        AutoShaderParameter(GpuProgramParameters::ACT_TANTIME_0_X,                              "tantime_0_x",                  GCT_FLOAT1),
-        AutoShaderParameter(GpuProgramParameters::ACT_TIME_0_X_PACKED,                          "time_0_x_packed",              GCT_FLOAT4),
-        AutoShaderParameter(GpuProgramParameters::ACT_TIME_0_1,                                 "time_0_1",                     GCT_FLOAT1),
-        AutoShaderParameter(GpuProgramParameters::ACT_COSTIME_0_1,                              "costime_0_1",                  GCT_FLOAT1),
-        AutoShaderParameter(GpuProgramParameters::ACT_SINTIME_0_1,                              "sintime_0_1",                  GCT_FLOAT1),
-        AutoShaderParameter(GpuProgramParameters::ACT_TANTIME_0_1,                              "tantime_0_1",                  GCT_FLOAT1),
-        AutoShaderParameter(GpuProgramParameters::ACT_TIME_0_1_PACKED,                          "time_0_1_packed",              GCT_FLOAT4),
-        AutoShaderParameter(GpuProgramParameters::ACT_TIME_0_2PI,                               "time_0_2pi",                   GCT_FLOAT1),
-        AutoShaderParameter(GpuProgramParameters::ACT_COSTIME_0_2PI,                            "costime_0_2pi",                GCT_FLOAT1),
-        AutoShaderParameter(GpuProgramParameters::ACT_SINTIME_0_2PI,                            "sintime_0_2pi",                GCT_FLOAT1),
-        AutoShaderParameter(GpuProgramParameters::ACT_TANTIME_0_2PI,                            "tantime_0_2pi",                GCT_FLOAT1),
-        AutoShaderParameter(GpuProgramParameters::ACT_TIME_0_2PI_PACKED,                        "time_0_2pi_packed",            GCT_FLOAT4),
-        AutoShaderParameter(GpuProgramParameters::ACT_FRAME_TIME,                               "frame_time",                   GCT_FLOAT1),
-        AutoShaderParameter(GpuProgramParameters::ACT_FPS,                                      "fps",                          GCT_FLOAT1),
-        AutoShaderParameter(GpuProgramParameters::ACT_VIEWPORT_WIDTH,                           "viewport_width",               GCT_FLOAT1),
-        AutoShaderParameter(GpuProgramParameters::ACT_VIEWPORT_HEIGHT,                          "viewport_height",              GCT_FLOAT1),
-        AutoShaderParameter(GpuProgramParameters::ACT_INVERSE_VIEWPORT_WIDTH,                   "inverse_viewport_width",       GCT_FLOAT1),
-        AutoShaderParameter(GpuProgramParameters::ACT_INVERSE_VIEWPORT_HEIGHT,                  "inverse_viewport_height",      GCT_FLOAT1),
-        AutoShaderParameter(GpuProgramParameters::ACT_VIEWPORT_SIZE,                            "viewport_size",                GCT_FLOAT4),
-        AutoShaderParameter(GpuProgramParameters::ACT_VIEW_DIRECTION,                           "view_direction",               GCT_FLOAT3),
-        AutoShaderParameter(GpuProgramParameters::ACT_VIEW_SIDE_VECTOR,                         "view_side_vector",             GCT_FLOAT3),
-        AutoShaderParameter(GpuProgramParameters::ACT_VIEW_UP_VECTOR,                           "view_up_vector",               GCT_FLOAT3),
-        AutoShaderParameter(GpuProgramParameters::ACT_FOV,                                      "fov",                          GCT_FLOAT1),
-        AutoShaderParameter(GpuProgramParameters::ACT_NEAR_CLIP_DISTANCE,                       "near_clip_distance",           GCT_FLOAT1),
-        AutoShaderParameter(GpuProgramParameters::ACT_FAR_CLIP_DISTANCE,                        "far_clip_distance",            GCT_FLOAT1),
-        AutoShaderParameter(GpuProgramParameters::ACT_PASS_NUMBER,                          "pass_number",                        GCT_FLOAT1),
-        AutoShaderParameter(GpuProgramParameters::ACT_PASS_ITERATION_NUMBER,                    "pass_iteration_number",              GCT_FLOAT1),
-        AutoShaderParameter(GpuProgramParameters::ACT_ANIMATION_PARAMETRIC,                 "animation_parametric",               GCT_FLOAT4),
-        AutoShaderParameter(GpuProgramParameters::ACT_TEXEL_OFFSETS,                        "texel_offsets",                    GCT_FLOAT4),
-        AutoShaderParameter(GpuProgramParameters::ACT_SCENE_DEPTH_RANGE,                    "scene_depth_range",                GCT_FLOAT4),
-        AutoShaderParameter(GpuProgramParameters::ACT_SHADOW_SCENE_DEPTH_RANGE,             "shadow_scene_depth_range",         GCT_FLOAT4),
-        AutoShaderParameter(GpuProgramParameters::ACT_SHADOW_SCENE_DEPTH_RANGE_ARRAY,       "shadow_scene_depth_range_array",   GCT_FLOAT4),
-        AutoShaderParameter(GpuProgramParameters::ACT_SHADOW_COLOUR,                            "shadow_colour",                    GCT_FLOAT4),
-        AutoShaderParameter(GpuProgramParameters::ACT_TEXTURE_SIZE,                          "texture_size",                    GCT_FLOAT4),
-        AutoShaderParameter(GpuProgramParameters::ACT_INVERSE_TEXTURE_SIZE,                  "inverse_texture_size",            GCT_FLOAT4),
-        AutoShaderParameter(GpuProgramParameters::ACT_PACKED_TEXTURE_SIZE,                   "packed_texture_size",             GCT_FLOAT4),
-        AutoShaderParameter(GpuProgramParameters::ACT_TEXTURE_MATRIX,                            "texture_matrix",                  GCT_MATRIX_4X4),
-        AutoShaderParameter(GpuProgramParameters::ACT_LOD_CAMERA_POSITION,                  "lod_camera_position",              GCT_FLOAT3),
-        AutoShaderParameter(GpuProgramParameters::ACT_LOD_CAMERA_POSITION_OBJECT_SPACE,     "lod_camera_position_object_space", GCT_FLOAT3),
-        AutoShaderParameter(GpuProgramParameters::ACT_LIGHT_CUSTOM,                     "light_custom",GCT_FLOAT1)
-    };
-=======
         AutoShaderParameter(GpuProgramParameters::ACT_SPOTLIGHT_WORLDVIEWPROJ_MATRIX,           "spotlight_worldviewproj_matrix",           GCT_MATRIX_4X4),
         AutoShaderParameter(GpuProgramParameters::ACT_SPOTLIGHT_WORLDVIEWPROJ_MATRIX_ARRAY,     "spotlight_worldviewproj_matrix_array",     GCT_MATRIX_4X4),
         AutoShaderParameter(GpuProgramParameters::ACT_CUSTOM,                                   "custom",                                   GCT_FLOAT4),  // *** needs to be tested
@@ -472,25 +335,13 @@
 Parameter::Parameter() : mName(""), mType(GCT_UNKNOWN), mSemantic(SPS_UNKNOWN), mIndex(0), mContent(SPC_UNKNOWN), mSize(0)
 {
 }
->>>>>>> 83e497b5
 
 //-----------------------------------------------------------------------
 Parameter::Parameter(GpuConstantType type, const String& name, 
             const Semantic& semantic, int index, 
-<<<<<<< HEAD
-            const Content& content, size_t size)
-{
-    mName                   = name;
-    mType                   = type;
-    mSemantic               = semantic;
-    mIndex                  = index;
-    mContent                = content;
-    mSize                   = size;
-=======
             const Content& content, size_t size) :
     mName(name), mType(type), mSemantic(semantic), mIndex(index), mContent(content), mSize(size)
 {
->>>>>>> 83e497b5
 }
 
 //-----------------------------------------------------------------------
@@ -502,13 +353,10 @@
     case GCT_INT2:
     case GCT_INT3:
     case GCT_INT4:
-<<<<<<< HEAD
-=======
     case GCT_UINT1:
     case GCT_UINT2:
     case GCT_UINT3:
     case GCT_UINT4:
->>>>>>> 83e497b5
     case GCT_SAMPLER1D:
     case GCT_SAMPLER2D:
     case GCT_SAMPLER2DARRAY:
@@ -546,14 +394,6 @@
                  const Content& content,
                  uint16 variability, size_t size) : Parameter(type, name, semantic, index, content, size)
 {
-<<<<<<< HEAD
-    mIsAutoConstantReal  = false;   
-    mIsAutoConstantInt   = false;
-    mAutoConstantIntData = 0;
-    mVariability         = variability;
-    mParamsPtr           = NULL;
-    mPhysicalIndex       = -1;
-=======
     mIsAutoConstantReal     = false;    
     mIsAutoConstantInt      = false;
     mAutoConstantIntData    = 0;
@@ -561,7 +401,6 @@
     mParamsPtr              = NULL;
     mPhysicalIndex          = -1;
     mAutoConstantType       = GpuProgramParameters::ACT_UNKNOWN;
->>>>>>> 83e497b5
 }
 
 //-----------------------------------------------------------------------
