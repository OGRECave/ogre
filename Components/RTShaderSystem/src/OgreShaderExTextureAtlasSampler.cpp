/*
-----------------------------------------------------------------------------
This source file is part of OGRE
(Object-oriented Graphics Rendering Engine)
For the latest info, see http://www.ogre3d.org

Copyright (c) 2000-2014 Torus Knot Software Ltd
Permission is hereby granted, free of charge, to any person obtaining a copy
of this software and associated documentation files (the "Software"), to deal
in the Software without restriction, including without limitation the rights
to use, copy, modify, merge, publish, distribute, sublicense, and/or sell
copies of the Software, and to permit persons to whom the Software is
furnished to do so, subject to the following conditions:

The above copyright notice and this permission notice shall be included in
all copies or substantial portions of the Software.

THE SOFTWARE IS PROVIDED "AS IS", WITHOUT WARRANTY OF ANY KIND, EXPRESS OR
IMPLIED, INCLUDING BUT NOT LIMITED TO THE WARRANTIES OF MERCHANTABILITY,
FITNESS FOR A PARTICULAR PURPOSE AND NONINFRINGEMENT. IN NO EVENT SHALL THE
AUTHORS OR COPYRIGHT HOLDERS BE LIABLE FOR ANY CLAIM, DAMAGES OR OTHER
LIABILITY, WHETHER IN AN ACTION OF CONTRACT, TORT OR OTHERWISE, ARISING FROM,
OUT OF OR IN CONNECTION WITH THE SOFTWARE OR THE USE OR OTHER DEALINGS IN
THE SOFTWARE.
-----------------------------------------------------------------------------
*/
#include "OgreShaderExTextureAtlasSampler.h"

#ifdef RTSHADER_SYSTEM_BUILD_EXT_SHADERS
#include "OgreShaderFFPRenderState.h"
#include "OgreShaderProgram.h"
#include "OgreShaderParameter.h"
#include "OgreShaderProgramSet.h"
#include "OgreTechnique.h"
#include "OgreLogManager.h"
#include "OgreShaderGenerator.h"
#include "OgreShaderFFPTexturing.h"

#define SGX_LIB_TEXTURE_ATLAS "SGXLib_TextureAtlas"

#define SGX_FUNC_ATLAS_SAMPLE_AUTO_ADJUST "SGX_Atlas_Sample_Auto_Adjust"
#define SGX_FUNC_ATLAS_SAMPLE_NORMAL "SGX_Atlas_Sample_Normal"

#define SGX_FUNC_ATLAS_WRAP "SGX_Atlas_Wrap"
#define SGX_FUNC_ATLAS_MIRROR "SGX_Atlas_Mirror"
#define SGX_FUNC_ATLAS_CLAMP "SGX_Atlas_Clamp"
#define SGX_FUNC_ATLAS_BORDER "SGX_Atlas_Border"
#define TAS_MAX_SAFE_ATLASED_TEXTURES 250

namespace Ogre {
template<> RTShader::TextureAtlasSamplerFactory* Singleton<RTShader::TextureAtlasSamplerFactory>::msSingleton = 0;

namespace RTShader {


void operator<<(std::ostream& o, const TextureAtlasSamplerFactory::TextureAtlasAttib& tai)
{
    o << tai.autoBorderAdjust << tai.positionMode << tai.positionOffset;
}

const TextureAtlasTablePtr c_BlankAtlasTable;
const String c_ParamTexel("texel_");
String TextureAtlasSampler::Type = "SGX_TextureAtlasSampler";
String c_RTAtlasKey = "RTAtlas";

//-----------------------------------------------------------------------
TextureAtlasSampler::TextureAtlasSampler() :
    mAtlasTexcoordPos(0),
    mIsTableDataUpdated(false),
    mAutoAdjustPollPosition(true)
{
<<<<<<< HEAD
=======
    mTextureAddressings->u = mTextureAddressings->v = mTextureAddressings->w = TextureUnitState::TAM_UNKNOWN;
>>>>>>> 83e497b5
    memset(mIsAtlasTextureUnits, 0, sizeof(bool) * TAS_MAX_TEXTURES);
}

//-----------------------------------------------------------------------
const String& TextureAtlasSampler::getType() const
{
    return Type;
}


//-----------------------------------------------------------------------
int TextureAtlasSampler::getExecutionOrder() const
{
    return FFP_TEXTURING + 25;
}

//-----------------------------------------------------------------------
bool TextureAtlasSampler::resolveParameters(ProgramSet* programSet)
{
    Program* vsProgram = programSet->getCpuVertexProgram();
    Program* psProgram = programSet->getCpuFragmentProgram();
    Function* vsMain   = vsProgram->getEntryPointFunction();
    Function* psMain   = psProgram->getEntryPointFunction();    


    //
    // Define vertex shader parameters used to find the position of the textures in the atlas
    //
    Parameter::Content indexContent = (Parameter::Content)((int)Parameter::SPC_TEXTURE_COORDINATE0 + mAtlasTexcoordPos);
    GpuConstantType indexType = GCT_FLOAT4;

    mVSInpTextureTableIndex = vsMain->resolveInputParameter(Parameter::SPS_TEXTURE_COORDINATES, 
                mAtlasTexcoordPos, indexContent, indexType);
        
    
    //
    // Define parameters to carry the information on the location of the texture from the vertex to
    // the pixel shader
    //
    for(ushort i = 0 ; i < TAS_MAX_TEXTURES ; ++ i)
    {
        if (mIsAtlasTextureUnits[i] == true)
        {
            mVSTextureTable[i] = vsProgram->resolveParameter(GCT_FLOAT4, -1, (uint16)GPV_GLOBAL, "AtlasData", mAtlasTableDatas[i]->size());
            mVSOutTextureDatas[i] = vsMain->resolveOutputParameter(Parameter::SPS_TEXTURE_COORDINATES,
                    -1, Parameter::SPC_UNKNOWN, GCT_FLOAT4);
            mPSInpTextureDatas[i] = psMain->resolveInputParameter(Parameter::SPS_TEXTURE_COORDINATES, 
                mVSOutTextureDatas[i]->getIndex(), Parameter::SPC_UNKNOWN, GCT_FLOAT4);
            mPSTextureSizes[i] = psProgram->resolveParameter(GCT_FLOAT2,-1, (uint16)GPV_PER_OBJECT, "AtlasSize");
        }
    }
    return true;
}


//-----------------------------------------------------------------------
bool TextureAtlasSampler::resolveDependencies(ProgramSet* programSet)
{
    Program* vsProgram = programSet->getCpuVertexProgram();
    Program* psProgram = programSet->getCpuFragmentProgram();
    vsProgram->addDependency(FFP_LIB_COMMON);
    psProgram->addDependency(SGX_LIB_TEXTURE_ATLAS);

    return true;
}

//-----------------------------------------------------------------------
bool TextureAtlasSampler::addFunctionInvocations(ProgramSet* programSet)
{
    Program* vsProgram = programSet->getCpuVertexProgram();
    Function* vsMain   = vsProgram->getEntryPointFunction();    
    Program* psProgram = programSet->getCpuFragmentProgram();
    Function* psMain   = psProgram->getEntryPointFunction();    
    FunctionInvocation* curFuncInvocation = NULL;   

    //
    // Calculate the position and size of the texture in the atlas in the vertex shader
    //
    int groupOrder = (FFP_VS_TEXTURING - FFP_VS_LIGHTING) / 2;
    int internalCounter = 0;

    for(ushort i = 0 ; i <  TAS_MAX_TEXTURES; ++i)
    {
        if (mIsAtlasTextureUnits[i] == true)
        {
            Operand::OpMask textureIndexMask = Operand::OPM_X;
            switch (i)
            {
            case 1: textureIndexMask = Operand::OPM_Y; break;
            case 2: textureIndexMask = Operand::OPM_Z; break;
            case 3: textureIndexMask = Operand::OPM_W; break;
            }
            
            curFuncInvocation = OGRE_NEW FunctionInvocation(FFP_FUNC_ASSIGN, groupOrder, internalCounter++);
            curFuncInvocation->pushOperand(mVSTextureTable[i], Operand::OPS_IN);
            curFuncInvocation->pushOperand(mVSInpTextureTableIndex, Operand::OPS_IN, textureIndexMask, 1);
            curFuncInvocation->pushOperand(mVSOutTextureDatas[i], Operand::OPS_OUT);
            vsMain->addAtomInstance(curFuncInvocation);
        }
    }

    //
    // sample the texture in the fragment shader given the extracted data in the pixel shader
    //


    groupOrder = (FFP_PS_SAMPLING + FFP_PS_TEXTURING) / 2;

    internalCounter = 0;

    const ShaderParameterList& inpParams = psMain->getInputParameters();
    const ShaderParameterList& localParams = psMain->getLocalParameters();
    
    ParameterPtr psAtlasTextureCoord = psMain->resolveLocalParameter(Parameter::SPS_UNKNOWN, 
        -1, "atlasCoord", GCT_FLOAT2);

    for(ushort j = 0 ; j <  TAS_MAX_TEXTURES; ++j)
    {
        if (mIsAtlasTextureUnits[j] == true)
        {
            //Find the texture coordinates texel and sampler from the original FFPTexturing
            ParameterPtr texcoord = psMain->getParameterByContent(inpParams, (Parameter::Content)(Parameter::SPC_TEXTURE_COORDINATE0 + j), GCT_FLOAT2);
            ParameterPtr texel = psMain->getParameterByName(localParams, c_ParamTexel + Ogre::StringConverter::toString(j));
            UniformParameterPtr sampler = psProgram->getParameterByType(GCT_SAMPLER2D, j);
<<<<<<< HEAD
=======
            UniformParameterPtr samplerState;
            if (Ogre::RTShader::ShaderGenerator::getSingletonPtr()->IsHlsl4())
                samplerState = psProgram->getParameterByType(GCT_SAMPLER_STATE, j);
>>>>>>> 83e497b5
                
            const char* addressUFuncName = getAdressingFunctionName(mTextureAddressings[j].u);
            const char* addressVFuncName = getAdressingFunctionName(mTextureAddressings[j].v);
            
            //Create a function which will replace the texel with the texture texel
            if ((texcoord.isNull() == false) && (texel.isNull() == false) && 
                (sampler.isNull() == false) && (addressUFuncName != NULL) && (addressVFuncName != NULL))
            {
                //calculate the U value due to addressing mode
                curFuncInvocation = OGRE_NEW FunctionInvocation(addressUFuncName, groupOrder, internalCounter++);
                curFuncInvocation->pushOperand(texcoord, Operand::OPS_IN, Operand::OPM_X);
                curFuncInvocation->pushOperand(psAtlasTextureCoord, Operand::OPS_OUT, Operand::OPM_X);
                psMain->addAtomInstance(curFuncInvocation);

                //calculate the V value due to addressing mode
                curFuncInvocation = OGRE_NEW FunctionInvocation(addressVFuncName, groupOrder, internalCounter++);
                curFuncInvocation->pushOperand(texcoord, Operand::OPS_IN, Operand::OPM_Y);
                curFuncInvocation->pushOperand(psAtlasTextureCoord, Operand::OPS_OUT, Operand::OPM_Y);
                psMain->addAtomInstance(curFuncInvocation);

<<<<<<< HEAD
                //sample the texel color
                curFuncInvocation = OGRE_NEW FunctionInvocation(
                    mAutoAdjustPollPosition ? SGX_FUNC_ATLAS_SAMPLE_AUTO_ADJUST : SGX_FUNC_ATLAS_SAMPLE_NORMAL, groupOrder, internalCounter++);
                curFuncInvocation->pushOperand(sampler, Operand::OPS_IN);
=======
                bool isHLSL = Ogre::RTShader::ShaderGenerator::getSingleton().getTargetLanguage() == "hlsl";
                
                if (isHLSL)
                    FFPTexturing::AddTextureSampleWrapperInvocation(sampler,samplerState,GCT_SAMPLER2D,psMain,groupOrder,internalCounter);

                //sample the texel color
                curFuncInvocation = OGRE_NEW FunctionInvocation(
                    mAutoAdjustPollPosition ? SGX_FUNC_ATLAS_SAMPLE_AUTO_ADJUST : SGX_FUNC_ATLAS_SAMPLE_NORMAL, groupOrder, internalCounter++);
                if (isHLSL)
                    curFuncInvocation->pushOperand(FFPTexturing::GetSamplerWrapperParam(GCT_SAMPLER2D,psMain), Operand::OPS_IN);
                else
                    curFuncInvocation->pushOperand(sampler, Operand::OPS_IN);
>>>>>>> 83e497b5
                curFuncInvocation->pushOperand(texcoord, Operand::OPS_IN, Operand::OPM_XY);
                curFuncInvocation->pushOperand(psAtlasTextureCoord, Operand::OPS_IN);
                curFuncInvocation->pushOperand(mPSInpTextureDatas[j], Operand::OPS_IN);
                curFuncInvocation->pushOperand(mPSTextureSizes[j], Operand::OPS_IN);
                curFuncInvocation->pushOperand(texel, Operand::OPS_OUT);
                psMain->addAtomInstance(curFuncInvocation);

            }
        }
    }
    return true;
}

//-----------------------------------------------------------------------
const char* TextureAtlasSampler::getAdressingFunctionName(TextureUnitState::TextureAddressingMode mode)
{
    switch (mode)
    {
    case TextureUnitState::TAM_WRAP: return SGX_FUNC_ATLAS_WRAP; 
<<<<<<< HEAD
    case TextureUnitState::TAM_MIRROR: return SGX_FUNC_ATLAS_MIRROR; 
=======
    case TextureUnitState::TAM_UNKNOWN: return SGX_FUNC_ATLAS_WRAP;
    case TextureUnitState::TAM_MIRROR: return SGX_FUNC_ATLAS_MIRROR;
>>>>>>> 83e497b5
    case TextureUnitState::TAM_CLAMP: return SGX_FUNC_ATLAS_CLAMP; 
    case TextureUnitState::TAM_BORDER: return SGX_FUNC_ATLAS_BORDER; 
    }
    return NULL;
}


//-----------------------------------------------------------------------
void TextureAtlasSampler::copyFrom(const SubRenderState& rhs)
{
    const TextureAtlasSampler& rhsColour = static_cast<const TextureAtlasSampler&>(rhs);

    mAtlasTexcoordPos = rhsColour.mAtlasTexcoordPos;
    for(ushort j = 0 ; j < TAS_MAX_TEXTURES ; ++j)
    {
        mIsAtlasTextureUnits[j] = rhsColour.mIsAtlasTextureUnits[j];
        mTextureAddressings[j] = rhsColour.mTextureAddressings[j];
        mAtlasTableDatas[j] = rhsColour.mAtlasTableDatas[j];
        mIsAtlasTextureUnits[j] = rhsColour.mIsAtlasTextureUnits[j];
    }
}

//-----------------------------------------------------------------------
void TextureAtlasSampler::updateGpuProgramsParams(Renderable* rend, Pass* pass,  const AutoParamDataSource* source, const LightList* pLightList)
{
    if (mIsTableDataUpdated == false)
    {
        mIsTableDataUpdated = true;
        for(ushort j = 0 ; j < TAS_MAX_TEXTURES ; ++j)
        {
            if (mIsAtlasTextureUnits[j] == true)
            {
                //
                // Update the information of the size of the atlas textures 
                //
                std::pair< size_t, size_t > texSizeInt = pass->getTextureUnitState(j)->getTextureDimensions();
                Vector2 texSize((Ogre::Real)texSizeInt.first, (Ogre::Real)texSizeInt.second);
                mPSTextureSizes[j]->setGpuParameter(texSize); 

                //
                //Update the information of which texture exist where in the atlas
                //
                GpuProgramParametersSharedPtr vsGpuParams = pass->getVertexProgramParameters();
                vector<float>::type buffer(mAtlasTableDatas[j]->size() * 4);
                for(size_t i = 0 ; i < mAtlasTableDatas[j]->size() ; ++i)
                {
                    buffer[i*4] = (*(mAtlasTableDatas[j]))[i].posU;
                    buffer[i*4 + 1] = (*(mAtlasTableDatas[j]))[i].posV;
                    buffer[i*4 + 2] = (float)Ogre::Math::Log2((*(mAtlasTableDatas[j]))[i].width * texSize.x);
                    buffer[i*4 + 3] = (float)Ogre::Math::Log2((*(mAtlasTableDatas[j]))[i].height * texSize.y);
                }
                vsGpuParams->setNamedConstant(mVSTextureTable[j]->getName(), (const float*)(&(buffer[0])), (mAtlasTableDatas[j])->size()); 
            }
        }
    }
}

//-----------------------------------------------------------------------
bool TextureAtlasSampler::preAddToRenderState(const RenderState* renderState, Pass* srcPass, Pass* dstPass)
{
    mAtlasTexcoordPos = 0; 
    
    const TextureAtlasSamplerFactory& factory = TextureAtlasSamplerFactory::getSingleton();

    bool hasAtlas = false;
    unsigned short texCount = srcPass->getNumTextureUnitStates();
    for(unsigned short i = 0 ; i < texCount ; ++i)
    {
        TextureUnitState* pState = srcPass->getTextureUnitState(i);
        
        const TextureAtlasTablePtr& table = factory.getTextureAtlasTable(pState->getTextureName()); 
        if (table.isNull() == false)
        {
            if (table->size() > TAS_MAX_SAFE_ATLASED_TEXTURES)
            {
                LogManager::getSingleton().logMessage(LML_CRITICAL,
                    "Warning : Compiling atlas texture has to many internally defined textures. Shader may fail to compile.");
            }
            if (i >= TAS_MAX_TEXTURES)
            {
                OGRE_EXCEPT( Exception::ERR_INVALIDPARAMS, 
                    "Texture atlas sub-render does not support more than TAS_MAX_TEXTURES (4) atlas textures",
                    "TextureAtlasSampler::preAddToRenderState" );
            }
            if (pState->getTextureType() != TEX_TYPE_2D)
            {
                OGRE_EXCEPT( Exception::ERR_INVALIDPARAMS, 
                    "Texture atlas sub-render state only supports 2d textures.",
                    "TextureAtlasSampler::preAddToRenderState" );

            }
            
            mAtlasTableDatas[i] = table;
            mTextureAddressings[i] = pState->getTextureAddressingMode();
            mIsAtlasTextureUnits[i] = true;
            hasAtlas = true;
        }
    }
    
    //gather the materials atlas processing attributes 
    //and calculate the position of the indexes 
    TextureAtlasSamplerFactory::TextureAtlasAttib attrib;
    factory.hasMaterialAtlasingAttributes(srcPass->getParent()->getParent(), &attrib);

    mAutoAdjustPollPosition = attrib.autoBorderAdjust;
    mAtlasTexcoordPos = attrib.positionOffset;
    if (attrib.positionMode == TextureAtlasSamplerFactory::ipmRelative)
    {
        mAtlasTexcoordPos += texCount - 1;
    }
    
    return hasAtlas;
}

TextureAtlasSamplerFactory::TextureAtlasSamplerFactory()
{

}


TextureAtlasSamplerFactory* TextureAtlasSamplerFactory::getSingletonPtr(void)
{
    return msSingleton;
}
TextureAtlasSamplerFactory& TextureAtlasSamplerFactory::getSingleton(void)
{  
    assert( msSingleton );  return ( *msSingleton );  
}



//-----------------------------------------------------------------------
const String& TextureAtlasSamplerFactory::getType() const
{
    return TextureAtlasSampler::Type;
}

//-----------------------------------------------------------------------
SubRenderState* TextureAtlasSamplerFactory::createInstance(ScriptCompiler* compiler, 
                                                    PropertyAbstractNode* prop, Pass* pass, SGScriptTranslator* translator)
{
    return NULL;
}

//-----------------------------------------------------------------------
void TextureAtlasSamplerFactory::writeInstance(MaterialSerializer* ser, SubRenderState* subRenderState, 
                                        Pass* srcPass, Pass* dstPass)
{
}

//-----------------------------------------------------------------------
bool TextureAtlasSamplerFactory::addTexutreAtlasDefinition( const Ogre::String& filename, TextureAtlasTablePtr textureAtlasTable )
{
    std::ifstream inp;
    inp.open(filename.c_str(), std::ios::in | std::ios::binary);
    if(!inp)
    {
        OGRE_EXCEPT(Exception::ERR_FILE_NOT_FOUND, "'" + filename + "' file not found!", 
            "TextureAtlasSamplerFactory::addTexutreAtlasDefinition" );
    }
    DataStreamPtr stream(OGRE_NEW FileStreamDataStream(filename, &inp, false));
    return addTexutreAtlasDefinition(stream, textureAtlasTable);

}
//-----------------------------------------------------------------------
bool TextureAtlasSamplerFactory::addTexutreAtlasDefinition( DataStreamPtr stream, TextureAtlasTablePtr textureAtlasTable )
{
    stream->seek(0);

    bool isSuccess = false;
    if (stream->isReadable() == true)
    {
        TextureAtlasMap tmpMap;
        
        while (stream->eof() == false)
        {
            String line = stream->getLine(true);
            size_t nonWhiteSpacePos = line.find_first_not_of(" \t\r\n");
            //check this is a line with information
            if ((nonWhiteSpacePos != String::npos) && (line[nonWhiteSpacePos] != '#'))
            {
                //parse the line
                vector<String>::type strings = StringUtil::split(line, ",\t");
                
                if (strings.size() > 8)
                {
                    String textureName = strings[1];

                    TextureAtlasMap::iterator it = tmpMap.find(textureName);
                    if (tmpMap.find(textureName) == tmpMap.end())
                    {
                        it = tmpMap.insert(TextureAtlasMap::value_type(textureName, TextureAtlasTablePtr(new TextureAtlasTable))).first;
                    }
                    
                    // file line format:  <original texture filename>/t/t<atlas filename>, <atlas idx>, <atlas type>, <woffset>, <hoffset>, <depth offset>, <width>, <height>
                    //                              0                           1              2            3             4          5          6               7        8
                    TextureAtlasRecord newRecord(
                        strings[0], // original texture filename
                        strings[1], // atlas filename
                        (float)StringConverter::parseReal(strings[4]), // woffset
                        (float)StringConverter::parseReal(strings[5]), // hoffset
                        (float)StringConverter::parseReal(strings[7]), // width
                        (float)StringConverter::parseReal(strings[8]), // height
                        it->second->size() // texture index in atlas texture
                        );

                    it->second->push_back(newRecord);
                    if (!textureAtlasTable.isNull())
                    {
                        textureAtlasTable->push_back(newRecord);
                    }

                    isSuccess = true;
                }
            }
        }

        //place the information in the main texture
        size_t maxTextureCount = 0;
        TextureAtlasMap::const_iterator it = tmpMap.begin();
        TextureAtlasMap::const_iterator itEnd = tmpMap.end();
        for(;it != itEnd; ++it)
        {
            setTextureAtlasTable(it->first, it->second);
            maxTextureCount = std::max<size_t>(maxTextureCount, it->second->size());
        }

        if (maxTextureCount > TAS_MAX_SAFE_ATLASED_TEXTURES)
        {
            LogManager::getSingleton().logMessage(LML_CRITICAL, 
                ("Warning : " + stream->getName() +
                " atlas texture has to many internally defined textures. Shader may fail to compile."));
        }
    }
    return isSuccess;
}

//-----------------------------------------------------------------------
void TextureAtlasSamplerFactory::setTextureAtlasTable(const String& textureName, const TextureAtlasTablePtr& atlasData, bool autoBorderAdjust)
{
    if ((atlasData.isNull() == true) || (atlasData->empty()))
        removeTextureAtlasTable(textureName);
    else mAtlases.insert(TextureAtlasMap::value_type(textureName, atlasData));
}

//-----------------------------------------------------------------------
void TextureAtlasSamplerFactory::removeTextureAtlasTable(const String& textureName)
{
    mAtlases.erase(textureName);
}

//-----------------------------------------------------------------------
void TextureAtlasSamplerFactory::removeAllTextureAtlasTables()
{
    mAtlases.clear();
}

//-----------------------------------------------------------------------
const TextureAtlasTablePtr& TextureAtlasSamplerFactory::getTextureAtlasTable(const String& textureName) const
{
    TextureAtlasMap::const_iterator it = mAtlases.find(textureName);
    if (it != mAtlases.end())
    {
        return it->second;
    }
    else return c_BlankAtlasTable;
}

//-----------------------------------------------------------------------
void TextureAtlasSamplerFactory::setDefaultAtlasingAttributes(IndexPositionMode mode, ushort offset, bool autoAdjustBorders)
{
    mDefaultAtlasAttrib = TextureAtlasAttib(mode, offset, autoAdjustBorders);
}

//-----------------------------------------------------------------------
const TextureAtlasSamplerFactory::TextureAtlasAttib& TextureAtlasSamplerFactory::getDefaultAtlasingAttributes() const
{
    return mDefaultAtlasAttrib;
}

//-----------------------------------------------------------------------
void TextureAtlasSamplerFactory::setMaterialAtlasingAttributes(Ogre::Material* material, 
        IndexPositionMode mode, ushort offset, bool autoAdjustBorders)
{
    if ((material) && (material->getNumTechniques()))
    {
        material->getTechnique(0)->getUserObjectBindings().setUserAny(c_RTAtlasKey, 
            Ogre::Any(TextureAtlasAttib(mode, offset, autoAdjustBorders)));
    }
}


//-----------------------------------------------------------------------
bool TextureAtlasSamplerFactory::hasMaterialAtlasingAttributes(Ogre::Material* material, 
                                                                 TextureAtlasAttib* attrib) const
{
    bool isMaterialSpecific = false;
    if ((material) && (material->getNumTechniques()))
    {
        const Ogre::Any& anyAttrib = 
            //find if the "IsTerrain" flag exists in the first technique
            material->getTechnique(0)->getUserObjectBindings().getUserAny(c_RTAtlasKey);
        isMaterialSpecific = (anyAttrib.isEmpty() == false);
        if ((isMaterialSpecific) && (attrib))
        {
            *attrib = Ogre::any_cast<TextureAtlasAttib>(anyAttrib);
        }
    }
    if ((!isMaterialSpecific) && (attrib))
    {
        *attrib = mDefaultAtlasAttrib;
    }
    return isMaterialSpecific;  
}

//-----------------------------------------------------------------------
SubRenderState* TextureAtlasSamplerFactory::createInstanceImpl()
{
    return OGRE_NEW TextureAtlasSampler;
}


}
}

#endif<|MERGE_RESOLUTION|>--- conflicted
+++ resolved
@@ -69,10 +69,7 @@
     mIsTableDataUpdated(false),
     mAutoAdjustPollPosition(true)
 {
-<<<<<<< HEAD
-=======
     mTextureAddressings->u = mTextureAddressings->v = mTextureAddressings->w = TextureUnitState::TAM_UNKNOWN;
->>>>>>> 83e497b5
     memset(mIsAtlasTextureUnits, 0, sizeof(bool) * TAS_MAX_TEXTURES);
 }
 
@@ -197,12 +194,9 @@
             ParameterPtr texcoord = psMain->getParameterByContent(inpParams, (Parameter::Content)(Parameter::SPC_TEXTURE_COORDINATE0 + j), GCT_FLOAT2);
             ParameterPtr texel = psMain->getParameterByName(localParams, c_ParamTexel + Ogre::StringConverter::toString(j));
             UniformParameterPtr sampler = psProgram->getParameterByType(GCT_SAMPLER2D, j);
-<<<<<<< HEAD
-=======
             UniformParameterPtr samplerState;
             if (Ogre::RTShader::ShaderGenerator::getSingletonPtr()->IsHlsl4())
                 samplerState = psProgram->getParameterByType(GCT_SAMPLER_STATE, j);
->>>>>>> 83e497b5
                 
             const char* addressUFuncName = getAdressingFunctionName(mTextureAddressings[j].u);
             const char* addressVFuncName = getAdressingFunctionName(mTextureAddressings[j].v);
@@ -223,12 +217,6 @@
                 curFuncInvocation->pushOperand(psAtlasTextureCoord, Operand::OPS_OUT, Operand::OPM_Y);
                 psMain->addAtomInstance(curFuncInvocation);
 
-<<<<<<< HEAD
-                //sample the texel color
-                curFuncInvocation = OGRE_NEW FunctionInvocation(
-                    mAutoAdjustPollPosition ? SGX_FUNC_ATLAS_SAMPLE_AUTO_ADJUST : SGX_FUNC_ATLAS_SAMPLE_NORMAL, groupOrder, internalCounter++);
-                curFuncInvocation->pushOperand(sampler, Operand::OPS_IN);
-=======
                 bool isHLSL = Ogre::RTShader::ShaderGenerator::getSingleton().getTargetLanguage() == "hlsl";
                 
                 if (isHLSL)
@@ -241,7 +229,6 @@
                     curFuncInvocation->pushOperand(FFPTexturing::GetSamplerWrapperParam(GCT_SAMPLER2D,psMain), Operand::OPS_IN);
                 else
                     curFuncInvocation->pushOperand(sampler, Operand::OPS_IN);
->>>>>>> 83e497b5
                 curFuncInvocation->pushOperand(texcoord, Operand::OPS_IN, Operand::OPM_XY);
                 curFuncInvocation->pushOperand(psAtlasTextureCoord, Operand::OPS_IN);
                 curFuncInvocation->pushOperand(mPSInpTextureDatas[j], Operand::OPS_IN);
@@ -261,12 +248,8 @@
     switch (mode)
     {
     case TextureUnitState::TAM_WRAP: return SGX_FUNC_ATLAS_WRAP; 
-<<<<<<< HEAD
-    case TextureUnitState::TAM_MIRROR: return SGX_FUNC_ATLAS_MIRROR; 
-=======
     case TextureUnitState::TAM_UNKNOWN: return SGX_FUNC_ATLAS_WRAP;
     case TextureUnitState::TAM_MIRROR: return SGX_FUNC_ATLAS_MIRROR;
->>>>>>> 83e497b5
     case TextureUnitState::TAM_CLAMP: return SGX_FUNC_ATLAS_CLAMP; 
     case TextureUnitState::TAM_BORDER: return SGX_FUNC_ATLAS_BORDER; 
     }
