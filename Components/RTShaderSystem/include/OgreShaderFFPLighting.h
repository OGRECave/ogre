--- conflicted
+++ resolved
@@ -177,7 +177,7 @@
 
 
 // Attributes.
-protected:  
+protected:
     // Track per vertex colour type.
     TrackVertexColourType mTrackVertexColourType;
     // Specular component enabled/disabled.
@@ -214,12 +214,6 @@
     UniformParameterPtr mSurfaceEmissiveColour;
     // Surface shininess parameter.
     UniformParameterPtr mSurfaceShininess;
-<<<<<<< HEAD
-=======
-    // Shared blank light.
-    static Light msBlankLight;
-
->>>>>>> 83e497b5
 };
 
 
