--- conflicted
+++ resolved
@@ -43,11 +43,8 @@
         static const IdString MaterialsPerBuffer;
         static const IdString AnimationMatricesPerBuffer; //TODO: Seems dead
         static const IdString TextureMatrix;
-<<<<<<< HEAD
+        static const IdString ExponentialShadowMaps;
         static const IdString HasPlanarReflections;
-=======
-        static const IdString ExponentialShadowMaps;
->>>>>>> 789e822e
 
         static const IdString TexMatrixCount;
         static const IdString TexMatrixCount0;
