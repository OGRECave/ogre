/*
-----------------------------------------------------------------------------
This source file is part of OGRE
(Object-oriented Graphics Rendering Engine)
For the latest info, see http://www.ogre3d.org/

Copyright (c) 2000-2014 Torus Knot Software Ltd

Permission is hereby granted, free of charge, to any person obtaining a copy
of this software and associated documentation files (the "Software"), to deal
in the Software without restriction, including without limitation the rights
to use, copy, modify, merge, publish, distribute, sublicense, and/or sell
copies of the Software, and to permit persons to whom the Software is
furnished to do so, subject to the following conditions:

The above copyright notice and this permission notice shall be included in
all copies or substantial portions of the Software.

THE SOFTWARE IS PROVIDED "AS IS", WITHOUT WARRANTY OF ANY KIND, EXPRESS OR
IMPLIED, INCLUDING BUT NOT LIMITED TO THE WARRANTIES OF MERCHANTABILITY,
FITNESS FOR A PARTICULAR PURPOSE AND NONINFRINGEMENT. IN NO EVENT SHALL THE
AUTHORS OR COPYRIGHT HOLDERS BE LIABLE FOR ANY CLAIM, DAMAGES OR OTHER
LIABILITY, WHETHER IN AN ACTION OF CONTRACT, TORT OR OTHERWISE, ARISING FROM,
OUT OF OR IN CONNECTION WITH THE SOFTWARE OR THE USE OR OTHER DEALINGS IN
THE SOFTWARE.
-----------------------------------------------------------------------------
*/
#ifndef __OGRE_PROPERTY_H__
#define __OGRE_PROPERTY_H__

#include "OgrePropertyPrerequisites.h"
#include "OgreAny.h"
#include "OgreIteratorWrappers.h"
#include "OgreString.h"
#include "OgreException.h"
#include "OgreQuaternion.h"
#include "OgreMatrix4.h"
#include <boost/bind.hpp>
#include <boost/function.hpp>

/** \addtogroup Optional Components
*  @{
*/
/** \addtogroup Property
*  @{
*/

/** @file
    OGRE's property system allows you to associate values of arbitrary type with
    names, and have those values exposed via a self-describing interface. Unlike
    Ogre::StringInterface, the values are passed as their native types without
    needing conversion to or from strings; they are simply wrapped in an Ogre::Any
    and casts are performed to access them.
    @par
    Property values are actually not stored in this system; instead the property
    definitions reference getter & setter methods which provide the 'backing' for
    the property. This means you can directly expose features of your classes as properties
    without any duplication.
    @par
    There are two aspects to exposing a property on your class. One is exposing 
    the definition of the property (PropertyDef), which should be shared between 
    all instances and probably stored in a static PropertyDefMap somewhere. The second
    is the instance 'wiring' which ensures that a call to set a property calls 
    a method on this particular instance of the class; this is formed by a number of
    Property instances, contained in a PropertySet. Each Property has an explicit
    binding to getter and setter instance methods.
    @par
    So, here's an example of setting up properties on an instance:

    @code
    // Make sure the property definition is created 
    // propertyDefs is a variable of type PropertyDefMap, shared between instances
    PropertyDefMap::iterator defi = propertyDefs.find("name");
    if (defi == propertyDefs.end())
    {
        defi = propertyDefs.insert(PropertyDefMap::value_type("name", 
            PropertyDef("name", 
                "The name of the object.", PROP_STRING))).first;
    }
    // This has established the property definition, and its description.
    // Now, we need to 'wire' a property instance for this object instance
    // We assume the class is called 'Foo' and the instance is pointed to by a variable called 'inst'
    // 'props' is a PropertySet, specific to the instance
    props.addProperty(
        OGRE_NEW Property<String>(&(defi->second),
            boost::bind(&Foo::getName, inst), 
            boost::bind(&Foo::setName, inst, _1)));

    @endcode

*/

/** @} */
/** @} */
namespace Ogre
{
    /** \addtogroup Optional Components
    *  @{
    */
    /** \addtogroup Property
    *  @{
    */

    /// The type of a property
    enum PropertyType
    {
        PROP_SHORT = 0,
        PROP_UNSIGNED_SHORT = 1,
        PROP_INT = 2,
        PROP_UNSIGNED_INT = 3,
        PROP_LONG = 4, 
        PROP_UNSIGNED_LONG = 5,
        PROP_REAL = 6,
        PROP_STRING = 7,
        PROP_VECTOR2 = 8, 
        PROP_VECTOR3 = 9,
        PROP_VECTOR4 = 10, 
        PROP_COLOUR = 11,
        PROP_BOOL = 12,
        PROP_QUATERNION = 13, 
        PROP_MATRIX3 = 14,
        PROP_MATRIX4 = 15, 

        PROP_UNKNOWN = 999
    };

    /** Definition of a property of an object.
    @remarks
    This definition is shared between all instances of an object and therefore
    has no value. Property contains values.
    */
    class _OgrePropertyExport PropertyDef : public PropertyAlloc
    {
    public:

        /** Construct a property.
        @param name The name of the property
        @param desc A (potentially) long description of the property
        @param pType The type of the property
        */
        PropertyDef(const String& name, const String& desc, PropertyType pType)
            : mName(name), mDesc(desc), mType(pType) {}

        /// Get the name of the property
        const String& getName() const { return mName; }

        /// Get the description of the property
        const String& getDescription() const { return mDesc; }

        /// Get the type of the property
        PropertyType getType() const { return mType; }

        /// Get a string name of a property type
        static const String& getTypeName(PropertyType theType);

        static PropertyType getTypeForValue(const short& val) { return PROP_SHORT; }
        static PropertyType getTypeForValue(const unsigned short& val) { return PROP_UNSIGNED_SHORT; }
        static PropertyType getTypeForValue(const int& val) { return PROP_INT; }
        static PropertyType getTypeForValue(const unsigned int& val) { return PROP_UNSIGNED_INT; }
        static PropertyType getTypeForValue(const long& val) { return PROP_LONG; }
        static PropertyType getTypeForValue(const unsigned long& val) { return PROP_UNSIGNED_LONG; }
        static PropertyType getTypeForValue(const Real& val) { return PROP_REAL; }
        static PropertyType getTypeForValue(const String& val) { return PROP_STRING; }
        static PropertyType getTypeForValue(const Vector2& val) { return PROP_VECTOR2; }
        static PropertyType getTypeForValue(const Vector3& val) { return PROP_VECTOR3; }
        static PropertyType getTypeForValue(const Vector4& val) { return PROP_VECTOR4; }
        static PropertyType getTypeForValue(const ColourValue& val) { return PROP_COLOUR; }
        static PropertyType getTypeForValue(const bool& val) { return PROP_BOOL; }
        static PropertyType getTypeForValue(const Quaternion& val) { return PROP_QUATERNION; }
        static PropertyType getTypeForValue(const Matrix3& val) { return PROP_MATRIX3; }
        static PropertyType getTypeForValue(const Matrix4& val) { return PROP_MATRIX4; }

    protected:
        // no default construction
        PropertyDef() {}

        String mName;
        String mDesc;
        PropertyType mType;

    };

    /// Map from property name to shared definition
    typedef map<String, PropertyDef>::type PropertyDefMap;

    /** Base interface for an instance of a property.
    */
    class _OgrePropertyExport PropertyBase : public PropertyAlloc
    {
    public:
        /// Constructor
        PropertyBase(PropertyDef* def) : mDef(def) {}
        virtual ~PropertyBase() {}

        /// Get the name of the property
        const String& getName() const { return mDef->getName(); }

        /// Get the description of the property
        const String& getDescription() const { return mDef->getDescription(); }

        /// Get the type of the property
        PropertyType getType() const { return mDef->getType(); }

        /// Return the current value as an Any
        virtual Ogre::Any getValue() const = 0;

    protected:
        // disallow default construction
        PropertyBase() {}
        PropertyDef* mDef;

    };

    /** Property instance with passthrough calls to a given object. */
    template <typename T>
    class Property : public PropertyBase
    {
    public:
        typedef T value_type;
        typedef boost::function< T (void) > getter_func;
        typedef boost::function< void (T) > setter_func;

        /** Construct a property which is able to directly call a given 
        getter and setter on a specific object instance, via functors.
        */
        Property(PropertyDef* def, getter_func getter, setter_func setter)
            : PropertyBase(def)
            , mGetter(getter)
            , mSetter(setter) 
        {
        }

        /** Set the property value.
        */
        virtual void set(T val)
        {
            mSetter(val);
        }

        virtual T get() const
        {
            return mGetter();
        }

        Ogre::Any getValue() const
        {
            return Ogre::Any(get());
        }

    protected:
        // disallow default construction
        Property() {}
        ~Property() {}

        getter_func mGetter;
        setter_func mSetter;
    };

    /** A simple structure designed just as a holder of property values between
    the instances of objects they might target. There is just enough information
    here to be able to interpret the results accurately but no more.
    */
    struct PropertyValue
    {
        PropertyType propType;
        Ogre::Any val;
    };
    /// Defines a transferable map of properties using wrapped value types (Ogre::Any)
    typedef map<String, PropertyValue>::type PropertyValueMap;


    /** Defines a complete set of properties for a single object instance.
    */
    class _OgrePropertyExport PropertySet : public PropertyAlloc
    {
    public:
        PropertySet();
        ~PropertySet();

        /** Adds a property to this set. 
        @remarks
        The PropertySet is responsible for deleting this object.
        */
        void addProperty(PropertyBase* prop);

        /** Gets the property object for a given property name. 
        @remarks
        Note that this property will need to be cast to a templated property
        compatible with the type you will be setting. You might find the 
        overloaded set and get<type> methods quicker if 
        you already know the type.
        */
        PropertyBase* getProperty(const String& name) const;

        /** Reports whether this property set contains a named property. */
        bool hasProperty(const String& name) const;

        /** Removes the named property from the property set. */
        void removeProperty(const String& name);

        typedef map<String, PropertyBase*>::type PropertyMap;
        typedef Ogre::MapIterator<PropertyMap> PropertyIterator;
        /// Get an iterator over the available properties
        PropertyIterator getPropertyIterator();

        /** Gets an independently usable collection of property values from the
        current state.
        */
        PropertyValueMap getValueMap() const;

        /** Sets the current state from a given value map.
        */
        void setValueMap(const PropertyValueMap& values);

        /** Get a named property value. 
        */
        template<typename T>
        void getValue(const String& name, T& value) const
        {
            getPropertyImpl(name, value, PropertyDef::getTypeForValue(value));
        }

        /** Set a named property value (via pointer to avoid copy). 
        */
        template<typename T>
        void setValue(const String& name, const T* value)
        {
            setPropertyImpl(name, *value, PropertyDef::getTypeForValue(*value));
        }
        /** Set a named property value. 
        */
        template<typename T>
        void setValue(const String& name, T value)
        {
            setPropertyImpl(name, value, PropertyDef::getTypeForValue(value));
        }
        /** Special-case char*, convert to String automatically. 
        */
        void setValue(const String& name, const char* pChar)
        {
            String v(pChar);
            setPropertyImpl(name, v, PROP_STRING);
        }


    protected:
        PropertyMap mPropertyMap;

        /// Set a named property value, internal implementation (type match required)
        template <typename T>
        void setPropertyImpl(const String& name, const T& val, PropertyType typeCheck)
        {
            PropertyBase* baseProp = getProperty(name);
            if (baseProp->getType() != typeCheck)
            {
<<<<<<< HEAD
                StringUtil::StrStreamType msg;
=======
                StringStream msg;
>>>>>>> 83e497b5
                msg << "Property error: type passed in: '" << PropertyDef::getTypeName(typeCheck)
                    << "', type of property: '" << PropertyDef::getTypeName(baseProp->getType()) << "'";
                OGRE_EXCEPT(Exception::ERR_INVALIDPARAMS, msg.str(), "PropertySet::setPropertyImpl");
            }
            static_cast<Property<T>*>(baseProp)->set(val);
        }

        /// Get a named property value, internal implementation (type match required)
        template <typename T>
        void getPropertyImpl(const String& name, T& refVal, PropertyType typeCheck) const
        {
            PropertyBase* baseProp = getProperty(name);
            if (baseProp->getType() != typeCheck)
            {
<<<<<<< HEAD
                StringUtil::StrStreamType msg;
=======
                StringStream msg;
>>>>>>> 83e497b5
                msg << "Property error: type requested: '" << PropertyDef::getTypeName(typeCheck)
                    << "', type of property: '" << PropertyDef::getTypeName(baseProp->getType()) << "'";
                OGRE_EXCEPT(Exception::ERR_INVALIDPARAMS, msg.str(), "PropertySet::getPropertyImpl");
            }
            refVal = static_cast<Property<T>*>(baseProp)->get();
        }

    };

    /** @} */
    /** @} */

}

#endif <|MERGE_RESOLUTION|>--- conflicted
+++ resolved
@@ -353,11 +353,7 @@
             PropertyBase* baseProp = getProperty(name);
             if (baseProp->getType() != typeCheck)
             {
-<<<<<<< HEAD
-                StringUtil::StrStreamType msg;
-=======
                 StringStream msg;
->>>>>>> 83e497b5
                 msg << "Property error: type passed in: '" << PropertyDef::getTypeName(typeCheck)
                     << "', type of property: '" << PropertyDef::getTypeName(baseProp->getType()) << "'";
                 OGRE_EXCEPT(Exception::ERR_INVALIDPARAMS, msg.str(), "PropertySet::setPropertyImpl");
@@ -372,11 +368,7 @@
             PropertyBase* baseProp = getProperty(name);
             if (baseProp->getType() != typeCheck)
             {
-<<<<<<< HEAD
-                StringUtil::StrStreamType msg;
-=======
                 StringStream msg;
->>>>>>> 83e497b5
                 msg << "Property error: type requested: '" << PropertyDef::getTypeName(typeCheck)
                     << "', type of property: '" << PropertyDef::getTypeName(baseProp->getType()) << "'";
                 OGRE_EXCEPT(Exception::ERR_INVALIDPARAMS, msg.str(), "PropertySet::getPropertyImpl");
