--- conflicted
+++ resolved
@@ -41,11 +41,7 @@
     const uint16 PagedWorldSection::CHUNK_VERSION = 1;
     //---------------------------------------------------------------------
     PagedWorldSection::PagedWorldSection(const String& name, PagedWorld* parent, SceneManager* sm)
-<<<<<<< HEAD
-        : mName(name), mParent(parent), mStrategy(0), mPageProvider(0), mSceneMgr(sm)
-=======
         : mName(name), mParent(parent), mStrategy(0), mStrategyData(0), mPageProvider(0), mSceneMgr(sm)
->>>>>>> 83e497b5
     {
     }
     //---------------------------------------------------------------------
@@ -131,7 +127,6 @@
         ser.read(&smType);
         ser.read(&smInstanceName);
         Root& root = Root::getSingleton();
-<<<<<<< HEAD
 
         InstancingTheadedCullingMethod threadedCullingMethod = INSTANCING_CULLING_SINGLETHREAD;
         const size_t numThreads = std::max<size_t>( 1, PlatformInformation::getNumLogicalCores() );
@@ -142,12 +137,6 @@
             sm = root.getSceneManager(smInstanceName);
         else
             sm = root.createSceneManager(smType, numThreads, threadedCullingMethod, smInstanceName);
-=======
-        if (root.hasSceneManager(smInstanceName))
-            sm = root.getSceneManager(smInstanceName);
-        else
-            sm = root.createSceneManager(smType, smInstanceName);
->>>>>>> 83e497b5
         setSceneManager(sm);
         // Page Strategy Name
         String stratname;
