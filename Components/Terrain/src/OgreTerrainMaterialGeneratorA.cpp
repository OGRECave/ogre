/*
-----------------------------------------------------------------------------
This source file is part of OGRE
(Object-oriented Graphics Rendering Engine)
For the latest info, see http://www.ogre3d.org/

Copyright (c) 2000-2014 Torus Knot Software Ltd

Permission is hereby granted, free of charge, to any person obtaining a copy
of this software and associated documentation files (the "Software"), to deal
in the Software without restriction, including without limitation the rights
to use, copy, modify, merge, publish, distribute, sublicense, and/or sell
copies of the Software, and to permit persons to whom the Software is
furnished to do so, subject to the following conditions:

The above copyright notice and this permission notice shall be included in
all copies or substantial portions of the Software.

THE SOFTWARE IS PROVIDED "AS IS", WITHOUT WARRANTY OF ANY KIND, EXPRESS OR
IMPLIED, INCLUDING BUT NOT LIMITED TO THE WARRANTIES OF MERCHANTABILITY,
FITNESS FOR A PARTICULAR PURPOSE AND NONINFRINGEMENT. IN NO EVENT SHALL THE
AUTHORS OR COPYRIGHT HOLDERS BE LIABLE FOR ANY CLAIM, DAMAGES OR OTHER
LIABILITY, WHETHER IN AN ACTION OF CONTRACT, TORT OR OTHERWISE, ARISING FROM,
OUT OF OR IN CONNECTION WITH THE SOFTWARE OR THE USE OR OTHER DEALINGS IN
THE SOFTWARE.
-----------------------------------------------------------------------------
*/
#include "OgreTerrainMaterialGeneratorA.h"
#include "OgreTerrain.h"
#include "OgreMaterialManager.h"
#include "OgreTechnique.h"
#include "OgrePass.h"
#include "OgreTextureUnitState.h"
#include "OgreGpuProgramManager.h"
#include "OgreHighLevelGpuProgramManager.h"
#include "OgreShadowCameraSetupPSSM.h"
#include "OgreLogManager.h"
#include "OgreHighLevelGpuProgram.h"
#include <fstream>
#include <string>

namespace Ogre
{
    //---------------------------------------------------------------------
    TerrainMaterialGeneratorA::TerrainMaterialGeneratorA()
    {
        // define the layers
        // We expect terrain textures to have no alpha, so we use the alpha channel
        // in the albedo texture to store specular reflection
        // similarly we double-up the normal and height (for parallax)
        mLayerDecl.samplers.push_back(TerrainLayerSampler("albedo_specular", PF_BYTE_RGBA));
        mLayerDecl.samplers.push_back(TerrainLayerSampler("normal_height", PF_BYTE_RGBA));
        
        mLayerDecl.elements.push_back(
            TerrainLayerSamplerElement(0, TLSS_ALBEDO, 0, 3));
        mLayerDecl.elements.push_back(
            TerrainLayerSamplerElement(0, TLSS_SPECULAR, 3, 1));
        mLayerDecl.elements.push_back(
            TerrainLayerSamplerElement(1, TLSS_NORMAL, 0, 3));
        mLayerDecl.elements.push_back(
            TerrainLayerSamplerElement(1, TLSS_HEIGHT, 3, 1));


        mProfiles.push_back(OGRE_NEW SM2Profile(this, "SM2", "Profile for rendering on Shader Model 2 capable cards"));
        // TODO - check hardware capabilities & use fallbacks if required (more profiles needed)
        setActiveProfile("SM2");

    }
    //---------------------------------------------------------------------
    TerrainMaterialGeneratorA::~TerrainMaterialGeneratorA()
    {

    }
    //---------------------------------------------------------------------
    //---------------------------------------------------------------------
    TerrainMaterialGeneratorA::SM2Profile::SM2Profile(TerrainMaterialGenerator* parent, const String& name, const String& desc)
        : Profile(parent, name, desc)
        , mShaderGen(0)
        , mLayerNormalMappingEnabled(true)
        , mLayerParallaxMappingEnabled(true)
        , mLayerSpecularMappingEnabled(true)
        , mGlobalColourMapEnabled(true)
        , mLightmapEnabled(true)
        , mCompositeMapEnabled(true)
        , mReceiveDynamicShadows(true)
        , mPSSM(0)
        , mDepthShadows(false)
        , mLowLodShadows(false)
<<<<<<< HEAD
    {
        HighLevelGpuProgramManager& hmgr = HighLevelGpuProgramManager::getSingleton();
        if (hmgr.isLanguageSupported("cg"))
        {
            mShaderLanguage = "cg";
        }
        else if (hmgr.isLanguageSupported("hlsl"))
=======
        , mSM3Available(false)
        , mSM4Available(false)
    {
        HighLevelGpuProgramManager& hmgr = HighLevelGpuProgramManager::getSingleton();
        if (hmgr.isLanguageSupported("hlsl"))
>>>>>>> 83e497b5
        {
            mShaderLanguage = "hlsl";
        }
        else if (hmgr.isLanguageSupported("glsl"))
        {
            mShaderLanguage = "glsl";
        }
        else if (hmgr.isLanguageSupported("glsles"))
        {
            mShaderLanguage = "glsles";
        }
        else if (hmgr.isLanguageSupported("cg"))
        {
            mShaderLanguage = "cg";
        }
        else
        {
            // todo
        }
    }
    //---------------------------------------------------------------------
    TerrainMaterialGeneratorA::SM2Profile::~SM2Profile()
    {
        OGRE_DELETE mShaderGen;
    }   
    //---------------------------------------------------------------------
    void TerrainMaterialGeneratorA::SM2Profile::requestOptions(Terrain* terrain)
    {
        terrain->_setMorphRequired(true);
        terrain->_setNormalMapRequired(true);
        terrain->_setLightMapRequired(mLightmapEnabled, true);
        terrain->_setCompositeMapRequired(mCompositeMapEnabled);
    }
    //---------------------------------------------------------------------
    bool TerrainMaterialGeneratorA::SM2Profile::isVertexCompressionSupported() const
    {
        // FIXME: Not supporting compression on GLSL at the moment
        if ((mShaderLanguage == "glsl") || (mShaderLanguage == "glsles"))
            return false;
        else
            return true;
    }
    //---------------------------------------------------------------------
    void TerrainMaterialGeneratorA::SM2Profile::setLayerNormalMappingEnabled(bool enabled)
    {
        if (enabled != mLayerNormalMappingEnabled)
        {
            mLayerNormalMappingEnabled = enabled;
            mParent->_markChanged();
        }
    }
    //---------------------------------------------------------------------
    void TerrainMaterialGeneratorA::SM2Profile::setLayerParallaxMappingEnabled(bool enabled)
    {
        if (enabled != mLayerParallaxMappingEnabled)
        {
            mLayerParallaxMappingEnabled = enabled;
            mParent->_markChanged();
        }
    }
    //---------------------------------------------------------------------
    void TerrainMaterialGeneratorA::SM2Profile::setLayerSpecularMappingEnabled(bool enabled)
    {
        if (enabled != mLayerSpecularMappingEnabled)
        {
            mLayerSpecularMappingEnabled = enabled;
            mParent->_markChanged();
        }
    }
    //---------------------------------------------------------------------
    void  TerrainMaterialGeneratorA::SM2Profile::setGlobalColourMapEnabled(bool enabled)
    {
        if (enabled != mGlobalColourMapEnabled)
        {
            mGlobalColourMapEnabled = enabled;
            mParent->_markChanged();
        }
    }
    //---------------------------------------------------------------------
    void  TerrainMaterialGeneratorA::SM2Profile::setLightmapEnabled(bool enabled)
    {
        if (enabled != mLightmapEnabled)
        {
            mLightmapEnabled = enabled;
            mParent->_markChanged();
        }
    }
    //---------------------------------------------------------------------
    void  TerrainMaterialGeneratorA::SM2Profile::setCompositeMapEnabled(bool enabled)
    {
        if (enabled != mCompositeMapEnabled)
        {
            mCompositeMapEnabled = enabled;
            mParent->_markChanged();
        }
    }
    //---------------------------------------------------------------------
    void  TerrainMaterialGeneratorA::SM2Profile::setReceiveDynamicShadowsEnabled(bool enabled)
    {
        if (enabled != mReceiveDynamicShadows)
        {
            mReceiveDynamicShadows = enabled;
            mParent->_markChanged();
        }
    }
    //---------------------------------------------------------------------
    void TerrainMaterialGeneratorA::SM2Profile::setReceiveDynamicShadowsPSSM(PSSMShadowCameraSetup* pssmSettings)
    {
        if (pssmSettings != mPSSM)
        {
            mPSSM = pssmSettings;
            mParent->_markChanged();
        }
    }
    //---------------------------------------------------------------------
    void TerrainMaterialGeneratorA::SM2Profile::setReceiveDynamicShadowsDepth(bool enabled)
    {
        if (enabled != mDepthShadows)
        {
            mDepthShadows = enabled;
            mParent->_markChanged();
        }

    }
    //---------------------------------------------------------------------
    void TerrainMaterialGeneratorA::SM2Profile::setReceiveDynamicShadowsLowLod(bool enabled)
    {
        if (enabled != mLowLodShadows)
        {
            mLowLodShadows = enabled;
            mParent->_markChanged();
        }
    }
    //---------------------------------------------------------------------
    uint8 TerrainMaterialGeneratorA::SM2Profile::getMaxLayers(const Terrain* terrain) const
    {
        // count the texture units free
        uint8 freeTextureUnits = 16;
        // lightmap
        --freeTextureUnits;
        // normalmap
        --freeTextureUnits;
        // colourmap
        if (terrain->getGlobalColourMapEnabled())
            --freeTextureUnits;
        if (isShadowingEnabled(HIGH_LOD, terrain))
        {
            uint8 numShadowTextures = 1;
            if (getReceiveDynamicShadowsPSSM())
            {
                numShadowTextures = (uint8)getReceiveDynamicShadowsPSSM()->getSplitCount();
            }
            freeTextureUnits -= numShadowTextures;
        }

        // each layer needs 2.25 units (1xdiffusespec, 1xnormalheight, 0.25xblend)
        return static_cast<uint8>(freeTextureUnits / 2.25f);
        

    }
    //---------------------------------------------------------------------
    MaterialPtr TerrainMaterialGeneratorA::SM2Profile::generate(const Terrain* terrain)
    {
        // re-use old material if exists
        MaterialPtr mat = terrain->_getMaterial();
        if (mat.isNull())
        {
            MaterialManager& matMgr = MaterialManager::getSingleton();

            // it's important that the names are deterministic for a given terrain, so
            // use the terrain pointer as an ID
            const String& matName = terrain->getMaterialName();
            mat = matMgr.getByName(matName);
            if (mat.isNull())
            {
                mat = matMgr.create(matName, ResourceGroupManager::DEFAULT_RESOURCE_GROUP_NAME);
            }
        }
        // clear everything
        mat->removeAllTechniques();
        
        // Automatically disable normal & parallax mapping if card cannot handle it
        // We do this rather than having a specific technique for it since it's simpler
        GpuProgramManager& gmgr = GpuProgramManager::getSingleton();
        if (!gmgr.isSyntaxSupported("ps_4_0") && !gmgr.isSyntaxSupported("ps_3_0") && !gmgr.isSyntaxSupported("ps_2_x")
            && !gmgr.isSyntaxSupported("fp40") && !gmgr.isSyntaxSupported("arbfp1") && !gmgr.isSyntaxSupported("glsl")
            && !gmgr.isSyntaxSupported("glsles"))
        {
            setLayerNormalMappingEnabled(false);
            setLayerParallaxMappingEnabled(false);
        }

        addTechnique(mat, terrain, HIGH_LOD);

        // LOD
        if(mCompositeMapEnabled)
        {
            addTechnique(mat, terrain, LOW_LOD);
<<<<<<< HEAD
            Material::LodValueArray lodValues;
=======
            Material::LodValueList lodValues;
>>>>>>> 83e497b5
            lodValues.push_back(TerrainGlobalOptions::getSingleton().getCompositeMapDistance());
            mat->setLodLevels(lodValues);
            Technique* lowLodTechnique = mat->getTechnique(1);
            lowLodTechnique->setLodIndex(1);
        }

        updateParams(mat, terrain);

        return mat;

    }
    //---------------------------------------------------------------------
    MaterialPtr TerrainMaterialGeneratorA::SM2Profile::generateForCompositeMap(const Terrain* terrain)
    {
        // re-use old material if exists
        MaterialPtr mat = terrain->_getCompositeMapMaterial();
        if (mat.isNull())
        {
            MaterialManager& matMgr = MaterialManager::getSingleton();

            // it's important that the names are deterministic for a given terrain, so
            // use the terrain pointer as an ID
            const String& matName = terrain->getMaterialName() + "/comp";
            mat = matMgr.getByName(matName);
            if (mat.isNull())
            {
                mat = matMgr.create(matName, ResourceGroupManager::DEFAULT_RESOURCE_GROUP_NAME);
            }
        }
        // clear everything
        mat->removeAllTechniques();

        addTechnique(mat, terrain, RENDER_COMPOSITE_MAP);

        updateParamsForCompositeMap(mat, terrain);

        return mat;

    }
    //---------------------------------------------------------------------
    void TerrainMaterialGeneratorA::SM2Profile::addTechnique(
        const MaterialPtr& mat, const Terrain* terrain, TechniqueType tt)
    {
        Technique* tech = mat->createTechnique();

        // Only supporting one pass
        Pass* pass = tech->createPass();

        GpuProgramManager& gmgr = GpuProgramManager::getSingleton();
        HighLevelGpuProgramManager& hmgr = HighLevelGpuProgramManager::getSingleton();
        if (!mShaderGen)
        {
            bool check2x = mLayerNormalMappingEnabled || mLayerParallaxMappingEnabled;
<<<<<<< HEAD
            if (hmgr.isLanguageSupported("cg"))
            {
                mShaderGen = OGRE_NEW ShaderHelperCg();
            }
            else if (hmgr.isLanguageSupported("hlsl") &&
                ((check2x && gmgr.isSyntaxSupported("ps_4_0")) ||
                (check2x && gmgr.isSyntaxSupported("ps_2_x")) ||
                (!check2x && gmgr.isSyntaxSupported("ps_2_0"))))
            {
                mShaderGen = OGRE_NEW ShaderHelperHLSL();
            }
            else if (hmgr.isLanguageSupported("glsl"))
            {
                mShaderGen = OGRE_NEW ShaderHelperGLSL();
            }
            else if (hmgr.isLanguageSupported("glsles"))
            {
                mShaderGen = OGRE_NEW ShaderHelperGLSLES();
            }
            else
            {
                // todo
            }

            // check SM3 features
            mSM3Available = GpuProgramManager::getSingleton().isSyntaxSupported("ps_3_0");
            mSM4Available = GpuProgramManager::getSingleton().isSyntaxSupported("ps_4_0");

        }
        HighLevelGpuProgramPtr vprog = mShaderGen->generateVertexProgram(this, terrain, tt);
        HighLevelGpuProgramPtr fprog = mShaderGen->generateFragmentProgram(this, terrain, tt);

        pass->setVertexProgram(vprog->getName());
        pass->setFragmentProgram(fprog->getName());

        if (tt == HIGH_LOD || tt == RENDER_COMPOSITE_MAP)
        {
            // global normal map
            TextureUnitState* tu = pass->createTextureUnitState();
            tu->setTextureName(terrain->getTerrainNormalMap()->getName());
            tu->setTextureAddressingMode(TextureUnitState::TAM_CLAMP);

            // global colour map
            if (terrain->getGlobalColourMapEnabled() && isGlobalColourMapEnabled())
            {
                tu = pass->createTextureUnitState(terrain->getGlobalColourMap()->getName());
                tu->setTextureAddressingMode(TextureUnitState::TAM_CLAMP);
            }

            // light map
            if (isLightmapEnabled())
            {
                tu = pass->createTextureUnitState(terrain->getLightmap()->getName());
                tu->setTextureAddressingMode(TextureUnitState::TAM_CLAMP);
            }

            // blend maps
            uint maxLayers = getMaxLayers(terrain);
            uint numBlendTextures = std::min(terrain->getBlendTextureCount(maxLayers), terrain->getBlendTextureCount());
            uint numLayers = std::min(maxLayers, static_cast<uint>(terrain->getLayerCount()));
            for (uint i = 0; i < numBlendTextures; ++i)
            {
                tu = pass->createTextureUnitState(terrain->getBlendTextureName(i));
                tu->setTextureAddressingMode(TextureUnitState::TAM_CLAMP);
            }

            // layer textures
            for (uint i = 0; i < numLayers; ++i)
            {
                // diffuse / specular
                pass->createTextureUnitState(terrain->getLayerTextureName(i, 0));
                // normal / height
                pass->createTextureUnitState(terrain->getLayerTextureName(i, 1));
            }

        }
        else
        {
            // LOW_LOD textures
            // composite map
            TextureUnitState* tu = pass->createTextureUnitState();
            tu->setTextureName(terrain->getCompositeMap()->getName());
            tu->setTextureAddressingMode(TextureUnitState::TAM_CLAMP);

            // That's it!

        }

        // Add shadow textures (always at the end)
        if (isShadowingEnabled(tt, terrain))
        {
            uint numTextures = 1;
            if (getReceiveDynamicShadowsPSSM())
            {
                numTextures = (uint)getReceiveDynamicShadowsPSSM()->getSplitCount();
            }
            for (uint i = 0; i < numTextures; ++i)
            {
                TextureUnitState* tu = pass->createTextureUnitState();
                tu->setContentType(TextureUnitState::CONTENT_SHADOW);
                tu->setTextureAddressingMode(TextureUnitState::TAM_BORDER);
                tu->setTextureBorderColour(ColourValue::White);
            }
        }

    }
    //---------------------------------------------------------------------
    bool TerrainMaterialGeneratorA::SM2Profile::isShadowingEnabled(TechniqueType tt, const Terrain* terrain) const
    {
        return getReceiveDynamicShadowsEnabled() && tt != RENDER_COMPOSITE_MAP && 
        (tt != LOW_LOD || mLowLodShadows);
    }
    //---------------------------------------------------------------------
    void TerrainMaterialGeneratorA::SM2Profile::updateParams(const MaterialPtr& mat, const Terrain* terrain)
    {
        mShaderGen->updateParams(this, mat, terrain, false);

    }
    //---------------------------------------------------------------------
    void TerrainMaterialGeneratorA::SM2Profile::updateParamsForCompositeMap(const MaterialPtr& mat, const Terrain* terrain)
    {
        mShaderGen->updateParams(this, mat, terrain, true);
    }
    //---------------------------------------------------------------------
    //---------------------------------------------------------------------
    HighLevelGpuProgramPtr 
        TerrainMaterialGeneratorA::SM2Profile::ShaderHelper::generateVertexProgram(
            const SM2Profile* prof, const Terrain* terrain, TechniqueType tt)
    {
        HighLevelGpuProgramPtr ret = createVertexProgram(prof, terrain, tt);

        StringUtil::StrStreamType sourceStr;
        generateVertexProgramSource(prof, terrain, tt, sourceStr);
        ret->setSource(sourceStr.str());
        ret->load();
        defaultVpParams(prof, terrain, tt, ret);
#if OGRE_DEBUG_MODE
        LogManager::getSingleton().stream(LML_TRIVIAL) << "*** Terrain Vertex Program: " 
            << ret->getName() << " ***\n" << ret->getSource() << "\n***   ***";
#endif

        return ret;

    }
    //---------------------------------------------------------------------
    HighLevelGpuProgramPtr 
    TerrainMaterialGeneratorA::SM2Profile::ShaderHelper::generateFragmentProgram(
        const SM2Profile* prof, const Terrain* terrain, TechniqueType tt)
    {
        HighLevelGpuProgramPtr ret = createFragmentProgram(prof, terrain, tt);

        StringUtil::StrStreamType sourceStr;
        generateFragmentProgramSource(prof, terrain, tt, sourceStr);
        ret->setSource(sourceStr.str());
        ret->load();
        defaultFpParams(prof, terrain, tt, ret);

#if OGRE_DEBUG_MODE
        LogManager::getSingleton().stream(LML_TRIVIAL) << "*** Terrain Fragment Program: " 
=======
            if (hmgr.isLanguageSupported("hlsl") &&
                ((check2x && gmgr.isSyntaxSupported("ps_4_0")) ))
            {
                mShaderGen = OGRE_NEW ShaderHelperHLSL();
            }
            else if (hmgr.isLanguageSupported("glsl"))
            {
                mShaderGen = OGRE_NEW ShaderHelperGLSL();
            }
            else if (hmgr.isLanguageSupported("glsles"))
            {
                mShaderGen = OGRE_NEW ShaderHelperGLSLES();
            }
            else if (hmgr.isLanguageSupported("cg"))
            {
                mShaderGen = OGRE_NEW ShaderHelperCg();
            }
            
            // check SM3 features
            mSM3Available = GpuProgramManager::getSingleton().isSyntaxSupported("ps_3_0");
            mSM4Available = GpuProgramManager::getSingleton().isSyntaxSupported("ps_4_0");
        }

        HighLevelGpuProgramPtr vprog = mShaderGen->generateVertexProgram(this, terrain, tt);
        HighLevelGpuProgramPtr fprog = mShaderGen->generateFragmentProgram(this, terrain, tt);

        pass->setVertexProgram(vprog->getName());
        pass->setFragmentProgram(fprog->getName());

        if (tt == HIGH_LOD || tt == RENDER_COMPOSITE_MAP)
        {
            // global normal map
            TextureUnitState* tu = pass->createTextureUnitState();
            tu->setTextureName(terrain->getTerrainNormalMap()->getName());
            // Bugfix for D3D11 Render System
            // tu->setTextureAddressingMode(TextureUnitState::TAM_CLAMP);

            // global colour map
            if (terrain->getGlobalColourMapEnabled() && isGlobalColourMapEnabled())
            {
                tu = pass->createTextureUnitState(terrain->getGlobalColourMap()->getName());
                //tu->setTextureAddressingMode(TextureUnitState::TAM_CLAMP);
            }

            // light map
            if (isLightmapEnabled())
            {
                tu = pass->createTextureUnitState(terrain->getLightmap()->getName());
                //tu->setTextureAddressingMode(TextureUnitState::TAM_CLAMP);
            }

            // blend maps
            uint maxLayers = getMaxLayers(terrain);
            uint numBlendTextures = std::min(terrain->getBlendTextureCount(maxLayers), terrain->getBlendTextureCount());
            uint numLayers = std::min(maxLayers, static_cast<uint>(terrain->getLayerCount()));
            for (uint i = 0; i < numBlendTextures; ++i)
            {
                tu = pass->createTextureUnitState(terrain->getBlendTextureName(i));
                //tu->setTextureAddressingMode(TextureUnitState::TAM_CLAMP);
            }

            // layer textures
            for (uint i = 0; i < numLayers; ++i)
            {
                // diffuse / specular
                pass->createTextureUnitState(terrain->getLayerTextureName(i, 0));
                // normal / height
                pass->createTextureUnitState(terrain->getLayerTextureName(i, 1));
            }

        }
        else
        {
            // LOW_LOD textures
            // composite map
            TextureUnitState* tu = pass->createTextureUnitState();
            tu->setTextureName(terrain->getCompositeMap()->getName());
            tu->setTextureAddressingMode(TextureUnitState::TAM_CLAMP);

            // That's it!

        }

        // Add shadow textures (always at the end)
        if (isShadowingEnabled(tt, terrain))
        {
            uint numTextures = 1;
            if (getReceiveDynamicShadowsPSSM())
            {
                numTextures = (uint)getReceiveDynamicShadowsPSSM()->getSplitCount();
            }
            for (uint i = 0; i < numTextures; ++i)
            {
                TextureUnitState* tu = pass->createTextureUnitState();
                tu->setContentType(TextureUnitState::CONTENT_SHADOW);
                tu->setTextureAddressingMode(TextureUnitState::TAM_BORDER);
                tu->setTextureBorderColour(ColourValue::White);
            }
        }

    }
    //---------------------------------------------------------------------
    bool TerrainMaterialGeneratorA::SM2Profile::isShadowingEnabled(TechniqueType tt, const Terrain* terrain) const
    {
        return getReceiveDynamicShadowsEnabled() && tt != RENDER_COMPOSITE_MAP && 
            (tt != LOW_LOD || mLowLodShadows) &&
            terrain->getSceneManager()->isShadowTechniqueTextureBased();

    }
    //---------------------------------------------------------------------
    void TerrainMaterialGeneratorA::SM2Profile::updateParams(const MaterialPtr& mat, const Terrain* terrain)
    {
        mShaderGen->updateParams(this, mat, terrain, false);

    }
    //---------------------------------------------------------------------
    void TerrainMaterialGeneratorA::SM2Profile::updateParamsForCompositeMap(const MaterialPtr& mat, const Terrain* terrain)
    {
        mShaderGen->updateParams(this, mat, terrain, true);
    }
    //---------------------------------------------------------------------
    //---------------------------------------------------------------------
    HighLevelGpuProgramPtr 
        TerrainMaterialGeneratorA::SM2Profile::ShaderHelper::generateVertexProgram(
            const SM2Profile* prof, const Terrain* terrain, TechniqueType tt)
    {
        HighLevelGpuProgramPtr ret = createVertexProgram(prof, terrain, tt);

        StringStream sourceStr;
        generateVertexProgramSource(prof, terrain, tt, sourceStr);

        ret->setSource(sourceStr.str());
        ret->load();
        defaultVpParams(prof, terrain, tt, ret);

#if OGRE_DEBUG_MODE
        LogManager::getSingleton().stream(LML_TRIVIAL) << "*** Terrain Vertex Program: " 
>>>>>>> 83e497b5
            << ret->getName() << " ***\n" << ret->getSource() << "\n***   ***";
#endif
        return ret;

    }
    //---------------------------------------------------------------------
    HighLevelGpuProgramPtr 
    TerrainMaterialGeneratorA::SM2Profile::ShaderHelper::generateFragmentProgram(
        const SM2Profile* prof, const Terrain* terrain, TechniqueType tt)
    {
        HighLevelGpuProgramPtr ret = createFragmentProgram(prof, terrain, tt);

        StringStream sourceStr;
        generateFragmentProgramSource(prof, terrain, tt, sourceStr);
        ret->setSource(sourceStr.str());
        ret->load();
        defaultFpParams(prof, terrain, tt, ret);

<<<<<<< HEAD
=======
#if OGRE_DEBUG_MODE
        LogManager::getSingleton().stream(LML_TRIVIAL) << "*** Terrain Fragment Program: " 
            << ret->getName() << " ***\n" << ret->getSource() << "\n*** ***";
#endif
>>>>>>> 83e497b5
        return ret;
    }
    //---------------------------------------------------------------------
    void TerrainMaterialGeneratorA::SM2Profile::ShaderHelper::generateVertexProgramSource(
<<<<<<< HEAD
        const SM2Profile* prof, const Terrain* terrain, TechniqueType tt, StringUtil::StrStreamType& outStream)
=======
        const SM2Profile* prof, const Terrain* terrain, TechniqueType tt, StringStream& outStream)
>>>>>>> 83e497b5
    {
        generateVpHeader(prof, terrain, tt, outStream);

        if (tt != LOW_LOD)
        {
            uint maxLayers = prof->getMaxLayers(terrain);
            uint numLayers = std::min(maxLayers, static_cast<uint>(terrain->getLayerCount()));

            for (uint i = 0; i < numLayers; ++i)
                generateVpLayer(prof, terrain, tt, i, outStream);
        }

        generateVpFooter(prof, terrain, tt, outStream);

    }
    //---------------------------------------------------------------------
    void TerrainMaterialGeneratorA::SM2Profile::ShaderHelper::generateFragmentProgramSource(
<<<<<<< HEAD
        const SM2Profile* prof, const Terrain* terrain, TechniqueType tt, StringUtil::StrStreamType& outStream)
=======
        const SM2Profile* prof, const Terrain* terrain, TechniqueType tt, StringStream& outStream)
>>>>>>> 83e497b5
    {
        generateFpHeader(prof, terrain, tt, outStream);

        if (tt != LOW_LOD)
        {
            uint maxLayers = prof->getMaxLayers(terrain);
            uint numLayers = std::min(maxLayers, static_cast<uint>(terrain->getLayerCount()));

            for (uint i = 0; i < numLayers; ++i)
                generateFpLayer(prof, terrain, tt, i, outStream);
        }

        generateFpFooter(prof, terrain, tt, outStream);
    }
    //---------------------------------------------------------------------
    void TerrainMaterialGeneratorA::SM2Profile::ShaderHelper::defaultVpParams(
        const SM2Profile* prof, const Terrain* terrain, TechniqueType tt, const HighLevelGpuProgramPtr& prog)
    {
        GpuProgramParametersSharedPtr params = prog->getDefaultParameters();
        params->setIgnoreMissingParams(true);
        params->setNamedAutoConstant("worldMatrix", GpuProgramParameters::ACT_WORLD_MATRIX);
        params->setNamedAutoConstant("viewProjMatrix", GpuProgramParameters::ACT_VIEWPROJ_MATRIX);
        params->setNamedAutoConstant("lodMorph", GpuProgramParameters::ACT_CUSTOM, 
            Terrain::LOD_MORPH_CUSTOM_PARAM);
        params->setNamedAutoConstant("fogParams", GpuProgramParameters::ACT_FOG_PARAMS);

        if (prof->isShadowingEnabled(tt, terrain))
        {
            uint numTextures = 1;
            if (prof->getReceiveDynamicShadowsPSSM())
            {
                numTextures = (uint)prof->getReceiveDynamicShadowsPSSM()->getSplitCount();
            }
            for (uint i = 0; i < numTextures; ++i)
            {
                params->setNamedAutoConstant("texViewProjMatrix" + StringConverter::toString(i), 
                    GpuProgramParameters::ACT_TEXTURE_VIEWPROJ_MATRIX, i);
                if (prof->getReceiveDynamicShadowsDepth())
                {
                    params->setNamedAutoConstant("depthRange" + StringConverter::toString(i), 
                        GpuProgramParameters::ACT_SHADOW_SCENE_DEPTH_RANGE, i);
                }
            }
        }

        if (terrain->_getUseVertexCompression() && tt != RENDER_COMPOSITE_MAP)
        {
            Matrix4 posIndexToObjectSpace;
            terrain->getPointTransform(&posIndexToObjectSpace);
            params->setNamedConstant("posIndexToObjectSpace", posIndexToObjectSpace);
        }

        
        
    }
    //---------------------------------------------------------------------
    void TerrainMaterialGeneratorA::SM2Profile::ShaderHelper::defaultFpParams(
        const SM2Profile* prof, const Terrain* terrain, TechniqueType tt, const HighLevelGpuProgramPtr& prog)
    {
        GpuProgramParametersSharedPtr params = prog->getDefaultParameters();
        params->setIgnoreMissingParams(true);

        params->setNamedAutoConstant("ambient", GpuProgramParameters::ACT_AMBIENT_LIGHT_COLOUR);
        params->setNamedAutoConstant("lightPosObjSpace", GpuProgramParameters::ACT_LIGHT_POSITION_OBJECT_SPACE, 0);
        params->setNamedAutoConstant("lightDiffuseColour", GpuProgramParameters::ACT_LIGHT_DIFFUSE_COLOUR, 0);
        params->setNamedAutoConstant("lightSpecularColour", GpuProgramParameters::ACT_LIGHT_SPECULAR_COLOUR, 0);
        params->setNamedAutoConstant("eyePosObjSpace", GpuProgramParameters::ACT_CAMERA_POSITION_OBJECT_SPACE);
        params->setNamedAutoConstant("fogColour", GpuProgramParameters::ACT_FOG_COLOUR);

        if (prof->isShadowingEnabled(tt, terrain))
        {
            uint numTextures = 1;
            if (prof->getReceiveDynamicShadowsPSSM())
            {
                PSSMShadowCameraSetup* pssm = prof->getReceiveDynamicShadowsPSSM();
                numTextures = (uint)pssm->getSplitCount();
                Vector4 splitPoints;
                const PSSMShadowCameraSetup::SplitPointList& splitPointList = pssm->getSplitPoints();
                // Populate from split point 1, not 0, since split 0 isn't useful (usually 0)
                for (uint i = 1; i < numTextures; ++i)
                {
                    splitPoints[i-1] = splitPointList[i];
                }
                params->setNamedConstant("pssmSplitPoints", splitPoints);
            }

            if (prof->getReceiveDynamicShadowsDepth())
            {
                size_t samplerOffset = (tt == HIGH_LOD) ? mShadowSamplerStartHi : mShadowSamplerStartLo;
                for (uint i = 0; i < numTextures; ++i)
                {
                    params->setNamedAutoConstant("inverseShadowmapSize" + StringConverter::toString(i), 
                        GpuProgramParameters::ACT_INVERSE_TEXTURE_SIZE, i + samplerOffset);
                }
            }
        }

        // Explicitly bind samplers for GLSL
        if ((prof->_getShaderLanguage() == "glsl") || (prof->_getShaderLanguage() == "glsles"))
        {
            int numSamplers = 0;
            if (tt == LOW_LOD)
            {
                params->setNamedConstant("compositeMap", (int)numSamplers++);
            }
            else
            {
                params->setNamedConstant("globalNormal", (int)numSamplers++);

                if (terrain->getGlobalColourMapEnabled() && prof->isGlobalColourMapEnabled())
                {
                    params->setNamedConstant("globalColourMap", (int)numSamplers++);
                }
                if (prof->isLightmapEnabled())
                {
                    params->setNamedConstant("lightMap", (int)numSamplers++);
                }

                uint maxLayers = prof->getMaxLayers(terrain);
                uint numBlendTextures = std::min(terrain->getBlendTextureCount(maxLayers), terrain->getBlendTextureCount());
                uint numLayers = std::min(maxLayers, static_cast<uint>(terrain->getLayerCount()));
                // Blend textures - sampler definitions
                for (uint i = 0; i < numBlendTextures; ++i)
                {
                    params->setNamedConstant("blendTex" + StringConverter::toString(i), (int)numSamplers++);
                }

                // Layer textures - sampler definitions & UV multipliers
                for (uint i = 0; i < numLayers; ++i)
                {
                    params->setNamedConstant("difftex" + StringConverter::toString(i), (int)numSamplers++);
                    params->setNamedConstant("normtex" + StringConverter::toString(i), (int)numSamplers++);
                }

                uint numShadowTextures = 1;
                if (prof->getReceiveDynamicShadowsPSSM())
                    numShadowTextures = (uint)prof->getReceiveDynamicShadowsPSSM()->getSplitCount();

                for (uint i = 0; i < numShadowTextures; ++i)
                {
                    if (prof->isShadowingEnabled(tt, terrain))
                        params->setNamedConstant("shadowMap" + StringConverter::toString(i), (int)numSamplers++);
                }
            }
        }
    }
    //---------------------------------------------------------------------
    void TerrainMaterialGeneratorA::SM2Profile::ShaderHelper::updateParams(
        const SM2Profile* prof, const MaterialPtr& mat, const Terrain* terrain, bool compositeMap)
    {
        Pass* p = mat->getTechnique(0)->getPass(0);
        if (compositeMap)
        {
            updateVpParams(prof, terrain, RENDER_COMPOSITE_MAP, p->getVertexProgramParameters());
            updateFpParams(prof, terrain, RENDER_COMPOSITE_MAP, p->getFragmentProgramParameters());
        }
        else
        {
            // high lod
            updateVpParams(prof, terrain, HIGH_LOD, p->getVertexProgramParameters());
            updateFpParams(prof, terrain, HIGH_LOD, p->getFragmentProgramParameters());

            if(prof->isCompositeMapEnabled())
            {
                // low lod
                p = mat->getTechnique(1)->getPass(0);
                updateVpParams(prof, terrain, LOW_LOD, p->getVertexProgramParameters());
                updateFpParams(prof, terrain, LOW_LOD, p->getFragmentProgramParameters());
            }
        }
    }
    //---------------------------------------------------------------------
    void TerrainMaterialGeneratorA::SM2Profile::ShaderHelper::updateVpParams(
        const SM2Profile* prof, const Terrain* terrain, TechniqueType tt, const GpuProgramParametersSharedPtr& params)
    {
        params->setIgnoreMissingParams(true);
        uint maxLayers = prof->getMaxLayers(terrain);
        uint numLayers = std::min(maxLayers, static_cast<uint>(terrain->getLayerCount()));
        uint numUVMul = numLayers / 4;
        if (numLayers % 4)
            ++numUVMul;
        for (uint i = 0; i < numUVMul; ++i)
        {
            Vector4 uvMul(
                terrain->getLayerUVMultiplier(i * 4), 
                terrain->getLayerUVMultiplier(i * 4 + 1), 
                terrain->getLayerUVMultiplier(i * 4 + 2), 
                terrain->getLayerUVMultiplier(i * 4 + 3) 
                );
            params->setNamedConstant("uvMul_" + StringConverter::toString(i), uvMul);
        }
        
        if (terrain->_getUseVertexCompression() && tt != RENDER_COMPOSITE_MAP)
        {
            Real baseUVScale = 1.0f / (terrain->getSize() - 1);
            params->setNamedConstant("baseUVScale", baseUVScale);
        }

    }
    //---------------------------------------------------------------------
    void TerrainMaterialGeneratorA::SM2Profile::ShaderHelper::updateFpParams(
        const SM2Profile* prof, const Terrain* terrain, TechniqueType tt, const GpuProgramParametersSharedPtr& params)
    {
        params->setIgnoreMissingParams(true);
        // TODO - parameterise this?
        Vector4 scaleBiasSpecular(0.03, -0.04, 32, 1);
        params->setNamedConstant("scaleBiasSpecular", scaleBiasSpecular);

    }
    //---------------------------------------------------------------------
    String TerrainMaterialGeneratorA::SM2Profile::ShaderHelper::getChannel(uint idx)
    {
        uint rem = idx % 4;
        switch(rem)
        {
        case 0:
        default:
            return "r";
        case 1:
            return "g";
        case 2:
            return "b";
        case 3:
            return "a";
        };
    }
    //---------------------------------------------------------------------
    String TerrainMaterialGeneratorA::SM2Profile::ShaderHelper::getVertexProgramName(
        const SM2Profile* prof, const Terrain* terrain, TechniqueType tt)
    {
        String progName = terrain->getMaterialName() + "/sm2/vp";
<<<<<<< HEAD

=======
        
>>>>>>> 83e497b5
        switch(tt)
        {
        case HIGH_LOD:
            progName += "/hlod";
            break;
        case LOW_LOD:
            progName += "/llod";
            break;
        case RENDER_COMPOSITE_MAP:
            progName += "/comp";
            break;
        }

        return progName;

    }
    //---------------------------------------------------------------------
    String TerrainMaterialGeneratorA::SM2Profile::ShaderHelper::getFragmentProgramName(
        const SM2Profile* prof, const Terrain* terrain, TechniqueType tt)
    {

        String progName = terrain->getMaterialName() + "/sm2/fp";

        switch(tt)
        {
        case HIGH_LOD:
            progName += "/hlod";
            break;
        case LOW_LOD:
            progName += "/llod";
            break;
        case RENDER_COMPOSITE_MAP:
            progName += "/comp";
            break;
        }

        return progName;
    }
}<|MERGE_RESOLUTION|>--- conflicted
+++ resolved
@@ -86,21 +86,11 @@
         , mPSSM(0)
         , mDepthShadows(false)
         , mLowLodShadows(false)
-<<<<<<< HEAD
-    {
-        HighLevelGpuProgramManager& hmgr = HighLevelGpuProgramManager::getSingleton();
-        if (hmgr.isLanguageSupported("cg"))
-        {
-            mShaderLanguage = "cg";
-        }
-        else if (hmgr.isLanguageSupported("hlsl"))
-=======
         , mSM3Available(false)
         , mSM4Available(false)
     {
         HighLevelGpuProgramManager& hmgr = HighLevelGpuProgramManager::getSingleton();
         if (hmgr.isLanguageSupported("hlsl"))
->>>>>>> 83e497b5
         {
             mShaderLanguage = "hlsl";
         }
@@ -299,11 +289,7 @@
         if(mCompositeMapEnabled)
         {
             addTechnique(mat, terrain, LOW_LOD);
-<<<<<<< HEAD
             Material::LodValueArray lodValues;
-=======
-            Material::LodValueList lodValues;
->>>>>>> 83e497b5
             lodValues.push_back(TerrainGlobalOptions::getSingleton().getCompositeMapDistance());
             mat->setLodLevels(lodValues);
             Technique* lowLodTechnique = mat->getTechnique(1);
@@ -357,36 +343,29 @@
         if (!mShaderGen)
         {
             bool check2x = mLayerNormalMappingEnabled || mLayerParallaxMappingEnabled;
-<<<<<<< HEAD
-            if (hmgr.isLanguageSupported("cg"))
+            if (hmgr.isLanguageSupported("hlsl") &&
+                ((check2x && gmgr.isSyntaxSupported("ps_4_0")) ))
+            {
+                mShaderGen = OGRE_NEW ShaderHelperHLSL();
+            }
+            else if (hmgr.isLanguageSupported("glsl"))
+            {
+                mShaderGen = OGRE_NEW ShaderHelperGLSL();
+            }
+            else if (hmgr.isLanguageSupported("glsles"))
+            {
+                mShaderGen = OGRE_NEW ShaderHelperGLSLES();
+            }
+            else if (hmgr.isLanguageSupported("cg"))
             {
                 mShaderGen = OGRE_NEW ShaderHelperCg();
             }
-            else if (hmgr.isLanguageSupported("hlsl") &&
-                ((check2x && gmgr.isSyntaxSupported("ps_4_0")) ||
-                (check2x && gmgr.isSyntaxSupported("ps_2_x")) ||
-                (!check2x && gmgr.isSyntaxSupported("ps_2_0"))))
-            {
-                mShaderGen = OGRE_NEW ShaderHelperHLSL();
-            }
-            else if (hmgr.isLanguageSupported("glsl"))
-            {
-                mShaderGen = OGRE_NEW ShaderHelperGLSL();
-            }
-            else if (hmgr.isLanguageSupported("glsles"))
-            {
-                mShaderGen = OGRE_NEW ShaderHelperGLSLES();
-            }
-            else
-            {
-                // todo
-            }
-
+            
             // check SM3 features
             mSM3Available = GpuProgramManager::getSingleton().isSyntaxSupported("ps_3_0");
             mSM4Available = GpuProgramManager::getSingleton().isSyntaxSupported("ps_4_0");
-
-        }
+        }
+
         HighLevelGpuProgramPtr vprog = mShaderGen->generateVertexProgram(this, terrain, tt);
         HighLevelGpuProgramPtr fprog = mShaderGen->generateFragmentProgram(this, terrain, tt);
 
@@ -398,20 +377,21 @@
             // global normal map
             TextureUnitState* tu = pass->createTextureUnitState();
             tu->setTextureName(terrain->getTerrainNormalMap()->getName());
-            tu->setTextureAddressingMode(TextureUnitState::TAM_CLAMP);
+            // Bugfix for D3D11 Render System
+            // tu->setTextureAddressingMode(TextureUnitState::TAM_CLAMP);
 
             // global colour map
             if (terrain->getGlobalColourMapEnabled() && isGlobalColourMapEnabled())
             {
                 tu = pass->createTextureUnitState(terrain->getGlobalColourMap()->getName());
-                tu->setTextureAddressingMode(TextureUnitState::TAM_CLAMP);
+                //tu->setTextureAddressingMode(TextureUnitState::TAM_CLAMP);
             }
 
             // light map
             if (isLightmapEnabled())
             {
                 tu = pass->createTextureUnitState(terrain->getLightmap()->getName());
-                tu->setTextureAddressingMode(TextureUnitState::TAM_CLAMP);
+                //tu->setTextureAddressingMode(TextureUnitState::TAM_CLAMP);
             }
 
             // blend maps
@@ -421,7 +401,7 @@
             for (uint i = 0; i < numBlendTextures; ++i)
             {
                 tu = pass->createTextureUnitState(terrain->getBlendTextureName(i));
-                tu->setTextureAddressingMode(TextureUnitState::TAM_CLAMP);
+                //tu->setTextureAddressingMode(TextureUnitState::TAM_CLAMP);
             }
 
             // layer textures
@@ -489,173 +469,15 @@
     {
         HighLevelGpuProgramPtr ret = createVertexProgram(prof, terrain, tt);
 
-        StringUtil::StrStreamType sourceStr;
+        StringStream sourceStr;
         generateVertexProgramSource(prof, terrain, tt, sourceStr);
+
         ret->setSource(sourceStr.str());
         ret->load();
         defaultVpParams(prof, terrain, tt, ret);
+
 #if OGRE_DEBUG_MODE
         LogManager::getSingleton().stream(LML_TRIVIAL) << "*** Terrain Vertex Program: " 
-            << ret->getName() << " ***\n" << ret->getSource() << "\n***   ***";
-#endif
-
-        return ret;
-
-    }
-    //---------------------------------------------------------------------
-    HighLevelGpuProgramPtr 
-    TerrainMaterialGeneratorA::SM2Profile::ShaderHelper::generateFragmentProgram(
-        const SM2Profile* prof, const Terrain* terrain, TechniqueType tt)
-    {
-        HighLevelGpuProgramPtr ret = createFragmentProgram(prof, terrain, tt);
-
-        StringUtil::StrStreamType sourceStr;
-        generateFragmentProgramSource(prof, terrain, tt, sourceStr);
-        ret->setSource(sourceStr.str());
-        ret->load();
-        defaultFpParams(prof, terrain, tt, ret);
-
-#if OGRE_DEBUG_MODE
-        LogManager::getSingleton().stream(LML_TRIVIAL) << "*** Terrain Fragment Program: " 
-=======
-            if (hmgr.isLanguageSupported("hlsl") &&
-                ((check2x && gmgr.isSyntaxSupported("ps_4_0")) ))
-            {
-                mShaderGen = OGRE_NEW ShaderHelperHLSL();
-            }
-            else if (hmgr.isLanguageSupported("glsl"))
-            {
-                mShaderGen = OGRE_NEW ShaderHelperGLSL();
-            }
-            else if (hmgr.isLanguageSupported("glsles"))
-            {
-                mShaderGen = OGRE_NEW ShaderHelperGLSLES();
-            }
-            else if (hmgr.isLanguageSupported("cg"))
-            {
-                mShaderGen = OGRE_NEW ShaderHelperCg();
-            }
-            
-            // check SM3 features
-            mSM3Available = GpuProgramManager::getSingleton().isSyntaxSupported("ps_3_0");
-            mSM4Available = GpuProgramManager::getSingleton().isSyntaxSupported("ps_4_0");
-        }
-
-        HighLevelGpuProgramPtr vprog = mShaderGen->generateVertexProgram(this, terrain, tt);
-        HighLevelGpuProgramPtr fprog = mShaderGen->generateFragmentProgram(this, terrain, tt);
-
-        pass->setVertexProgram(vprog->getName());
-        pass->setFragmentProgram(fprog->getName());
-
-        if (tt == HIGH_LOD || tt == RENDER_COMPOSITE_MAP)
-        {
-            // global normal map
-            TextureUnitState* tu = pass->createTextureUnitState();
-            tu->setTextureName(terrain->getTerrainNormalMap()->getName());
-            // Bugfix for D3D11 Render System
-            // tu->setTextureAddressingMode(TextureUnitState::TAM_CLAMP);
-
-            // global colour map
-            if (terrain->getGlobalColourMapEnabled() && isGlobalColourMapEnabled())
-            {
-                tu = pass->createTextureUnitState(terrain->getGlobalColourMap()->getName());
-                //tu->setTextureAddressingMode(TextureUnitState::TAM_CLAMP);
-            }
-
-            // light map
-            if (isLightmapEnabled())
-            {
-                tu = pass->createTextureUnitState(terrain->getLightmap()->getName());
-                //tu->setTextureAddressingMode(TextureUnitState::TAM_CLAMP);
-            }
-
-            // blend maps
-            uint maxLayers = getMaxLayers(terrain);
-            uint numBlendTextures = std::min(terrain->getBlendTextureCount(maxLayers), terrain->getBlendTextureCount());
-            uint numLayers = std::min(maxLayers, static_cast<uint>(terrain->getLayerCount()));
-            for (uint i = 0; i < numBlendTextures; ++i)
-            {
-                tu = pass->createTextureUnitState(terrain->getBlendTextureName(i));
-                //tu->setTextureAddressingMode(TextureUnitState::TAM_CLAMP);
-            }
-
-            // layer textures
-            for (uint i = 0; i < numLayers; ++i)
-            {
-                // diffuse / specular
-                pass->createTextureUnitState(terrain->getLayerTextureName(i, 0));
-                // normal / height
-                pass->createTextureUnitState(terrain->getLayerTextureName(i, 1));
-            }
-
-        }
-        else
-        {
-            // LOW_LOD textures
-            // composite map
-            TextureUnitState* tu = pass->createTextureUnitState();
-            tu->setTextureName(terrain->getCompositeMap()->getName());
-            tu->setTextureAddressingMode(TextureUnitState::TAM_CLAMP);
-
-            // That's it!
-
-        }
-
-        // Add shadow textures (always at the end)
-        if (isShadowingEnabled(tt, terrain))
-        {
-            uint numTextures = 1;
-            if (getReceiveDynamicShadowsPSSM())
-            {
-                numTextures = (uint)getReceiveDynamicShadowsPSSM()->getSplitCount();
-            }
-            for (uint i = 0; i < numTextures; ++i)
-            {
-                TextureUnitState* tu = pass->createTextureUnitState();
-                tu->setContentType(TextureUnitState::CONTENT_SHADOW);
-                tu->setTextureAddressingMode(TextureUnitState::TAM_BORDER);
-                tu->setTextureBorderColour(ColourValue::White);
-            }
-        }
-
-    }
-    //---------------------------------------------------------------------
-    bool TerrainMaterialGeneratorA::SM2Profile::isShadowingEnabled(TechniqueType tt, const Terrain* terrain) const
-    {
-        return getReceiveDynamicShadowsEnabled() && tt != RENDER_COMPOSITE_MAP && 
-            (tt != LOW_LOD || mLowLodShadows) &&
-            terrain->getSceneManager()->isShadowTechniqueTextureBased();
-
-    }
-    //---------------------------------------------------------------------
-    void TerrainMaterialGeneratorA::SM2Profile::updateParams(const MaterialPtr& mat, const Terrain* terrain)
-    {
-        mShaderGen->updateParams(this, mat, terrain, false);
-
-    }
-    //---------------------------------------------------------------------
-    void TerrainMaterialGeneratorA::SM2Profile::updateParamsForCompositeMap(const MaterialPtr& mat, const Terrain* terrain)
-    {
-        mShaderGen->updateParams(this, mat, terrain, true);
-    }
-    //---------------------------------------------------------------------
-    //---------------------------------------------------------------------
-    HighLevelGpuProgramPtr 
-        TerrainMaterialGeneratorA::SM2Profile::ShaderHelper::generateVertexProgram(
-            const SM2Profile* prof, const Terrain* terrain, TechniqueType tt)
-    {
-        HighLevelGpuProgramPtr ret = createVertexProgram(prof, terrain, tt);
-
-        StringStream sourceStr;
-        generateVertexProgramSource(prof, terrain, tt, sourceStr);
-
-        ret->setSource(sourceStr.str());
-        ret->load();
-        defaultVpParams(prof, terrain, tt, ret);
-
-#if OGRE_DEBUG_MODE
-        LogManager::getSingleton().stream(LML_TRIVIAL) << "*** Terrain Vertex Program: " 
->>>>>>> 83e497b5
             << ret->getName() << " ***\n" << ret->getSource() << "\n***   ***";
 #endif
         return ret;
@@ -674,22 +496,15 @@
         ret->load();
         defaultFpParams(prof, terrain, tt, ret);
 
-<<<<<<< HEAD
-=======
 #if OGRE_DEBUG_MODE
         LogManager::getSingleton().stream(LML_TRIVIAL) << "*** Terrain Fragment Program: " 
             << ret->getName() << " ***\n" << ret->getSource() << "\n*** ***";
 #endif
->>>>>>> 83e497b5
         return ret;
     }
     //---------------------------------------------------------------------
     void TerrainMaterialGeneratorA::SM2Profile::ShaderHelper::generateVertexProgramSource(
-<<<<<<< HEAD
-        const SM2Profile* prof, const Terrain* terrain, TechniqueType tt, StringUtil::StrStreamType& outStream)
-=======
         const SM2Profile* prof, const Terrain* terrain, TechniqueType tt, StringStream& outStream)
->>>>>>> 83e497b5
     {
         generateVpHeader(prof, terrain, tt, outStream);
 
@@ -707,11 +522,7 @@
     }
     //---------------------------------------------------------------------
     void TerrainMaterialGeneratorA::SM2Profile::ShaderHelper::generateFragmentProgramSource(
-<<<<<<< HEAD
-        const SM2Profile* prof, const Terrain* terrain, TechniqueType tt, StringUtil::StrStreamType& outStream)
-=======
         const SM2Profile* prof, const Terrain* terrain, TechniqueType tt, StringStream& outStream)
->>>>>>> 83e497b5
     {
         generateFpHeader(prof, terrain, tt, outStream);
 
@@ -943,11 +754,7 @@
         const SM2Profile* prof, const Terrain* terrain, TechniqueType tt)
     {
         String progName = terrain->getMaterialName() + "/sm2/vp";
-<<<<<<< HEAD
-
-=======
-        
->>>>>>> 83e497b5
+
         switch(tt)
         {
         case HIGH_LOD:
