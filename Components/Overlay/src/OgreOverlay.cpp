/*
-----------------------------------------------------------------------------
This source file is part of OGRE
    (Object-oriented Graphics Rendering Engine)
For the latest info, see http://www.ogre3d.org/

Copyright (c) 2000-2014 Torus Knot Software Ltd

Permission is hereby granted, free of charge, to any person obtaining a copy
of this software and associated documentation files (the "Software"), to deal
in the Software without restriction, including without limitation the rights
to use, copy, modify, merge, publish, distribute, sublicense, and/or sell
copies of the Software, and to permit persons to whom the Software is
furnished to do so, subject to the following conditions:

The above copyright notice and this permission notice shall be included in
all copies or substantial portions of the Software.

THE SOFTWARE IS PROVIDED "AS IS", WITHOUT WARRANTY OF ANY KIND, EXPRESS OR
IMPLIED, INCLUDING BUT NOT LIMITED TO THE WARRANTIES OF MERCHANTABILITY,
FITNESS FOR A PARTICULAR PURPOSE AND NONINFRINGEMENT. IN NO EVENT SHALL THE
AUTHORS OR COPYRIGHT HOLDERS BE LIABLE FOR ANY CLAIM, DAMAGES OR OTHER
LIABILITY, WHETHER IN AN ACTION OF CONTRACT, TORT OR OTHERWISE, ARISING FROM,
OUT OF OR IN CONNECTION WITH THE SOFTWARE OR THE USE OR OTHER DEALINGS IN
THE SOFTWARE.
-----------------------------------------------------------------------------
*/

#include "OgreOverlay.h"
#include "OgreOverlayContainer.h"
#include "OgreOverlayManager.h"
#include "OgreVector3.h"
#include "OgreSceneNode.h"
#include "OgreRenderQueue.h"
#include "OgreCamera.h"

namespace Ogre {

    //---------------------------------------------------------------------
    Overlay::Overlay(const String& name) :
        mName(name),
        mRotate(0.0f), 
        mScrollX(0.0f), mScrollY(0.0f),
        mScaleX(1.0f), mScaleY(1.0f), 
        mTransformOutOfDate(true), mTransformUpdated(true), 
        mZOrder(100), mVisible(false), mInitialised(false)

    {
#ifdef ENABLE_INCOMPATIBLE_OGRE_2_0
        mRootNode = OGRE_NEW SceneNode( 0, 0, 0, 0 );
#endif
    }
    //---------------------------------------------------------------------
    Overlay::~Overlay()
    {
        // remove children

#ifdef ENABLE_INCOMPATIBLE_OGRE_2_0
        OGRE_DELETE mRootNode;
<<<<<<< HEAD
#endif
=======
>>>>>>> 83e497b5
        
        for (OverlayContainerList::iterator i = m2DElements.begin(); 
             i != m2DElements.end(); ++i)
        {
            (*i)->_notifyParent(0, 0);
        }
    }
    //---------------------------------------------------------------------
    const String& Overlay::getName(void) const
    {
        return mName;
    }
    //---------------------------------------------------------------------
    void Overlay::assignZOrders()
    {
        ushort zorder = static_cast<ushort>(mZOrder * 100.0f);

        // Notify attached 2D elements
        OverlayContainerList::iterator i, iend;
        iend = m2DElements.end();
        for (i = m2DElements.begin(); i != iend; ++i)
        {
            zorder = (*i)->_notifyZOrder(zorder);
        }
    }
    //---------------------------------------------------------------------
    void Overlay::setZOrder(ushort zorder)
    {
        // Limit to 650 since this is multiplied by 100 to pad out for containers
        assert (zorder <= 650 && "Overlay Z-order cannot be greater than 650!");

        mZOrder = zorder;

        assignZOrders();
    }
    //---------------------------------------------------------------------
    ushort Overlay::getZOrder(void) const
    {
        return (ushort)mZOrder;
    }
    //---------------------------------------------------------------------
    bool Overlay::isVisible(void) const
    {
        return mVisible;
    }
    //---------------------------------------------------------------------
    void Overlay::show(void)
    {
        mVisible = true;
        if (!mInitialised)
        {
            initialise();
        }
    }
    //---------------------------------------------------------------------
    void Overlay::hide(void)
    {
        mVisible = false;
    }
    //---------------------------------------------------------------------
    void Overlay::initialise(void)
    {
        OverlayContainerList::iterator i, iend;
        iend = m2DElements.end();
        for (i = m2DElements.begin(); i != m2DElements.end(); ++i)
        {
            (*i)->initialise();
        }
        mInitialised = true;
    }
    //---------------------------------------------------------------------
    void Overlay::add2D(OverlayContainer* cont)
    {
        m2DElements.push_back(cont);
        // Notify parent
        cont->_notifyParent(0, this);

        assignZOrders();

        Matrix4 xform;
        _getWorldTransforms(&xform);
        cont->_notifyWorldTransforms(xform);
        cont->_notifyViewport();
    }
    //---------------------------------------------------------------------
    void Overlay::remove2D(OverlayContainer* cont)
    {
        m2DElements.remove(cont);
        cont->_notifyParent(0, 0);
        assignZOrders();
    }
    //---------------------------------------------------------------------
    void Overlay::add3D(SceneNode* node)
    {
#ifdef ENABLE_INCOMPATIBLE_OGRE_2_0
        mRootNode->addChild(node);
#endif
    }
    //---------------------------------------------------------------------
    void Overlay::remove3D(SceneNode* node)
    {
#ifdef ENABLE_INCOMPATIBLE_OGRE_2_0
        mRootNode->removeChild(node);
#endif
    }
    //---------------------------------------------------------------------
    void Overlay::clear(void)
    {
#ifdef ENABLE_INCOMPATIBLE_OGRE_2_0
        mRootNode->removeAllChildren();
#endif
        m2DElements.clear();
        // Note no deallocation, memory handled by OverlayManager & SceneManager
    }
    //---------------------------------------------------------------------
    void Overlay::setScroll(Real x, Real y)
    {
        mScrollX = x;
        mScrollY = y;
        mTransformOutOfDate = true;
        mTransformUpdated = true;
    }
    //---------------------------------------------------------------------
    Real Overlay::getScrollX(void) const
    {
        return mScrollX;
    }
    //---------------------------------------------------------------------
    Real Overlay::getScrollY(void) const
    {
        return mScrollY;
    }
      //---------------------------------------------------------------------
    OverlayContainer* Overlay::getChild(const String& name)
    {

        OverlayContainerList::iterator i, iend;
        iend = m2DElements.end();
        for (i = m2DElements.begin(); i != iend; ++i)
        {
            if ((*i)->getName() == name)
            {
                return *i;

            }
        }
        return NULL;
    }
  //---------------------------------------------------------------------
    void Overlay::scroll(Real xoff, Real yoff)
    {
        mScrollX += xoff;
        mScrollY += yoff;
        mTransformOutOfDate = true;
        mTransformUpdated = true;
    }
    //---------------------------------------------------------------------
    void Overlay::setRotate(const Radian& angle)
    {
        mRotate = angle;
        mTransformOutOfDate = true;
        mTransformUpdated = true;
    }
    //---------------------------------------------------------------------
    void Overlay::rotate(const Radian& angle)
    {
        setRotate(mRotate + angle);
    }
    //---------------------------------------------------------------------
    void Overlay::setScale(Real x, Real y)
    {
        mScaleX = x;
        mScaleY = y;
        mTransformOutOfDate = true;
        mTransformUpdated = true;
    }
    //---------------------------------------------------------------------
    Real Overlay::getScaleX(void) const
    {
        return mScaleX;
    }
    //---------------------------------------------------------------------
    Real Overlay::getScaleY(void) const
    {
        return mScaleY;
    }
    //---------------------------------------------------------------------
    void Overlay::_getWorldTransforms(Matrix4* xform) const
    {
        if (mTransformOutOfDate)
        {
            updateTransform();
        }
        *xform = mTransform;

    }
    //---------------------------------------------------------------------
    void Overlay::_findVisibleObjects(Camera* cam, RenderQueue* queue)
    {
        OverlayContainerList::iterator i, iend;

        if (OverlayManager::getSingleton().hasViewportChanged())
        {
            iend = m2DElements.end();
            for (i = m2DElements.begin(); i != iend; ++i)
            {
                (*i)->_notifyViewport();
            }
        }

        // update elements
        if (mTransformUpdated)
        {
            Matrix4 xform;

            _getWorldTransforms(&xform);
            iend = m2DElements.end();
            for (i = m2DElements.begin(); i != iend; ++i)
            {
                (*i)->_notifyWorldTransforms(xform);
            }

            mTransformUpdated = false;
        }

        if (mVisible)
        {
#ifdef ENABLE_INCOMPATIBLE_OGRE_2_0
            // Add 3D elements
            mRootNode->setPosition(cam->getDerivedPosition());
            mRootNode->setOrientation(cam->getDerivedOrientation());
            //TODO: (dark_sylinc)
            mRootNode->_update(true, false);
#endif
            // Set up the default queue group for the objects about to be added
            uint8 oldgrp = queue->getDefaultQueueGroup();
            ushort oldPriority = queue-> getDefaultRenderablePriority();
            queue->setDefaultQueueGroup(RENDER_QUEUE_OVERLAY);
            queue->setDefaultRenderablePriority(static_cast<ushort>((mZOrder*100)-1));
#ifdef ENABLE_INCOMPATIBLE_OGRE_2_0
            mRootNode->_findVisibleObjects(cam, queue, NULL, true, false);
#endif
            // Reset the group
            queue->setDefaultQueueGroup(oldgrp);
            queue->setDefaultRenderablePriority(oldPriority);
            // Add 2D elements
            iend = m2DElements.end();
            for (i = m2DElements.begin(); i != iend; ++i)
            {
                (*i)->_update();

                (*i)->_updateRenderQueue(queue, cam, cam);
            }
        }



       
    }
    //---------------------------------------------------------------------
    void Overlay::updateTransform(void) const
    {
        // Ordering:
        //    1. Scale
        //    2. Rotate
        //    3. Translate

        Radian orientationRotation = Radian(0);

#if OGRE_NO_VIEWPORT_ORIENTATIONMODE == 0
        orientationRotation = Radian(OverlayManager::getSingleton().getViewportOrientationMode() * Math::HALF_PI);
#endif

        Matrix3 rot3x3, scale3x3;
        rot3x3.FromEulerAnglesXYZ(Radian(0), Radian(0), mRotate + orientationRotation);
        scale3x3 = Matrix3::ZERO;
        scale3x3[0][0] = mScaleX;
        scale3x3[1][1] = mScaleY;
        scale3x3[2][2] = 1.0f;

        mTransform = Matrix4::IDENTITY;
        mTransform = rot3x3 * scale3x3;
        mTransform.setTrans(Vector3(mScrollX, mScrollY, 0));

        mTransformOutOfDate = false;
    }
    //---------------------------------------------------------------------
    OverlayElement* Overlay::findElementAt(Real x, Real y)
    {
        OverlayElement* ret = NULL;
        int currZ = -1;
        OverlayContainerList::iterator i, iend;
        iend = m2DElements.end();
        for (i = m2DElements.begin(); i != iend; ++i)
        {
            int z = (*i)->getZOrder();
            if (z > currZ)
            {
                OverlayElement* elementFound = (*i)->findElementAt(x,y);
                if(elementFound)
                {
                    currZ = elementFound->getZOrder();
                    ret = elementFound;
                }
            }
        }
        return ret;
    }

}
<|MERGE_RESOLUTION|>--- conflicted
+++ resolved
@@ -57,10 +57,7 @@
 
 #ifdef ENABLE_INCOMPATIBLE_OGRE_2_0
         OGRE_DELETE mRootNode;
-<<<<<<< HEAD
-#endif
-=======
->>>>>>> 83e497b5
+#endif
         
         for (OverlayContainerList::iterator i = m2DElements.begin(); 
              i != m2DElements.end(); ++i)
