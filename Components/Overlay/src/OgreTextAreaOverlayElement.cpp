/*-------------------------------------------------------------------------
This source file is a part of OGRE
(Object-oriented Graphics Rendering Engine)

For the latest info, see http://www.ogre3d.org/

Copyright (c) 2000-2014 Torus Knot Software Ltd
Permission is hereby granted, free of charge, to any person obtaining a copy
of this software and associated documentation files (the "Software"), to deal
in the Software without restriction, including without limitation the rights
to use, copy, modify, merge, publish, distribute, sublicense, and/or sell
copies of the Software, and to permit persons to whom the Software is
furnished to do so, subject to the following conditions:

The above copyright notice and this permission notice shall be included in
all copies or substantial portions of the Software.

THE SOFTWARE IS PROVIDED "AS IS", WITHOUT WARRANTY OF ANY KIND, EXPRESS OR
IMPLIED, INCLUDING BUT NOT LIMITED TO THE WARRANTIES OF MERCHANTABILITY,
FITNESS FOR A PARTICULAR PURPOSE AND NONINFRINGEMENT. IN NO EVENT SHALL THE
AUTHORS OR COPYRIGHT HOLDERS BE LIABLE FOR ANY CLAIM, DAMAGES OR OTHER
LIABILITY, WHETHER IN AN ACTION OF CONTRACT, TORT OR OTHERWISE, ARISING FROM,
OUT OF OR IN CONNECTION WITH THE SOFTWARE OR THE USE OR OTHER DEALINGS IN
THE SOFTWARE
-------------------------------------------------------------------------*/

#include "OgreTextAreaOverlayElement.h"
#include "OgreRoot.h"
#include "OgreLogManager.h"
#include "OgreOverlayManager.h"
#include "OgreHardwareBufferManager.h"
#include "OgreHardwareVertexBuffer.h"
#include "OgreException.h"
#include "OgreStringConverter.h"
#include "OgreFont.h"
#include "OgreFontManager.h"
#include "OgreOverlayElement.h"

namespace Ogre {

#define DEFAULT_INITIAL_CHARS 12
    //---------------------------------------------------------------------
    String TextAreaOverlayElement::msTypeName = "TextArea";
    TextAreaOverlayElement::CmdCharHeight TextAreaOverlayElement::msCmdCharHeight;
    TextAreaOverlayElement::CmdSpaceWidth TextAreaOverlayElement::msCmdSpaceWidth;
    TextAreaOverlayElement::CmdFontName TextAreaOverlayElement::msCmdFontName;
    TextAreaOverlayElement::CmdColour TextAreaOverlayElement::msCmdColour;
    TextAreaOverlayElement::CmdColourBottom TextAreaOverlayElement::msCmdColourBottom;
    TextAreaOverlayElement::CmdColourTop TextAreaOverlayElement::msCmdColourTop;
    TextAreaOverlayElement::CmdAlignment TextAreaOverlayElement::msCmdAlignment;
    //---------------------------------------------------------------------
    #define POS_TEX_BINDING 0
    #define COLOUR_BINDING 1
    #define UNICODE_NEL 0x0085
    #define UNICODE_CR 0x000D
    #define UNICODE_LF 0x000A
    #define UNICODE_SPACE 0x0020
    #define UNICODE_ZERO 0x0030
    //---------------------------------------------------------------------
    TextAreaOverlayElement::TextAreaOverlayElement(const String& name)
        : OverlayElement(name), mColourBottom(ColourValue::White), mColourTop(ColourValue::White)
    {
        mTransparent = false;
        mAlignment = Left;

        mColoursChanged = true;

        mAllocSize = 0;

        mCharHeight = 0.02;
        mPixelCharHeight = 12;
<<<<<<< HEAD
=======
        mSpaceWidthOverridden = false;
>>>>>>> 83e497b5
        mSpaceWidth = 0;
        mPixelSpaceWidth = 0;
        mViewportAspectCoef = 1;

        if (createParamDictionary("TextAreaOverlayElement"))
        {
            addBaseParameters();
        }
    }

    void TextAreaOverlayElement::initialise(void)
    {
        if (!mInitialised)
        {
            // Set up the render op
            // Combine positions and texture coords since they tend to change together
            // since character sizes are different
            mRenderOp.vertexData = OGRE_NEW VertexData();
            VertexDeclaration* decl = mRenderOp.vertexData->vertexDeclaration;
            size_t offset = 0;
            // Positions
            decl->addElement(POS_TEX_BINDING, offset, VET_FLOAT3, VES_POSITION);
            offset += VertexElement::getTypeSize(VET_FLOAT3);
            // Texcoords
            decl->addElement(POS_TEX_BINDING, offset, VET_FLOAT2, VES_TEXTURE_COORDINATES, 0);
            // Colours - store these in a separate buffer because they change less often
            decl->addElement(COLOUR_BINDING, 0, VET_COLOUR, VES_DIFFUSE);

            mRenderOp.operationType = RenderOperation::OT_TRIANGLE_LIST;
            mRenderOp.useIndexes = false;
            mRenderOp.vertexData->vertexStart = 0;
            mRenderOp.useGlobalInstancingVertexBufferIsAvailable = false;
            // Vertex buffer will be created in checkMemoryAllocation

            checkMemoryAllocation( DEFAULT_INITIAL_CHARS );

            mInitialised = true;
        }

    }

    void TextAreaOverlayElement::checkMemoryAllocation( size_t numChars )
    {
        if( mAllocSize < numChars)
        {
            // Create and bind new buffers
            // Note that old buffers will be deleted automatically through reference counting
            
            // 6 verts per char since we're doing tri lists without indexes
            // Allocate space for positions & texture coords
            VertexDeclaration* decl = mRenderOp.vertexData->vertexDeclaration;
            VertexBufferBinding* bind = mRenderOp.vertexData->vertexBufferBinding;

            mRenderOp.vertexData->vertexCount = numChars * 6;

            // Create dynamic since text tends to change a lot
            // positions & texcoords
            HardwareVertexBufferSharedPtr vbuf = 
                HardwareBufferManager::getSingleton().
                    createVertexBuffer(
                        decl->getVertexSize(POS_TEX_BINDING), 
                        mRenderOp.vertexData->vertexCount,
                        HardwareBuffer::HBU_DYNAMIC_WRITE_ONLY);
            bind->setBinding(POS_TEX_BINDING, vbuf);

            // colours
            vbuf = HardwareBufferManager::getSingleton().
                    createVertexBuffer(
                        decl->getVertexSize(COLOUR_BINDING), 
                        mRenderOp.vertexData->vertexCount,
                        HardwareBuffer::HBU_DYNAMIC_WRITE_ONLY);
            bind->setBinding(COLOUR_BINDING, vbuf);

            mAllocSize = numChars;
            mColoursChanged = true; // force colour buffer regeneration
        }

    }

    void TextAreaOverlayElement::updatePositionGeometry()
    {
        float *pVert;

        if (mFont.isNull())
        {
            // not initialised yet, probably due to the order of creation in a template
            return;
        }

        size_t charlen = mCaption.size();
        checkMemoryAllocation( charlen );

        mRenderOp.vertexData->vertexCount = charlen * 6;
        // Get position / texcoord buffer
        const HardwareVertexBufferSharedPtr& vbuf = 
            mRenderOp.vertexData->vertexBufferBinding->getBuffer(POS_TEX_BINDING);
        pVert = static_cast<float*>(
<<<<<<< HEAD
            vbuf->lock(HardwareBuffer::HBL_DISCARD) );
=======
            vbuf->lock(HardwareBuffer::HBL_DISCARD, Root::getSingleton().getFreqUpdatedBuffersUploadOption()) );
>>>>>>> 83e497b5

        float largestWidth = 0;
        float left = _getDerivedLeft() * 2.0f - 1.0f;
        float top = -( (_getDerivedTop() * 2.0f ) - 1.0f );

        // Derive space with from a number 0
<<<<<<< HEAD
        if (mSpaceWidth == 0)
=======
        if(!mSpaceWidthOverridden)
>>>>>>> 83e497b5
        {
            mSpaceWidth = mFont->getGlyphAspectRatio(UNICODE_ZERO) * mCharHeight;
        }

        // Use iterator
        DisplayString::iterator i, iend;
        iend = mCaption.end();
        bool newLine = true;
        for( i = mCaption.begin(); i != iend; ++i )
        {
            if( newLine )
            {
                Real len = 0.0f;
                for( DisplayString::iterator j = i; j != iend; j++ )
                {
                    Font::CodePoint character = OGRE_DEREF_DISPLAYSTRING_ITERATOR(j);
                    if (character == UNICODE_CR
                        || character == UNICODE_NEL
                        || character == UNICODE_LF) 
                    {
                        break;
                    }
                    else if (character == UNICODE_SPACE) // space
                    {
                        len += mSpaceWidth * 2.0f * mViewportAspectCoef;
                    }
                    else 
                    {
                        len += mFont->getGlyphAspectRatio(character) * mCharHeight * 2.0f * mViewportAspectCoef;
                    }
                }

                if( mAlignment == Right )
                    left -= len;
                else if( mAlignment == Center )
                    left -= len * 0.5f;

                newLine = false;
            }

            Font::CodePoint character = OGRE_DEREF_DISPLAYSTRING_ITERATOR(i);
            if (character == UNICODE_CR
                || character == UNICODE_NEL
                || character == UNICODE_LF)
            {
                left = _getDerivedLeft() * 2.0f - 1.0f;
                top -= mCharHeight * 2.0f;
                newLine = true;
                // Also reduce tri count
                mRenderOp.vertexData->vertexCount -= 6;

                // consume CR/LF in one
                if (character == UNICODE_CR)
                {
                    DisplayString::iterator peeki = i;
                    peeki++;
                    if (peeki != iend && OGRE_DEREF_DISPLAYSTRING_ITERATOR(peeki) == UNICODE_LF)
                    {
                        i = peeki; // skip both as one newline
                        // Also reduce tri count
                        mRenderOp.vertexData->vertexCount -= 6;
                    }

                }
                continue;
            }
            else if (character == UNICODE_SPACE) // space
            {
                // Just leave a gap, no tris
                left += mSpaceWidth * 2.0f * mViewportAspectCoef;
                // Also reduce tri count
                mRenderOp.vertexData->vertexCount -= 6;
                continue;
            }

            Real horiz_height = mFont->getGlyphAspectRatio(character) * mViewportAspectCoef ;
            const Font::UVRect& uvRect = mFont->getGlyphTexCoords(character);

            // each vert is (x, y, z, u, v)
            //-------------------------------------------------------------------------------------
            // First tri
            //
            // Upper left
            *pVert++ = left;
            *pVert++ = top;
            *pVert++ = -1.0;
            *pVert++ = uvRect.left;
            *pVert++ = uvRect.top;

            top -= mCharHeight * 2.0f;

            // Bottom left
            *pVert++ = left;
            *pVert++ = top;
            *pVert++ = -1.0;
            *pVert++ = uvRect.left;
            *pVert++ = uvRect.bottom;

            top += mCharHeight * 2.0f;
            left += horiz_height * mCharHeight * 2.0f;

            // Top right
            *pVert++ = left;
            *pVert++ = top;
            *pVert++ = -1.0;
            *pVert++ = uvRect.right;
            *pVert++ = uvRect.top;
            //-------------------------------------------------------------------------------------

            //-------------------------------------------------------------------------------------
            // Second tri
            //
            // Top right (again)
            *pVert++ = left;
            *pVert++ = top;
            *pVert++ = -1.0;
            *pVert++ = uvRect.right;
            *pVert++ = uvRect.top;

            top -= mCharHeight * 2.0f;
            left -= horiz_height  * mCharHeight * 2.0f;

            // Bottom left (again)
            *pVert++ = left;
            *pVert++ = top;
            *pVert++ = -1.0;
            *pVert++ = uvRect.left;
            *pVert++ = uvRect.bottom;

            left += horiz_height  * mCharHeight * 2.0f;

            // Bottom right
            *pVert++ = left;
            *pVert++ = top;
            *pVert++ = -1.0;
            *pVert++ = uvRect.right;
            *pVert++ = uvRect.bottom;
            //-------------------------------------------------------------------------------------

            // Go back up with top
            top += mCharHeight * 2.0f;

            float currentWidth = (left + 1)/2 - _getDerivedLeft();
            if (currentWidth > largestWidth)
            {
                largestWidth = currentWidth;

            }
        }
        // Unlock vertex buffer
        vbuf->unlock();

        if (mMetricsMode == GMM_PIXELS)
        {
            // Derive parametric version of dimensions
            Real vpWidth;
            vpWidth = (Real) (OverlayManager::getSingleton().getViewportWidth());

            largestWidth *= vpWidth;
        };

        if (getWidth() < largestWidth)
            setWidth(largestWidth);
    }

    void TextAreaOverlayElement::updateTextureGeometry()
    {
        // Nothing to do, we combine positions and textures
    }

    void TextAreaOverlayElement::setCaption( const DisplayString& caption )
    {
        mCaption = caption;
        mGeomPositionsOutOfDate = true;
        mGeomUVsOutOfDate = true;
    }

    void TextAreaOverlayElement::setFontName( const String& font )
    {
        mFont = FontManager::getSingleton().getByName( font );
        if (mFont.isNull())
            OGRE_EXCEPT( Exception::ERR_ITEM_NOT_FOUND, "Could not find font " + font,
                "TextAreaOverlayElement::setFontName" );
        
        mGeomPositionsOutOfDate = true;
        mGeomUVsOutOfDate = true;
    }
    const String& TextAreaOverlayElement::getFontName() const
    {
        return mFont->getName();
    }

    void TextAreaOverlayElement::setCharHeight( Real height )
    {
        if (mMetricsMode != GMM_RELATIVE)
        {
            mPixelCharHeight = static_cast<unsigned short>(height);
        }
        else
        {
            mCharHeight = height;
        }
        mGeomPositionsOutOfDate = true;
    }
    Real TextAreaOverlayElement::getCharHeight() const
    {
        if (mMetricsMode == GMM_PIXELS)
        {
            return mPixelCharHeight;
        }
        else
        {
            return mCharHeight;
        }
    }

    void TextAreaOverlayElement::setSpaceWidth( Real width )
    {
        mSpaceWidthOverridden = true;
        if (mMetricsMode != GMM_RELATIVE)
        {
            mPixelSpaceWidth = static_cast<unsigned short>(width);
        }
        else
        {
            mSpaceWidth = width;
        }

        mGeomPositionsOutOfDate = true;
    }
    Real TextAreaOverlayElement::getSpaceWidth() const
    {
        if (mMetricsMode == GMM_PIXELS)
        {
            return mPixelSpaceWidth;
        }
        else
        {
            return mSpaceWidth;
        }
    }

    //---------------------------------------------------------------------
    TextAreaOverlayElement::~TextAreaOverlayElement()
    {
        OGRE_DELETE mRenderOp.vertexData;
    }
    //---------------------------------------------------------------------
    const String& TextAreaOverlayElement::getTypeName(void) const
    {
        return msTypeName;
    }
    //---------------------------------------------------------------------
    const MaterialPtr& TextAreaOverlayElement::getMaterial(void) const
    {
        // On-demand load
        // Moved from setFontName to avoid issues with background parsing of scripts
        if (mMaterial.isNull() && !mFont.isNull())
        {
            mFont->load();
            // Ugly hack, but we need to override for lazy-load
            *const_cast<MaterialPtr*>(&mMaterial) = mFont->getMaterial();
            mMaterial->setDepthCheckEnabled(false);
            mMaterial->setLightingEnabled(false);
        }
        return mMaterial;
    }
    //---------------------------------------------------------------------
    void TextAreaOverlayElement::getRenderOperation(RenderOperation& op)
    { 
        op = mRenderOp;
    }
    //---------------------------------------------------------------------
    void TextAreaOverlayElement::setMaterialName(const String& matName)
    {
        OverlayElement::setMaterialName(matName);
    }
    //---------------------------------------------------------------------
    void TextAreaOverlayElement::addBaseParameters(void)
    {
        OverlayElement::addBaseParameters();
        ParamDictionary* dict = getParamDictionary();

        dict->addParameter(ParameterDef("char_height", 
            "Sets the height of the characters in relation to the screen."
            , PT_REAL),
            &msCmdCharHeight);

        dict->addParameter(ParameterDef("space_width", 
            "Sets the width of a space in relation to the screen."
            , PT_REAL),
            &msCmdSpaceWidth);

        dict->addParameter(ParameterDef("font_name", 
            "Sets the name of the font to use."
            , PT_STRING),
            &msCmdFontName);

        dict->addParameter(ParameterDef("colour", 
            "Sets the colour of the font (a solid colour)."
            , PT_STRING),
            &msCmdColour);

        dict->addParameter(ParameterDef("colour_bottom", 
            "Sets the colour of the font at the bottom (a gradient colour)."
            , PT_STRING),
            &msCmdColourBottom);

        dict->addParameter(ParameterDef("colour_top", 
            "Sets the colour of the font at the top (a gradient colour)."
            , PT_STRING),
            &msCmdColourTop);

        dict->addParameter(ParameterDef("alignment", 
            "Sets the alignment of the text: 'left', 'center' or 'right'."
            , PT_STRING),
            &msCmdAlignment);
    }
    //---------------------------------------------------------------------
    void TextAreaOverlayElement::setColour(const ColourValue& col)
    {
        mColourBottom = mColourTop = col;
        mColoursChanged = true;
    }
    //---------------------------------------------------------------------
    const ColourValue& TextAreaOverlayElement::getColour(void) const
    {
        // Either one
        return mColourTop;
    }
    //---------------------------------------------------------------------
    void TextAreaOverlayElement::setColourBottom(const ColourValue& col)
    {
        mColourBottom = col;
        mColoursChanged = true;
    }
    //---------------------------------------------------------------------
    const ColourValue& TextAreaOverlayElement::getColourBottom(void) const
    {
        return mColourBottom;
    }
    //---------------------------------------------------------------------
    void TextAreaOverlayElement::setColourTop(const ColourValue& col)
    {
        mColourTop = col;
        mColoursChanged = true;
    }
    //---------------------------------------------------------------------
    const ColourValue& TextAreaOverlayElement::getColourTop(void) const
    {
        return mColourTop;
    }
    //---------------------------------------------------------------------
    void TextAreaOverlayElement::updateColours(void)
    {
        // Convert to system-specific
        RGBA topColour, bottomColour;
        Root::getSingleton().convertColourValue(mColourTop, &topColour);
        Root::getSingleton().convertColourValue(mColourBottom, &bottomColour);

        HardwareVertexBufferSharedPtr vbuf = 
            mRenderOp.vertexData->vertexBufferBinding->getBuffer(COLOUR_BINDING);

        RGBA* pDest = static_cast<RGBA*>(
            vbuf->lock(HardwareBuffer::HBL_DISCARD, Root::getSingleton().getFreqUpdatedBuffersUploadOption()) );

        for (size_t i = 0; i < mAllocSize; ++i)
        {
            // First tri (top, bottom, top)
            *pDest++ = topColour;
            *pDest++ = bottomColour;
            *pDest++ = topColour;
            // Second tri (top, bottom, bottom)
            *pDest++ = topColour;
            *pDest++ = bottomColour;
            *pDest++ = bottomColour;
        }
        vbuf->unlock();

    }
    //-----------------------------------------------------------------------
    void TextAreaOverlayElement::setMetricsMode(GuiMetricsMode gmm)
    {
        Real vpWidth, vpHeight;
        vpWidth = (Real) (OverlayManager::getSingleton().getViewportWidth());
        vpHeight = (Real) (OverlayManager::getSingleton().getViewportHeight());

        mViewportAspectCoef = vpHeight/vpWidth;

        OverlayElement::setMetricsMode(gmm);

        switch (mMetricsMode)
        {
        case GMM_PIXELS:
            // set pixel variables based on viewport multipliers
            mPixelCharHeight = static_cast<unsigned short>(mCharHeight * vpHeight);
            mPixelSpaceWidth = static_cast<unsigned short>(mSpaceWidth * vpHeight);
            break;

        case GMM_RELATIVE_ASPECT_ADJUSTED:
            // set pixel variables multiplied by the height constant
            mPixelCharHeight = static_cast<unsigned short>(mCharHeight * 10000.0);
            mPixelSpaceWidth = static_cast<unsigned short>(mSpaceWidth * 10000.0);
            break;

        default:
            break;
        }
    }
    //-----------------------------------------------------------------------
    void TextAreaOverlayElement::_update(void)
    {
        Real vpWidth, vpHeight;
        vpWidth = (Real) (OverlayManager::getSingleton().getViewportWidth());
        vpHeight = (Real) (OverlayManager::getSingleton().getViewportHeight());

        mViewportAspectCoef = vpHeight/vpWidth;

        // Check size if pixel-based / relative-aspect-adjusted
        switch (mMetricsMode)
        {
        case GMM_PIXELS:
            if(OverlayManager::getSingleton().hasViewportChanged() || mGeomPositionsOutOfDate)
            {
                // recalculate character size
                mCharHeight = (Real) mPixelCharHeight / vpHeight;
                mSpaceWidth = (Real) mPixelSpaceWidth / vpHeight;
                mGeomPositionsOutOfDate = true;
            }
            break;

        case GMM_RELATIVE_ASPECT_ADJUSTED:
            if(OverlayManager::getSingleton().hasViewportChanged() || mGeomPositionsOutOfDate)
            {
                // recalculate character size
                mCharHeight = (Real) mPixelCharHeight / 10000.0f;
                mSpaceWidth = (Real) mPixelSpaceWidth / 10000.0f;
                mGeomPositionsOutOfDate = true;
            }
            break;

        default:
            break;
        }

        OverlayElement::_update();

        if (mColoursChanged && mInitialised)
        {
            updateColours();
            mColoursChanged = false;
        }
    }
    //---------------------------------------------------------------------------------------------
    // Char height command object
    //
    String TextAreaOverlayElement::CmdCharHeight::doGet( const void* target ) const
    {
        return StringConverter::toString( 
            static_cast< const TextAreaOverlayElement* >( target )->getCharHeight() );
    }
    void TextAreaOverlayElement::CmdCharHeight::doSet( void* target, const String& val )
    {
        static_cast< TextAreaOverlayElement* >( target )->setCharHeight( 
            StringConverter::parseReal( val ) );
    }
    //---------------------------------------------------------------------------------------------
    // Space width command object
    //
    String TextAreaOverlayElement::CmdSpaceWidth::doGet( const void* target ) const
    {
        return StringConverter::toString( 
            static_cast< const TextAreaOverlayElement* >( target )->getSpaceWidth() );
    }
    void TextAreaOverlayElement::CmdSpaceWidth::doSet( void* target, const String& val )
    {
        static_cast< TextAreaOverlayElement* >( target )->setSpaceWidth( 
            StringConverter::parseReal( val ) );
    }
    //---------------------------------------------------------------------------------------------

    //---------------------------------------------------------------------------------------------
    // Font name command object
    //
    String TextAreaOverlayElement::CmdFontName::doGet( const void* target ) const
    {
        return static_cast< const TextAreaOverlayElement* >( target )->getFontName();
    }
    void TextAreaOverlayElement::CmdFontName::doSet( void* target, const String& val )
    {
        static_cast< TextAreaOverlayElement* >( target )->setFontName( val );
    }
    //---------------------------------------------------------------------------------------------
    //---------------------------------------------------------------------------------------------
    // Colour command object
    //
    String TextAreaOverlayElement::CmdColour::doGet( const void* target ) const
    {
        return StringConverter::toString (
            static_cast< const TextAreaOverlayElement* >( target )->getColour());
    }
    void TextAreaOverlayElement::CmdColour::doSet( void* target, const String& val )
    {
        static_cast< TextAreaOverlayElement* >( target )->setColour( 
            StringConverter::parseColourValue(val) );
    }
    //---------------------------------------------------------------------------------------------
    //---------------------------------------------------------------------------------------------
    //---------------------------------------------------------------------------------------------
    // Top colour command object
    //
    String TextAreaOverlayElement::CmdColourTop::doGet( const void* target ) const
    {
        return StringConverter::toString (
            static_cast< const TextAreaOverlayElement* >( target )->getColourTop());
    }
    void TextAreaOverlayElement::CmdColourTop::doSet( void* target, const String& val )
    {
        static_cast< TextAreaOverlayElement* >( target )->setColourTop( 
            StringConverter::parseColourValue(val) );
    }
    //---------------------------------------------------------------------------------------------
    //---------------------------------------------------------------------------------------------
    //---------------------------------------------------------------------------------------------
    // Bottom colour command object
    //
    String TextAreaOverlayElement::CmdColourBottom::doGet( const void* target ) const
    {
        return StringConverter::toString (
            static_cast< const TextAreaOverlayElement* >( target )->getColourBottom());
    }
    void TextAreaOverlayElement::CmdColourBottom::doSet( void* target, const String& val )
    {
        static_cast< TextAreaOverlayElement* >( target )->setColourBottom( 
            StringConverter::parseColourValue(val) );
    }
    //---------------------------------------------------------------------------------------------
    //---------------------------------------------------------------------------------------------
    //---------------------------------------------------------------------------------------------
    // Alignment command object
    //
    String TextAreaOverlayElement::CmdAlignment::doGet( const void* target ) const
    {
        Alignment align = static_cast< const TextAreaOverlayElement* >( target )->getAlignment();
        switch (align)
        {
            case Left:
                return "left";
            case Center:
                return "center";
            case Right:
                return "right";
                
        }
        // To keep compiler happy
        return "left";
    }
    void TextAreaOverlayElement::CmdAlignment::doSet( void* target, const String& val )
    {
        if (val == "center")
        {
            static_cast< TextAreaOverlayElement* >( target )->setAlignment(Center);
        }
        else if (val == "right")
        {
            static_cast< TextAreaOverlayElement* >( target )->setAlignment(Right);
        }
        else
        {
            static_cast< TextAreaOverlayElement* >( target )->setAlignment(Left);
        }
    }
    //---------------------------------------------------------------------------------------------
}<|MERGE_RESOLUTION|>--- conflicted
+++ resolved
@@ -69,10 +69,7 @@
 
         mCharHeight = 0.02;
         mPixelCharHeight = 12;
-<<<<<<< HEAD
-=======
         mSpaceWidthOverridden = false;
->>>>>>> 83e497b5
         mSpaceWidth = 0;
         mPixelSpaceWidth = 0;
         mViewportAspectCoef = 1;
@@ -170,22 +167,14 @@
         const HardwareVertexBufferSharedPtr& vbuf = 
             mRenderOp.vertexData->vertexBufferBinding->getBuffer(POS_TEX_BINDING);
         pVert = static_cast<float*>(
-<<<<<<< HEAD
-            vbuf->lock(HardwareBuffer::HBL_DISCARD) );
-=======
             vbuf->lock(HardwareBuffer::HBL_DISCARD, Root::getSingleton().getFreqUpdatedBuffersUploadOption()) );
->>>>>>> 83e497b5
 
         float largestWidth = 0;
         float left = _getDerivedLeft() * 2.0f - 1.0f;
         float top = -( (_getDerivedTop() * 2.0f ) - 1.0f );
 
         // Derive space with from a number 0
-<<<<<<< HEAD
-        if (mSpaceWidth == 0)
-=======
         if(!mSpaceWidthOverridden)
->>>>>>> 83e497b5
         {
             mSpaceWidth = mFont->getGlyphAspectRatio(UNICODE_ZERO) * mCharHeight;
         }
