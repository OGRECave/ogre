--- conflicted
+++ resolved
@@ -34,10 +34,6 @@
 
 namespace Ogre {
 
-<<<<<<< HEAD
-
-=======
->>>>>>> 83e497b5
     /** \addtogroup Core
     *  @{
     */
