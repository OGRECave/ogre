/*
-----------------------------------------------------------------------------
This source file is part of OGRE
(Object-oriented Graphics Rendering Engine)
For the latest info, see http://www.ogre3d.org/

Copyright (c) 2000-2012 Torus Knot Software Ltd

Permission is hereby granted, free of charge, to any person obtaining a copy
of this software and associated documentation files (the "Software"), to deal
in the Software without restriction, including without limitation the rights
to use, copy, modify, merge, publish, distribute, sublicense, and/or sell
copies of the Software, and to permit persons to whom the Software is
furnished to do so, subject to the following conditions:

The above copyright notice and this permission notice shall be included in
all copies or substantial portions of the Software.

THE SOFTWARE IS PROVIDED "AS IS", WITHOUT WARRANTY OF ANY KIND, EXPRESS OR
IMPLIED, INCLUDING BUT NOT LIMITED TO THE WARRANTIES OF MERCHANTABILITY,
FITNESS FOR A PARTICULAR PURPOSE AND NONINFRINGEMENT. IN NO EVENT SHALL THE
AUTHORS OR COPYRIGHT HOLDERS BE LIABLE FOR ANY CLAIM, DAMAGES OR OTHER
LIABILITY, WHETHER IN AN ACTION OF CONTRACT, TORT OR OTHERWISE, ARISING FROM,
OUT OF OR IN CONNECTION WITH THE SOFTWARE OR THE USE OR OTHER DEALINGS IN
THE SOFTWARE.
-----------------------------------------------------------------------------
*/
#ifndef __Ogre_Volume_MeshBuilder_H__
#define __Ogre_Volume_MeshBuilder_H__

#include <vector>
#include "OgreManualObject.h"
#include "OgreRenderOperation.h"
#include "OgreVector3.h"
#include "OgreAxisAlignedBox.h"
#include "OgreSceneManager.h"
#include "OgreVolumePrerequisites.h"

namespace Ogre {
namespace Volume {

    /** Leightweight struct to represent a mesh vertex.
    */
    typedef struct _OgreVolumeExport Vertex
    {
        /// X coordinate of the position
        Real x;
        
        /// Y coordinate of the position
        Real y;
        
        /// Z coordinate of the position
        Real z;
        
        /// X component of the normal
        Real nX;
        
        /// Y component of the normal
        Real nY;
        
        /// Z component of the normal
        Real nZ;

        /** Convinience constructor.
        @param v
            The vertex position.
        @param n
            The vertex normal.
        */
        Vertex(const Vector3 &v, const Vector3 &n) :
            x(v.x), y(v.y), z(v.z),
            nX(n.x), nY(n.y), nZ(n.z)
        {
        }
    } Vertex;

    /** Leightweight triangle.
    */
    typedef struct _OgreVolumeExport Triangle
    {
        /// The first triangle corner.
<<<<<<< HEAD
        const Vertex v1;
        
        /// The second triangle corner.
        const Vertex v2;
        
        /// The third triangle corner.
        const Vertex v3;
=======
        const Vertex mV1;
        
        /// The second triangle corner.
        const Vertex mV2;
        
        /// The third triangle corner.
        const Vertex mV3;
>>>>>>> 201cecd6
        
        /** Convinience constructor.
        @param v1
            The first vertex of the triangle.
        @param n1
            The normal of the first vertex.
        @param v2
            The second vertex of the triangle.
        @param n2
            The normal of the second vertex.
        @param v3
            The third vertex of the triangle.
        @param n3
            The normal of the third vertex.
        */
<<<<<<< HEAD
        Triangle(const Vector3 &vIn1, const Vector3 &nIn1, const Vector3 &vIn2, const Vector3 &nIn2, const Vector3 &vIn3, const Vector3 &nIn3) :
            v1(vIn1, nIn1), v2(vIn2, nIn2), v3(vIn3, nIn3)
=======
        Triangle(const Vector3 &v1, const Vector3 &n1, const Vector3 &v2, const Vector3 &n2, const Vector3 &v3, const Vector3 &n3) :
            mV1(v1, n1), mV2(v2, n2), mV3(v3, n3)
>>>>>>> 201cecd6
        {
        }
    } Triangle;

    /** == operator for two vertices.
    @param a
        The first vertex to test.
    @param b
        The second vertex to test.
    */
    bool _OgreVolumeExport operator==(Vertex const& a, Vertex const& b);
    
    /** A less operator. 
    @note
        This operator is needed so that Vertex can serve as the key in a map structrue 
    @param a
        The first vertex to test.
    @param b
        The second vertex to test.
    */
    bool _OgreVolumeExport operator<(const Vertex& a, const Vertex& b);

    /** To hold vertices.
    */
    typedef _OgreVolumeExport vector<Vertex>::type VecVertex;

    /** To hold indices.
    */
    typedef _OgreVolumeExport vector<size_t>::type VecIndices;

    /** Callback class when the user needs information about the triangles of
        chunks of a LOD level.
    */
    class _OgreVolumeExport MeshBuilderCallback
    {
    public:
        /** To be called with the callback function of a MeshBuilder.
        @param vertices
            Contains the vertices of the triangles.
        @param indices
            Contains the indices of the triangles.
        */
        virtual void getTriangles(const VecVertex &vertices, const VecIndices &indices) = 0;
    };

    /** Class to build up a mesh with vertices and indices.
    */
    class _OgreVolumeExport MeshBuilder : public UtilityAlloc
    {
    protected:

        /// The buffer binding.
        static const unsigned short MAIN_BINDING;

        /// Map to get a vertex index.
        typedef map<Vertex, size_t>::type UMapVertexIndex;
        UMapVertexIndex mIndexMap;

         /// Holds the vertices of the mesh.
        VecVertex mVertices;

        /// Holds the indices of the mesh.
        VecIndices mIndices;

        /// Holds the bounding box.
        AxisAlignedBox mBox;

        /// Holds whether the initial bounding box has been set
        bool mBoxInit;
        
        /** Adds a vertex to the data structure, reusing the index if it is already known.
        @param v
            The vertex.
        */
        inline void addVertex(const Vertex &v)
        {
            size_t i = 0;
            if (mIndexMap.find(v) == mIndexMap.end())
            {
                i = mVertices.size();
                mIndexMap[v] = i;
                mVertices.push_back(v);

                // Update bounding box
                if (!mBoxInit)
                {
                    mBox.setExtents(v.x, v.y, v.z, v.x, v.y, v.z);
                    mBoxInit = true;
                }
                else
                {
                    if (v.x < mBox.getMinimum().x)
                    {
                        mBox.setMinimumX(v.x);
                    }
                    if (v.y < mBox.getMinimum().y)
                    {
                        mBox.setMinimumY(v.y);
                    }
                    if (v.z < mBox.getMinimum().z)
                    {
                        mBox.setMinimumZ(v.z);
                    }
                    if (v.x > mBox.getMaximum().x)
                    {
                        mBox.setMaximumX(v.x);
                    }
                    if (v.y > mBox.getMaximum().y)
                    {
                        mBox.setMaximumY(v.y);
                    }
                    if (v.z > mBox.getMaximum().z)
                    {
                        mBox.setMaximumZ(v.z);
                    }
                }
            }
            else
            {
                i = mIndexMap[v];
            }
            mIndices.push_back(i);
        }

    public:
        
        /** Adds a cube to a manual object rendering lines. Corner numeration:
             4 5
            7 6
             0 1
            3 2
        @param manual
            The manual for the cube lines.
        @param c0
            The corner 0.
        @param c1
            The corner 1.
        @param c2
            The corner 2.
        @param c3
            The corner 3.
        @param c4
            The corner 4.
        @param c5
            The corner 5.
        @param c6
            The corner 6.
        @param c7
            The corner 7.
        @param baseIndex
            The next free index of this manual object.
            Is incremented by 8 in this function.
        */
        static inline void addCubeToManualObject(
            ManualObject *manual,
            const Vector3 &c0,
            const Vector3 &c1,
            const Vector3 &c2,
            const Vector3 &c3,
            const Vector3 &c4,
            const Vector3 &c5,
            const Vector3 &c6,
            const Vector3 &c7,
            size_t &baseIndex
            )
        {
            manual->position(c0);
            manual->position(c1);
            manual->position(c2);
            manual->position(c3);
            manual->position(c4);
            manual->position(c5);
            manual->position(c6);
            manual->position(c7);

            manual->index(baseIndex + 0); manual->index(baseIndex + 1);
            manual->index(baseIndex + 1); manual->index(baseIndex + 2);
            manual->index(baseIndex + 2); manual->index(baseIndex + 3);
            manual->index(baseIndex + 3); manual->index(baseIndex + 0);
        
            manual->index(baseIndex + 4); manual->index(baseIndex + 5);
            manual->index(baseIndex + 5); manual->index(baseIndex + 6);
            manual->index(baseIndex + 6); manual->index(baseIndex + 7);
            manual->index(baseIndex + 7); manual->index(baseIndex + 4);
        
            manual->index(baseIndex + 0); manual->index(baseIndex + 4);
            manual->index(baseIndex + 1); manual->index(baseIndex + 5);
            manual->index(baseIndex + 2); manual->index(baseIndex + 6);
            manual->index(baseIndex + 3); manual->index(baseIndex + 7);
            baseIndex += 8;
        }

        /** Constructor.
        */
        MeshBuilder(void);
        
        /** Adds a triangle to the mesh with reusing already existent vertices via their index.
        @param t
            The triangle to add.
        */
        inline void addTriangle(Triangle t)
        {
<<<<<<< HEAD
            addVertex(t.v1);
            addVertex(t.v2);
            addVertex(t.v3);
=======
            addVertex(t.mV1);
            addVertex(t.mV2);
            addVertex(t.mV3);
>>>>>>> 201cecd6
        }

        /** Generates the vertex- and indexbuffer of this mesh on the given
            RenderOperation.
        @param operation
            The RenderOperation for the buffers.
        @return
            The amount of generated triangles.
        */
        size_t generateBuffers(RenderOperation &operation);

        /** Generates an entity via a ManualObject.
        @param sceneManager
            The creating sceneManager.
        @param name
            The name for the entity.
        @param material
            The material to use.
        @return
            The created entity.
        */
        Entity* generateWithManualObject(SceneManager *sceneManager, const String &name, const String &material);

        /** Gets the bounding box of the mesh.
        @return
            The bounding box.
        */
        AxisAlignedBox getBoundingBox(void);

<<<<<<< HEAD
=======
        /** Executes a MeshBuilderCallback on this instance.
         @param callback
            The callback to execute.
        */
>>>>>>> 201cecd6
        void executeCallback(MeshBuilderCallback *callback) const;

    };
}
}

#endif<|MERGE_RESOLUTION|>--- conflicted
+++ resolved
@@ -79,15 +79,6 @@
     typedef struct _OgreVolumeExport Triangle
     {
         /// The first triangle corner.
-<<<<<<< HEAD
-        const Vertex v1;
-        
-        /// The second triangle corner.
-        const Vertex v2;
-        
-        /// The third triangle corner.
-        const Vertex v3;
-=======
         const Vertex mV1;
         
         /// The second triangle corner.
@@ -95,7 +86,6 @@
         
         /// The third triangle corner.
         const Vertex mV3;
->>>>>>> 201cecd6
         
         /** Convinience constructor.
         @param v1
@@ -111,13 +101,8 @@
         @param n3
             The normal of the third vertex.
         */
-<<<<<<< HEAD
         Triangle(const Vector3 &vIn1, const Vector3 &nIn1, const Vector3 &vIn2, const Vector3 &nIn2, const Vector3 &vIn3, const Vector3 &nIn3) :
-            v1(vIn1, nIn1), v2(vIn2, nIn2), v3(vIn3, nIn3)
-=======
-        Triangle(const Vector3 &v1, const Vector3 &n1, const Vector3 &v2, const Vector3 &n2, const Vector3 &v3, const Vector3 &n3) :
             mV1(v1, n1), mV2(v2, n2), mV3(v3, n3)
->>>>>>> 201cecd6
         {
         }
     } Triangle;
@@ -320,15 +305,9 @@
         */
         inline void addTriangle(Triangle t)
         {
-<<<<<<< HEAD
-            addVertex(t.v1);
-            addVertex(t.v2);
-            addVertex(t.v3);
-=======
             addVertex(t.mV1);
             addVertex(t.mV2);
             addVertex(t.mV3);
->>>>>>> 201cecd6
         }
 
         /** Generates the vertex- and indexbuffer of this mesh on the given
@@ -358,13 +337,10 @@
         */
         AxisAlignedBox getBoundingBox(void);
 
-<<<<<<< HEAD
-=======
         /** Executes a MeshBuilderCallback on this instance.
          @param callback
             The callback to execute.
         */
->>>>>>> 201cecd6
         void executeCallback(MeshBuilderCallback *callback) const;
 
     };
