--- conflicted
+++ resolved
@@ -147,11 +147,7 @@
         Vector3 dir = scaledRay.getDirection().normalisedCopy();
 
         size_t count = 0;
-<<<<<<< HEAD
-        Vector3 prev, prevPrev;
-=======
         Vector3 prev = Vector3::ZERO, prevPrev = Vector3::ZERO;
->>>>>>> c40cd09d
         bool atEnd = false;
         Real totalLength = (start - end).length();
         while (Math::Abs(densityCur) > (Real)0.01 && !atEnd)
@@ -188,9 +184,6 @@
         }
         return false;
     }
-<<<<<<< HEAD
-
-=======
     
     //-----------------------------------------------------------------------
 
@@ -198,6 +191,5 @@
     {
         return (Real)1.0;
     }
->>>>>>> c40cd09d
 }
 }