
/*
 * -----------------------------------------------------------------------------
 * This source file is part of OGRE
 * (Object-oriented Graphics Rendering Engine)
 * For the latest info, see http://www.ogre3d.org/
 *
 * Copyright (c) 2000-2014 Torus Knot Software Ltd
 *
 * Permission is hereby granted, free of charge, to any person obtaining a copy
 * of this software and associated documentation files (the "Software"), to deal
 * in the Software without restriction, including without limitation the rights
 * to use, copy, modify, merge, publish, distribute, sublicense, and/or sell
 * copies of the Software, and to permit persons to whom the Software is
 * furnished to do so, subject to the following conditions:
 *
 * The above copyright notice and this permission notice shall be included in
 * all copies or substantial portions of the Software.
 *
 * THE SOFTWARE IS PROVIDED "AS IS", WITHOUT WARRANTY OF ANY KIND, EXPRESS OR
 * IMPLIED, INCLUDING BUT NOT LIMITED TO THE WARRANTIES OF MERCHANTABILITY,
 * FITNESS FOR A PARTICULAR PURPOSE AND NONINFRINGEMENT. IN NO EVENT SHALL THE
 * AUTHORS OR COPYRIGHT HOLDERS BE LIABLE FOR ANY CLAIM, DAMAGES OR OTHER
 * LIABILITY, WHETHER IN AN ACTION OF CONTRACT, TORT OR OTHERWISE, ARISING FROM,
 * OUT OF OR IN CONNECTION WITH THE SOFTWARE OR THE USE OR OTHER DEALINGS IN
 * THE SOFTWARE.
 * -----------------------------------------------------------------------------
 */

#ifndef _LodInputProviderMesh_H__
#define _LodInputProviderMesh_H__

#include "OgreLodPrerequisites.h"
#include "OgreLodInputProvider.h"
#include "OgreLodData.h"
#include "OgreSharedPtr.h"
#include "OgreLogManager.h"
#include "OgreRenderOperation.h"

namespace Ogre
{

class _OgreLodExport LodInputProviderMesh :
    public LodInputProvider
{
public:
    LodInputProviderMesh(MeshPtr mesh);
    /// Called when the data should be filled with the input.
    virtual void initData(LodData* data);
    
protected:
    typedef vector<LodData::Vertex*>::type VertexLookupList;
    // This helps to find the vertex* in LodData for index buffer indices
    VertexLookupList mSharedVertexLookup;
    VertexLookupList mVertexLookup;
    MeshPtr mMesh;

    void tuneContainerSize(LodData* data);
    void initialize(LodData* data);
<<<<<<< HEAD
    void addIndexData(LodData* data, IndexData* indexData, bool useSharedVertexLookup, unsigned short submeshID, RenderOperation::OperationType renderOp);
    void addVertexData(LodData* data, VertexData* vertexData, bool useSharedVertexLookup);
    template<typename IndexType>
    void addIndexDataImpl(LodData* data, IndexType* iPos, const IndexType* iEnd,
                          VertexLookupList& lookup, unsigned short submeshID, RenderOperation::OperationType renderOp)
    {
        if(iEnd - iPos < 3 
        || renderOp != RenderOperation::OT_TRIANGLE_LIST
        && renderOp != RenderOperation::OT_TRIANGLE_STRIP
        && renderOp != RenderOperation::OT_TRIANGLE_FAN)
=======
    void addIndexData(LodData* data, IndexData* indexData, bool useSharedVertexLookup, size_t submeshID, RenderOperation::OperationType renderOp);
    void addVertexData(LodData* data, VertexData* vertexData, bool useSharedVertexLookup);
    template<typename IndexType>
    void addIndexDataImpl(LodData* data, IndexType* iPos, const IndexType* iEnd,
                          VertexLookupList& lookup, size_t submeshID, RenderOperation::OperationType renderOp)
    {
        if(iEnd - iPos < 3 
        || (renderOp != RenderOperation::OT_TRIANGLE_LIST
        && renderOp != RenderOperation::OT_TRIANGLE_STRIP
        && renderOp != RenderOperation::OT_TRIANGLE_FAN))
>>>>>>> 4d4082db
            return;

        IndexType i0 = iPos[0], i1 = iPos[1], i2 = iPos[2];
        unsigned inc = (renderOp==RenderOperation::OT_TRIANGLE_LIST) ? 3 : 1;
        unsigned triangleIdx = 0;
        
        // Loop through all triangles and connect them to the vertices.
        for (iPos += (3 - inc); iPos < iEnd; iPos += inc, ++triangleIdx) {
            // It should never reallocate or every pointer will be invalid.
            OgreAssert(data->mTriangleList.capacity() > data->mTriangleList.size(), "");
            data->mTriangleList.push_back(LodData::Triangle());
            LodData::Triangle* tri = &data->mTriangleList.back();
            tri->isRemoved = false;
            tri->submeshID = submeshID;
            
            if(triangleIdx > 0)
            {
                switch(renderOp)
                {
                case RenderOperation::OT_TRIANGLE_LIST:
                    i0 = iPos[0];
                    i1 = iPos[1];
                    i2 = iPos[2];
                    break;
                case RenderOperation::OT_TRIANGLE_STRIP:
                    if(triangleIdx & 1)
                        i0 = i2;
                    else
                        i1 = i2;
                    i2 = iPos[0];
                    break;
                case RenderOperation::OT_TRIANGLE_FAN:
                    i1 = i2;
                    i2 = iPos[0];
                    break;
<<<<<<< HEAD
=======
                default:
                    OgreAssert(false, "Invalid RenderOperation");
                    break;
>>>>>>> 4d4082db
                }
            }
            
            // Invalid index: Index is bigger then vertex buffer size.
            OgreAssert(i0 < lookup.size() && i1 < lookup.size() && i2 < lookup.size(), "");
            tri->vertexID[0] = i0;
            tri->vertexID[1] = i1;
            tri->vertexID[2] = i2;
            tri->vertex[0] = lookup[i0];
            tri->vertex[1] = lookup[i1];
            tri->vertex[2] = lookup[i2];
            
            if (tri->isMalformed()) {
#if OGRE_DEBUG_MODE
                stringstream str;
                str << "In " << data->mMeshName << " malformed triangle found with ID: " << LodData::getVectorIDFromPointer(data->mTriangleList, tri) << ". " <<
                std::endl;
                printTriangle(tri, str);
                str << "It will be excluded from Lod level calculations.";
                LogManager::getSingleton().stream() << str.str();
#endif
                tri->isRemoved = true;
                data->mIndexBufferInfoList[tri->submeshID].indexCount -= 3;
                continue;
            }
            tri->computeNormal();
            addTriangleToEdges(data, tri);
        }
    }
};

}
#endif

<|MERGE_RESOLUTION|>--- conflicted
+++ resolved
@@ -57,18 +57,6 @@
 
     void tuneContainerSize(LodData* data);
     void initialize(LodData* data);
-<<<<<<< HEAD
-    void addIndexData(LodData* data, IndexData* indexData, bool useSharedVertexLookup, unsigned short submeshID, RenderOperation::OperationType renderOp);
-    void addVertexData(LodData* data, VertexData* vertexData, bool useSharedVertexLookup);
-    template<typename IndexType>
-    void addIndexDataImpl(LodData* data, IndexType* iPos, const IndexType* iEnd,
-                          VertexLookupList& lookup, unsigned short submeshID, RenderOperation::OperationType renderOp)
-    {
-        if(iEnd - iPos < 3 
-        || renderOp != RenderOperation::OT_TRIANGLE_LIST
-        && renderOp != RenderOperation::OT_TRIANGLE_STRIP
-        && renderOp != RenderOperation::OT_TRIANGLE_FAN)
-=======
     void addIndexData(LodData* data, IndexData* indexData, bool useSharedVertexLookup, size_t submeshID, RenderOperation::OperationType renderOp);
     void addVertexData(LodData* data, VertexData* vertexData, bool useSharedVertexLookup);
     template<typename IndexType>
@@ -79,7 +67,6 @@
         || (renderOp != RenderOperation::OT_TRIANGLE_LIST
         && renderOp != RenderOperation::OT_TRIANGLE_STRIP
         && renderOp != RenderOperation::OT_TRIANGLE_FAN))
->>>>>>> 4d4082db
             return;
 
         IndexType i0 = iPos[0], i1 = iPos[1], i2 = iPos[2];
@@ -115,12 +102,9 @@
                     i1 = i2;
                     i2 = iPos[0];
                     break;
-<<<<<<< HEAD
-=======
                 default:
                     OgreAssert(false, "Invalid RenderOperation");
                     break;
->>>>>>> 4d4082db
                 }
             }
             
