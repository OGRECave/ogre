/*
 * -----------------------------------------------------------------------------
 * This source file is part of OGRE
 * (Object-oriented Graphics Rendering Engine)
 * For the latest info, see http://www.ogre3d.org/
 *
 * Copyright (c) 2000-2014 Torus Knot Software Ltd
 *
 * Permission is hereby granted, free of charge, to any person obtaining a copy
 * of this software and associated documentation files (the "Software"), to deal
 * in the Software without restriction, including without limitation the rights
 * to use, copy, modify, merge, publish, distribute, sublicense, and/or sell
 * copies of the Software, and to permit persons to whom the Software is
 * furnished to do so, subject to the following conditions:
 *
 * The above copyright notice and this permission notice shall be included in
 * all copies or substantial portions of the Software.
 *
 * THE SOFTWARE IS PROVIDED "AS IS", WITHOUT WARRANTY OF ANY KIND, EXPRESS OR
 * IMPLIED, INCLUDING BUT NOT LIMITED TO THE WARRANTIES OF MERCHANTABILITY,
 * FITNESS FOR A PARTICULAR PURPOSE AND NONINFRINGEMENT. IN NO EVENT SHALL THE
 * AUTHORS OR COPYRIGHT HOLDERS BE LIABLE FOR ANY CLAIM, DAMAGES OR OTHER
 * LIABILITY, WHETHER IN AN ACTION OF CONTRACT, TORT OR OTHERWISE, ARISING FROM,
 * OUT OF OR IN CONNECTION WITH THE SOFTWARE OR THE USE OR OTHER DEALINGS IN
 * THE SOFTWARE.
 * -----------------------------------------------------------------------------
 */

#include "OgreLodInputProviderMesh.h"
#include "OgreLodData.h"
#include "OgreMesh.h"
#include "OgreSubMesh.h"

namespace Ogre
{
    inline size_t getTriangleCount(RenderOperation::OperationType renderOp, size_t indexCount)
    {
        if(renderOp == RenderOperation::OT_TRIANGLE_LIST)
            return indexCount / 3;
        else if(renderOp == RenderOperation::OT_TRIANGLE_STRIP || renderOp == RenderOperation::OT_TRIANGLE_FAN)
            return indexCount >= 3 ? indexCount - 2 : 0;
        return 0;
    }
    
    LodInputProviderMesh::LodInputProviderMesh( MeshPtr mesh ) : mMesh(mesh)
    {

    }

    void LodInputProviderMesh::initData( LodData* data )
    {
        tuneContainerSize(data);
        initialize(data);
    }
    void LodInputProviderMesh::tuneContainerSize(LodData* data)
    {
        // Get Vertex count for container tuning.
        bool sharedVerticesAdded = false;
        size_t trianglesCount = 0;
        size_t vertexCount = 0;
        size_t vertexLookupSize = 0;
        size_t sharedVertexLookupSize = 0;
        size_t submeshCount = mMesh->getNumSubMeshes();
        for (size_t i = 0; i < submeshCount; i++) {
            const SubMesh* submesh = mMesh->getSubMesh(i);
            trianglesCount += getTriangleCount(submesh->operationType , submesh->indexData->indexCount);
            if (!submesh->useSharedVertices) {
                size_t count = submesh->vertexData->vertexCount;
                vertexLookupSize = std::max(vertexLookupSize, count);
                vertexCount += count;
            } else if (!sharedVerticesAdded) {
                sharedVerticesAdded = true;
                sharedVertexLookupSize = mMesh->sharedVertexData->vertexCount;
                vertexCount += sharedVertexLookupSize;
            }
        }

        // Tune containers:
        data->mUniqueVertexSet.rehash(4 * vertexCount); // less then 0.25 item/bucket for low collision rate

        data->mTriangleList.reserve(trianglesCount);

        data->mVertexList.reserve(vertexCount);
        mSharedVertexLookup.reserve(sharedVertexLookupSize);
        mVertexLookup.reserve(vertexLookupSize);
        data->mIndexBufferInfoList.resize(submeshCount);
    }

    void LodInputProviderMesh::initialize( LodData* data )
    {
#if OGRE_DEBUG_MODE
        data->mMeshName = mMesh->getName();
#endif
        data->mMeshBoundingSphereRadius = mMesh->getBoundingSphereRadius();
        size_t submeshCount = mMesh->getNumSubMeshes();
        for (size_t i = 0; i < submeshCount; ++i) {
            const SubMesh* submesh = mMesh->getSubMesh(i);
            VertexData* vertexData = (submesh->useSharedVertices ? mMesh->sharedVertexData : submesh->vertexData);
            addVertexData(data, vertexData, submesh->useSharedVertices);
            if(submesh->indexData->indexCount > 0)
                addIndexData(data, submesh->indexData, submesh->useSharedVertices, i, submesh->operationType);
        }

        // These were only needed for addIndexData() and addVertexData().
        mSharedVertexLookup.clear();
        mVertexLookup.clear();
    }
    void LodInputProviderMesh::addVertexData(LodData* data, VertexData* vertexData, bool useSharedVertexLookup)
    {
        if ((useSharedVertexLookup && !mSharedVertexLookup.empty())) { // We already loaded the shared vertex buffer.
            return;
        }
        OgreAssert(vertexData->vertexCount != 0, "");

        // Locate position element and the buffer to go with it.
        const VertexElement* elemPos = vertexData->vertexDeclaration->findElementBySemantic(VES_POSITION);

        // Only float supported.
        OgreAssert(elemPos->getSize() == 12, "");

        HardwareVertexBufferSharedPtr vbuf = vertexData->vertexBufferBinding->getBuffer(elemPos->getSource());

        // Lock the buffer for reading.
        unsigned char* vStart = static_cast<unsigned char*>(vbuf->lock(HardwareBuffer::HBL_READ_ONLY));
        unsigned char* vertex = vStart;
        size_t vSize = vbuf->getVertexSize();
        unsigned char* vEnd = vertex + vertexData->vertexCount * vSize;

        VertexLookupList& lookup = useSharedVertexLookup ? mSharedVertexLookup : mVertexLookup;
        lookup.clear();

        HardwareVertexBufferSharedPtr vNormalBuf;
        unsigned char* vNormal = NULL;
        const VertexElement* elemNormal = vertexData->vertexDeclaration->findElementBySemantic(VES_NORMAL);

        data->mUseVertexNormals &= (elemNormal != NULL);
        if(data->mUseVertexNormals){
            if(elemNormal->getSource() == elemPos->getSource()){
                // Don't open the same buffer twice. Just copy the pointer.
                vNormalBuf = vbuf;
                vNormal = vStart;
            }  else {
                vNormalBuf = vertexData->vertexBufferBinding->getBuffer(elemNormal->getSource());
                vNormal = static_cast<unsigned char*>(vNormalBuf->lock(HardwareBuffer::HBL_READ_ONLY));
            }
        }


        // Loop through all vertices and insert them to the Unordered Map.
        for (; vertex < vEnd; vertex += vSize) {
            float* pFloat;
            elemPos->baseVertexPointerToElement(vertex, &pFloat);
            data->mVertexList.push_back(LodData::Vertex());
            LodData::Vertex* v = &data->mVertexList.back();
            v->position.x = pFloat[0];
            v->position.y = pFloat[1];
            v->position.z = pFloat[2];
            std::pair<LodData::UniqueVertexSet::iterator, bool> ret;
            ret = data->mUniqueVertexSet.insert(v);
            if (!ret.second) {
                // Vertex position already exists.
                data->mVertexList.pop_back();
                v = *ret.first; // Point to the existing vertex.
                v->seam = true;
            } else {
#if OGRE_DEBUG_MODE
                // Needed for an assert, don't remove it.
                v->costHeapPosition = data->mCollapseCostHeap.end();
#endif
                v->seam = false;
            }
            lookup.push_back(v);

            if(data->mUseVertexNormals){
                elemNormal->baseVertexPointerToElement(vNormal, &pFloat);
                if (!ret.second) {
                    if(v->normal.x != pFloat[0]){
                        v->normal.x += pFloat[0];
                        v->normal.y += pFloat[1];
                        v->normal.z += pFloat[2];
                        if(v->normal.isZeroLength()){
                            v->normal = Vector3(1.0, 0.0, 0.0);
                        }
                        v->normal.normalise();
                    }
                } else {
                    v->normal.x = pFloat[0];
                    v->normal.y = pFloat[1];
                    v->normal.z = pFloat[2];
                    v->normal.normalise();
                }
                vNormal += vNormalBuf->getVertexSize();;
            }
        }
        vbuf->unlock();
        if(data->mUseVertexNormals && elemNormal->getSource() != elemPos->getSource()){
            vNormalBuf->unlock();
        }
    }
<<<<<<< HEAD
    void LodInputProviderMesh::addIndexData(LodData* data, IndexData* indexData, bool useSharedVertexLookup, unsigned short submeshID, RenderOperation::OperationType renderOp)
=======
    void LodInputProviderMesh::addIndexData(LodData* data, IndexData* indexData, bool useSharedVertexLookup, size_t submeshID, RenderOperation::OperationType renderOp)
>>>>>>> 4d4082db
    {
        const HardwareIndexBufferSharedPtr& ibuf = indexData->indexBuffer;
        size_t isize = ibuf->getIndexSize();
        data->mIndexBufferInfoList[submeshID].indexSize = isize;
        data->mIndexBufferInfoList[submeshID].indexCount = indexData->indexCount;
        if (indexData->indexCount == 0) {
            // Locking a zero length buffer on Linux with nvidia cards fails.
            return;
        }
        VertexLookupList& lookup = useSharedVertexLookup ? mSharedVertexLookup : mVertexLookup;

        // Lock the buffer for reading.
        char* iStart = static_cast<char*>(ibuf->lock(HardwareBuffer::HBL_READ_ONLY));
        char* iEnd = iStart + ibuf->getSizeInBytes();
        if (isize == sizeof(unsigned short)) {
            addIndexDataImpl<unsigned short>(data, (unsigned short*) iStart, (unsigned short*) iEnd, lookup, submeshID, renderOp);
        } else {
            // Unsupported index size.
            OgreAssert(isize == sizeof(unsigned int), "");
            addIndexDataImpl<unsigned int>(data, (unsigned int*) iStart, (unsigned int*) iEnd, lookup, submeshID, renderOp);
        }
        ibuf->unlock();
    }   

}<|MERGE_RESOLUTION|>--- conflicted
+++ resolved
@@ -197,11 +197,7 @@
             vNormalBuf->unlock();
         }
     }
-<<<<<<< HEAD
-    void LodInputProviderMesh::addIndexData(LodData* data, IndexData* indexData, bool useSharedVertexLookup, unsigned short submeshID, RenderOperation::OperationType renderOp)
-=======
     void LodInputProviderMesh::addIndexData(LodData* data, IndexData* indexData, bool useSharedVertexLookup, size_t submeshID, RenderOperation::OperationType renderOp)
->>>>>>> 4d4082db
     {
         const HardwareIndexBufferSharedPtr& ibuf = indexData->indexBuffer;
         size_t isize = ibuf->getIndexSize();
