--- conflicted
+++ resolved
@@ -110,11 +110,7 @@
 		// Adjust format if required
         mFormat = TextureManager::getSingleton().getNativeFormat(mTextureType, mFormat, mUsage);
         GLenum texTarget = getGLES2TextureTarget();
-<<<<<<< HEAD
-        
-=======
-
->>>>>>> c40cd09d
+        
 		// Check requested number of mipmaps
         size_t maxMips = GLES2PixelUtil::getMaxMipmaps(mWidth, mHeight, mDepth, mFormat);
         
@@ -134,24 +130,9 @@
         // If we can do automip generation and the user desires this, do so
         mMipmapsHardwareGenerated =
         Root::getSingleton().getRenderSystem()->getCapabilities()->hasCapability(RSC_AUTOMIPMAP) && !PixelUtil::isCompressed(mFormat);
-<<<<<<< HEAD
-        
-#if GL_APPLE_texture_max_level && OGRE_PLATFORM != OGRE_PLATFORM_NACL
-		 mGLSupport.getStateCacheManager()->setTexParameteri(texTarget, GL_TEXTURE_MAX_LEVEL_APPLE, (mMipmapsHardwareGenerated && (mUsage & TU_AUTOMIPMAP)) ? maxMips : mNumMipmaps );
-#elif OGRE_NO_GLES3_SUPPORT == 0
-		 mGLSupport.getStateCacheManager()->setTexParameteri(texTarget, GL_TEXTURE_MAX_LEVEL, (mMipmapsHardwareGenerated && (mUsage & TU_AUTOMIPMAP)) ? maxMips : mNumMipmaps );
-
-        // Set up texture swizzling
-        switch(mFormat)
-		{
-		case PF_A8R8G8B8:
-		case PF_X8R8G8B8:
-		case PF_R8G8B8:
-	        mGLSupport.getStateCacheManager()->setTexParameteri(texTarget, GL_TEXTURE_SWIZZLE_R, GL_BLUE);
-		    mGLSupport.getStateCacheManager()->setTexParameteri(texTarget, GL_TEXTURE_SWIZZLE_G, GL_GREEN);
-			mGLSupport.getStateCacheManager()->setTexParameteri(texTarget, GL_TEXTURE_SWIZZLE_B, GL_RED);
-		    mGLSupport.getStateCacheManager()->setTexParameteri(texTarget, GL_TEXTURE_SWIZZLE_A, GL_ALPHA);
-			break;
+
+        if(mGLSupport.checkExtension("GL_APPLE_texture_max_level") || gleswIsSupported(3, 0))
+            mGLSupport.getStateCacheManager()->setTexParameteri(texTarget, GL_TEXTURE_MAX_LEVEL_APPLE, mNumMipmaps);
 
 		default:
 	        mGLSupport.getStateCacheManager()->setTexParameteri(texTarget, GL_TEXTURE_SWIZZLE_R, GL_RED);
@@ -164,23 +145,13 @@
         
 		// Set some misc default parameters, these can of course be changed later
 		mGLSupport.getStateCacheManager()->setTexParameteri(texTarget,
-                                                            GL_TEXTURE_MIN_FILTER, GL_NEAREST);
-=======
-
-        if(mGLSupport.checkExtension("GL_APPLE_texture_max_level") || gleswIsSupported(3, 0))
-            mGLSupport.getStateCacheManager()->setTexParameteri(texTarget, GL_TEXTURE_MAX_LEVEL_APPLE, mNumMipmaps);
-
-		// Set some misc default parameters, these can of course be changed later
-		mGLSupport.getStateCacheManager()->setTexParameteri(texTarget,
                                                             GL_TEXTURE_MIN_FILTER, (mUsage & TU_AUTOMIPMAP) ? GL_NEAREST_MIPMAP_NEAREST : GL_NEAREST);
->>>>>>> c40cd09d
         mGLSupport.getStateCacheManager()->setTexParameteri(texTarget,
                                                             GL_TEXTURE_MAG_FILTER, GL_NEAREST);
         mGLSupport.getStateCacheManager()->setTexParameteri(texTarget,
                                                             GL_TEXTURE_WRAP_S, GL_CLAMP_TO_EDGE);
         mGLSupport.getStateCacheManager()->setTexParameteri(texTarget,
                                                             GL_TEXTURE_WRAP_T, GL_CLAMP_TO_EDGE);
-        
 
         // Set up texture swizzling
 #if OGRE_NO_GLES3_SUPPORT == 0
