--- conflicted
+++ resolved
@@ -130,14 +130,8 @@
 				// Get buffer size
 				GLint binaryLength = 0;
 
-<<<<<<< HEAD
 #if GL_OES_get_program_binary || OGRE_NO_GLES3_SUPPORT == 0
-				OGRE_CHECK_GL_ERROR(glGetProgramiv(mGLHandle, GL_PROGRAM_BINARY_LENGTH_OES, &binaryLength));
-=======
-#if GL_OES_get_program_binary
-				glGetProgramiv(mGLProgramHandle, GL_PROGRAM_BINARY_LENGTH_OES, &binaryLength);
-                GL_CHECK_ERROR;
->>>>>>> f644f3a5
+				OGRE_CHECK_GL_ERROR(glGetProgramiv(mGLProgramHandle, GL_PROGRAM_BINARY_LENGTH_OES, &binaryLength));
 #endif
 
                 // Create microcode
@@ -146,12 +140,7 @@
 
 #if GL_OES_get_program_binary || OGRE_NO_GLES3_SUPPORT == 0
 				// Get binary
-<<<<<<< HEAD
 				OGRE_CHECK_GL_ERROR(glGetProgramBinaryOES(mGLHandle, binaryLength, NULL, (GLenum *)newMicrocode->getPtr(), newMicrocode->getPtr() + sizeof(GLenum)));
-=======
-				glGetProgramBinaryOES(mGLProgramHandle, binaryLength, NULL, (GLenum *)newMicrocode->getPtr(), newMicrocode->getPtr() + sizeof(GLenum));
-                GL_CHECK_ERROR;
->>>>>>> f644f3a5
 #endif
 
         		// Add to the microcode to the cache
