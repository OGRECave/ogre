--- conflicted
+++ resolved
@@ -70,15 +70,6 @@
 
     // Check if orientation is supported
     NSString *rotateToOrientation = @"";
-<<<<<<< HEAD
-    if(deviceOrientation == UIInterfaceOrientationPortrait)
-        rotateToOrientation = @"UIInterfaceOrientationPortrait";
-    else if(deviceOrientation == UIInterfaceOrientationPortraitUpsideDown)
-        rotateToOrientation = @"UIInterfaceOrientationPortraitUpsideDown";
-    else if(deviceOrientation == UIInterfaceOrientationLandscapeLeft)
-        rotateToOrientation = @"UIInterfaceOrientationLandscapeLeft";
-    else if(deviceOrientation == UIInterfaceOrientationLandscapeRight)
-=======
     if(deviceOrientation == UIDeviceOrientationPortrait)
         rotateToOrientation = @"UIInterfaceOrientationPortrait";
     else if(deviceOrientation == UIDeviceOrientationPortraitUpsideDown)
@@ -86,7 +77,6 @@
     else if(deviceOrientation == UIDeviceOrientationLandscapeLeft)
         rotateToOrientation = @"UIInterfaceOrientationLandscapeLeft";
     else if(deviceOrientation == UIDeviceOrientationLandscapeRight)
->>>>>>> c40cd09d
         rotateToOrientation = @"UIInterfaceOrientationLandscapeRight";
 
     NSArray *supportedOrientations = [[NSBundle mainBundle] objectForInfoDictionaryKey:@"UISupportedInterfaceOrientations"];
