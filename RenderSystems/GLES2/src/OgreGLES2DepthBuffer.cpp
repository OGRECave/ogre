--- conflicted
+++ resolved
@@ -98,11 +98,7 @@
 
         if( !fbo )
         {
-<<<<<<< HEAD
-            GLES2Context *windowContext;
-=======
             GLES2Context *windowContext = 0;
->>>>>>> 83e497b5
             renderTarget->getCustomAttribute( "GLCONTEXT", &windowContext );
 
             //Non-FBO targets and FBO depth surfaces don't play along, only dummies which match the same
