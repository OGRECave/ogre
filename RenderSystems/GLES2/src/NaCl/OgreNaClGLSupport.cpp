--- conflicted
+++ resolved
@@ -142,11 +142,7 @@
     
     String NaClGLSupport::validateConfig(void)
     {
-<<<<<<< HEAD
-        return StringUtil::BLANK;
-=======
         return BLANKSTRING;
->>>>>>> 83e497b5
     }
     
     void NaClGLSupport::setConfigOption(const String &name, const String &value)
