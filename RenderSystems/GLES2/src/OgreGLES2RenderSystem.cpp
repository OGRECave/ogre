--- conflicted
+++ resolved
@@ -575,11 +575,7 @@
             // Get the shader language version
             const char* shadingLangVersion = (const char*)glGetString(GL_SHADING_LANGUAGE_VERSION);
             LogManager::getSingleton().logMessage("Shading language version: " + String(shadingLangVersion));
-<<<<<<< HEAD
-            tokens = StringUtil::split(shadingLangVersion, ". ");
-=======
             StringVector tokens = StringUtil::split(shadingLangVersion, ". ");
->>>>>>> 4d4082db
             size_t i = 0;
 
             // iOS reports the GLSL version with a whole bunch of non-digit characters so we have to find where the version starts.
