--- conflicted
+++ resolved
@@ -1579,15 +1579,7 @@
                     pBufferData = static_cast<char*>(pBufferData) + op.vertexData->vertexStart * vertexBuffer->getVertexSize();
                 }
 
-<<<<<<< HEAD
                 if(Root::getSingleton().getRenderSystem()->getCapabilities()->hasCapability(RSC_SEPARATE_SHADER_OBJECTS))
-=======
-            if(Root::getSingleton().getRenderSystem()->getCapabilities()->hasCapability(RSC_SEPARATE_SHADER_OBJECTS))
-            {
-                GLSLESProgramPipeline* programPipeline = 
-                    GLSLESProgramPipelineManager::getSingleton().getActiveProgramPipeline();
-                if (!programPipeline || !programPipeline->isAttributeValid(sem, elem->getIndex()))
->>>>>>> f3eafdfb
                 {
                     GLSLESProgramPipeline* programPipeline = 
                         GLSLESProgramPipelineManager::getSingleton().getActiveProgramPipeline();
@@ -1598,17 +1590,7 @@
                     
                     attrib = (GLuint)programPipeline->getAttributeIndex(sem, elemIndex);
                 }
-<<<<<<< HEAD
                 else
-=======
-                
-                attrib = (GLuint)programPipeline->getAttributeIndex(sem, elem->getIndex());
-            }
-            else
-            {
-                GLSLESLinkProgram* linkProgram = GLSLESLinkProgramManager::getSingleton().getActiveLinkProgram();
-                if (!linkProgram || !linkProgram->isAttributeValid(sem, elem->getIndex()))
->>>>>>> f3eafdfb
                 {
                     GLSLESLinkProgram* linkProgram = GLSLESLinkProgramManager::getSingleton().getActiveLinkProgram();
                     if (!linkProgram->isAttributeValid(sem, elemIndex))
