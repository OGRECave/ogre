/*
-----------------------------------------------------------------------------
This source file is part of OGRE
    (Object-oriented Graphics Rendering Engine)
For the latest info, see http://www.ogre3d.org/

Copyright (c) 2000-2014 Torus Knot Software Ltd

Permission is hereby granted, free of charge, to any person obtaining a copy
of this software and associated documentation files (the "Software"), to deal
in the Software without restriction, including without limitation the rights
to use, copy, modify, merge, publish, distribute, sublicense, and/or sell
copies of the Software, and to permit persons to whom the Software is
furnished to do so, subject to the following conditions:

The above copyright notice and this permission notice shall be included in
all copies or substantial portions of the Software.

THE SOFTWARE IS PROVIDED "AS IS", WITHOUT WARRANTY OF ANY KIND, EXPRESS OR
IMPLIED, INCLUDING BUT NOT LIMITED TO THE WARRANTIES OF MERCHANTABILITY,
FITNESS FOR A PARTICULAR PURPOSE AND NONINFRINGEMENT. IN NO EVENT SHALL THE
AUTHORS OR COPYRIGHT HOLDERS BE LIABLE FOR ANY CLAIM, DAMAGES OR OTHER
LIABILITY, WHETHER IN AN ACTION OF CONTRACT, TORT OR OTHERWISE, ARISING FROM,
OUT OF OR IN CONNECTION WITH THE SOFTWARE OR THE USE OR OTHER DEALINGS IN
THE SOFTWARE.
-----------------------------------------------------------------------------
*/

#ifndef __AndroidEGLWindow_H__
#define __AndroidEGLWindow_H__

#include "OgreEGLWindow.h"
#include "OgreAndroidEGLSupport.h"
#include "android/configuration.h"

#ifndef EGL_COVERAGE_BUFFERS_NV
#define EGL_COVERAGE_BUFFERS_NV 0x30E0
#endif

#ifndef EGL_COVERAGE_SAMPLES_NV
#define EGL_COVERAGE_SAMPLES_NV 0x30E1
#endif

namespace Ogre {
    class _OgrePrivate AndroidEGLWindow : public EGLWindow
    {
    private:
        uint mMaxBufferSize;
<<<<<<< HEAD
        uint mMaxDepthSize;
        uint mMaxStencilSize;
=======
        uint mMinBufferSize;
        uint mMaxDepthSize;
        uint mMaxStencilSize;
        uint mMSAA;
        uint mCSAA;
>>>>>>> 83e497b5
        
    protected:
        virtual EGLContext * createEGLContext() const;
        virtual void getLeftAndTopFromNativeWindow(int & left, int & top, uint width, uint height);
        virtual void initNativeCreatedWindow(const NameValuePairList *miscParams);
        virtual void createNativeWindow( int &left, int &top, uint &width, uint &height, String &title );
        virtual void reposition(int left, int top);
        virtual void resize(unsigned int width, unsigned int height);
        virtual void windowMovedOrResized();
        virtual void switchFullScreen(bool fullscreen);
        
    public:
        AndroidEGLWindow(AndroidEGLSupport* glsupport);
        virtual ~AndroidEGLWindow();
        void create(const String& name, unsigned int width, unsigned int height,
                    bool fullScreen, const NameValuePairList *miscParams);
        
        void _destroyInternalResources();
        void _createInternalResources(NativeWindowType window, AConfiguration* config);
    };
}

#endif<|MERGE_RESOLUTION|>--- conflicted
+++ resolved
@@ -46,16 +46,11 @@
     {
     private:
         uint mMaxBufferSize;
-<<<<<<< HEAD
-        uint mMaxDepthSize;
-        uint mMaxStencilSize;
-=======
         uint mMinBufferSize;
         uint mMaxDepthSize;
         uint mMaxStencilSize;
         uint mMSAA;
         uint mCSAA;
->>>>>>> 83e497b5
         
     protected:
         virtual EGLContext * createEGLContext() const;
