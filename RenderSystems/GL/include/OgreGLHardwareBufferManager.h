--- conflicted
+++ resolved
@@ -59,12 +59,9 @@
         RenderToVertexBufferSharedPtr createRenderToVertexBuffer();
 		/// Create a uniform buffer
 		HardwareUniformBufferSharedPtr createUniformBuffer(size_t sizeBytes, HardwareBuffer::Usage usage,bool useShadowBuffer, const String& name = "");
-<<<<<<< HEAD
-=======
 		HardwareCounterBufferSharedPtr createCounterBuffer(size_t sizeBytes,
                                                            HardwareBuffer::Usage usage = HardwareBuffer::HBU_DYNAMIC_WRITE_ONLY_DISCARDABLE,
                                                            bool useShadowBuffer = false, const String& name = "");
->>>>>>> a48f71b7
         /// Utility function to get the correct GL usage based on HBU's
         static GLenum getGLUsage(unsigned int usage);
 
