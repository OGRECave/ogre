--- conflicted
+++ resolved
@@ -48,11 +48,8 @@
         GLContext* clone() const;
 
         virtual void releaseContext();
-<<<<<<< HEAD
-=======
         
         HGLRC getGlrc() const;
->>>>>>> 83e497b5
 
     protected:
         HDC     mHDC;
