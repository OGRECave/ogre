#-------------------------------------------------------------------
# This file is part of the CMake build system for OGRE
#     (Object-oriented Graphics Rendering Engine)
# For the latest info, see http://www.ogre3d.org/
#
# The contents of this file are placed in the public domain. Feel
# free to make use of it in any way you like.
#-------------------------------------------------------------------

# Configure OpenGL RenderSystem build

file(GLOB HEADER_FILES "${CMAKE_CURRENT_SOURCE_DIR}/include/*.h")
file(GLOB SOURCE_FILES "${CMAKE_CURRENT_SOURCE_DIR}/src/*.cpp")

file(GLOB NVPARSE_SOURCE "${CMAKE_CURRENT_SOURCE_DIR}/src/nvparse/*.cpp")
file(GLOB NVPARSE_HEADERS "${CMAKE_CURRENT_SOURCE_DIR}/src/nvparse/*.h")

# Remove test app file
list(REMOVE_ITEM NVPARSE_SOURCE "${CMAKE_CURRENT_SOURCE_DIR}/src/nvparse/ps1.0__test_main.cpp")

file(GLOB ATIFS_SOURCE "${CMAKE_CURRENT_SOURCE_DIR}/src/atifs/*.cpp" "${CMAKE_CURRENT_SOURCE_DIR}/src/atifs/src/*.cpp")
file(GLOB ATIFS_HEADERS "${CMAKE_CURRENT_SOURCE_DIR}/src/atifs/*.h")

file(GLOB GLSL_HEADERS "${CMAKE_CURRENT_SOURCE_DIR}/src/GLSL/include/*.h")
file(GLOB GLSL_SOURCE "${CMAKE_CURRENT_SOURCE_DIR}/src/GLSL/src/*.cpp")

source_group(NVparse FILES ${NVPARSE_SOURCE} ${NVPARSE_HEADERS})
source_group(ATIFS FILES ${ATIFS_SOURCE} ${ATIFS_HEADERS})
source_group(GLSL FILES ${GLSL_SOURCE} ${GLSL_HEADERS})

include_directories(src/StateCacheManager)
if(OGRE_CONFIG_ENABLE_GL_STATE_CACHE_SUPPORT)
  list(APPEND HEADER_FILES
      src/StateCacheManager/OgreGLStateCacheManagerImp.h
      src/StateCacheManager/OgreGLUniformCacheImp.h
  )
  list(APPEND SOURCE_FILES
      src/StateCacheManager/OgreGLStateCacheManagerImp.cpp
      src/StateCacheManager/OgreGLUniformCacheImp.cpp
  )
else()
  list(APPEND HEADER_FILES
      src/StateCacheManager/OgreGLNullStateCacheManagerImp.h
      src/StateCacheManager/OgreGLNullUniformCacheImp.h
  )
  list(APPEND SOURCE_FILES
      src/StateCacheManager/OgreGLNullStateCacheManagerImp.cpp
      src/StateCacheManager/OgreGLNullUniformCacheImp.cpp
  )
endif()

# Add system specific settings
if (WIN32)
  file(GLOB PLATFORM_HEADERS "include/Win32/*.h" "src/Win32/*.h")
  file(GLOB PLATFORM_SOURCES "src/Win32/*.cpp")

  include_directories(src/nvparse/winheaders include/Win32 src/Win32)
  set(PLATFORM_HEADER_INSTALL "")
elseif (APPLE)
  file(GLOB PLATFORM_HEADERS "include/OSX/*.h" "src/OSX/*.h")
  file(GLOB PLATFORM_SOURCES "src/OSX/*.cpp" "src/OSX/*.mm")

  include_directories(src/OSX include/OSX "${OGRE_SOURCE_DIR}/OgreMain/include/OSX")
  set(PLATFORM_HEADER_INSTALL "OSX")
elseif (UNIX)
  file(GLOB PLATFORM_HEADERS "include/GLX/*.h" "src/GLX/*.h")
  file(GLOB PLATFORM_SOURCES "src/GLX/*.cpp")

  include_directories(src/GLX include/GLX)
  set(PLATFORM_HEADER_INSTALL "GLX")
  set(PLATFORM_LIBS ${X11_LIBRARIES} ${X11_Xrandr_LIB})
endif ()

list(APPEND HEADER_FILES
  ${GLSL_HEADERS}
  ${NVPARSE_HEADERS}
  ${ATIFS_HEADERS}
)

include_directories(
  BEFORE ${CMAKE_CURRENT_SOURCE_DIR}/include
)
include_directories(
  ${CMAKE_CURRENT_SOURCE_DIR}/src/GLSL/include
  ${CMAKE_CURRENT_SOURCE_DIR}/src/atifs/include
  ${CMAKE_CURRENT_SOURCE_DIR}/src/nvparse
)

if(NOT APPLE)
  include_directories(
    ${OPENGL_INCLUDE_DIR}
  )
endif()

#Note that in the next row SOURCE_FILES are added last. This is to prevent compilation problems of unity build found on Windows Visual Studio. 
#In this situation any file added after the "glew.cpp" file, which belongs to the SOURCE_FILES package, does not compile
ogre_add_library(RenderSystem_GL ${OGRE_LIB_TYPE} ${HEADER_FILES} ${GLSL_SOURCE} ${ATIFS_SOURCE} ${NVPARSE_SOURCE} ${PLATFORM_HEADERS} ${PLATFORM_SOURCES} ${SOURCE_FILES})
target_link_libraries(RenderSystem_GL OgreMain ${OPENGL_LIBRARIES} ${PLATFORM_LIBS})

if (NOT OGRE_STATIC)
  set_target_properties(RenderSystem_GL PROPERTIES
    COMPILE_DEFINITIONS OGRE_GLPLUGIN_EXPORTS
  )
endif ()
if (OGRE_CONFIG_THREADS)
  target_link_libraries(RenderSystem_GL ${OGRE_THREAD_LIBRARIES})
<<<<<<< HEAD
=======
endif ()

if (APPLE)
    set_target_properties(RenderSystem_GL PROPERTIES
        LINK_FLAGS "-framework Cocoa -framework Carbon -framework OpenGL")
>>>>>>> c40cd09d
endif ()

ogre_config_framework(RenderSystem_GL)

ogre_config_plugin(RenderSystem_GL)
install(FILES ${HEADER_FILES} DESTINATION include/OGRE/RenderSystems/GL)
install(FILES ${PLATFORM_HEADERS} DESTINATION include/OGRE/RenderSystems/GL/${PLATFORM_HEADER_INSTALL})
install(DIRECTORY ${CMAKE_CURRENT_SOURCE_DIR}/include/GL DESTINATION include/OGRE/RenderSystems/GL)
install(DIRECTORY ${CMAKE_CURRENT_SOURCE_DIR}/src/GLSL/include/ DESTINATION include/OGRE/RenderSystems/GL)<|MERGE_RESOLUTION|>--- conflicted
+++ resolved
@@ -104,14 +104,11 @@
 endif ()
 if (OGRE_CONFIG_THREADS)
   target_link_libraries(RenderSystem_GL ${OGRE_THREAD_LIBRARIES})
-<<<<<<< HEAD
-=======
 endif ()
 
 if (APPLE)
     set_target_properties(RenderSystem_GL PROPERTIES
         LINK_FLAGS "-framework Cocoa -framework Carbon -framework OpenGL")
->>>>>>> c40cd09d
 endif ()
 
 ogre_config_framework(RenderSystem_GL)
