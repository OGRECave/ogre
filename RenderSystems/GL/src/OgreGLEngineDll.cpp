/*
-----------------------------------------------------------------------------
This source file is part of OGRE
(Object-oriented Graphics Rendering Engine)
For the latest info, see http://www.ogre3d.org/

Copyright (c) 2000-2014 Torus Knot Software Ltd

Permission is hereby granted, free of charge, to any person obtaining a copy
of this software and associated documentation files (the "Software"), to deal
in the Software without restriction, including without limitation the rights
to use, copy, modify, merge, publish, distribute, sublicense, and/or sell
copies of the Software, and to permit persons to whom the Software is
furnished to do so, subject to the following conditions:

The above copyright notice and this permission notice shall be included in
all copies or substantial portions of the Software.

THE SOFTWARE IS PROVIDED "AS IS", WITHOUT WARRANTY OF ANY KIND, EXPRESS OR
IMPLIED, INCLUDING BUT NOT LIMITED TO THE WARRANTIES OF MERCHANTABILITY,
FITNESS FOR A PARTICULAR PURPOSE AND NONINFRINGEMENT. IN NO EVENT SHALL THE
AUTHORS OR COPYRIGHT HOLDERS BE LIABLE FOR ANY CLAIM, DAMAGES OR OTHER
LIABILITY, WHETHER IN AN ACTION OF CONTRACT, TORT OR OTHERWISE, ARISING FROM,
OUT OF OR IN CONNECTION WITH THE SOFTWARE OR THE USE OR OTHER DEALINGS IN
THE SOFTWARE.
-----------------------------------------------------------------------------
*/

#include "OgreGLPrerequisites.h"
#include "OgreRoot.h"
#include "OgreGLPlugin.h"

#ifndef OGRE_STATIC_LIB

<<<<<<< HEAD
namespace Ogre {

=======
namespace Ogre 
{
>>>>>>> 83e497b5
    static GLPlugin* plugin;

    extern "C" void _OgreGLExport dllStartPlugin(void) throw()
    {
<<<<<<< HEAD
        plugin = new GLPlugin();
        Root::getSingleton().installPlugin(plugin);

=======
        plugin = OGRE_NEW GLPlugin();
        Root::getSingleton().installPlugin(plugin);
>>>>>>> 83e497b5
    }

    extern "C" void _OgreGLExport dllStopPlugin(void)
    {
        Root::getSingleton().uninstallPlugin(plugin);
<<<<<<< HEAD
        delete plugin;
=======
        OGRE_DELETE plugin;
>>>>>>> 83e497b5
    }
}

#endif<|MERGE_RESOLUTION|>--- conflicted
+++ resolved
@@ -32,35 +32,20 @@
 
 #ifndef OGRE_STATIC_LIB
 
-<<<<<<< HEAD
-namespace Ogre {
-
-=======
 namespace Ogre 
 {
->>>>>>> 83e497b5
     static GLPlugin* plugin;
 
     extern "C" void _OgreGLExport dllStartPlugin(void) throw()
     {
-<<<<<<< HEAD
-        plugin = new GLPlugin();
-        Root::getSingleton().installPlugin(plugin);
-
-=======
         plugin = OGRE_NEW GLPlugin();
         Root::getSingleton().installPlugin(plugin);
->>>>>>> 83e497b5
     }
 
     extern "C" void _OgreGLExport dllStopPlugin(void)
     {
         Root::getSingleton().uninstallPlugin(plugin);
-<<<<<<< HEAD
-        delete plugin;
-=======
         OGRE_DELETE plugin;
->>>>>>> 83e497b5
     }
 }
 
