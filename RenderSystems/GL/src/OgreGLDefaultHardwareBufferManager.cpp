--- conflicted
+++ resolved
@@ -60,11 +60,7 @@
         // Nothing to do
     }
     //-----------------------------------------------------------------------
-<<<<<<< HEAD
-    void* GLDefaultHardwareVertexBuffer::lock(size_t offset, size_t length, LockOptions options)
-=======
     void* GLDefaultHardwareVertexBuffer::lock(size_t offset, size_t length, LockOptions options, HardwareBuffer::UploadOptions uploadOpt)
->>>>>>> 83e497b5
     {
         mIsLocked = true;
         return mData + offset;
@@ -115,14 +111,9 @@
         // Nothing to do
     }
     //-----------------------------------------------------------------------
-<<<<<<< HEAD
-    void* GLDefaultHardwareIndexBuffer::lock(size_t offset, size_t length, LockOptions options)
-    {
-=======
     void* GLDefaultHardwareIndexBuffer::lock(size_t offset, size_t length, LockOptions options, HardwareBuffer::UploadOptions uploadOpt)
     {
         
->>>>>>> 83e497b5
         mIsLocked = true;
         return mData + offset;
     }
