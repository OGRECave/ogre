--- conflicted
+++ resolved
@@ -182,8 +182,6 @@
 				"Cannot create UniformBuffer in GLDefaultHardwareBufferManagerBase", 
 				"GLDefaultHardwareBufferManagerBase::createUniformBuffer");
 	}
-<<<<<<< HEAD
-=======
 	//-----------------------------------------------------------------------
     HardwareCounterBufferSharedPtr
         GLDefaultHardwareBufferManagerBase::createCounterBuffer(size_t sizeBytes,
@@ -194,5 +192,12 @@
                     "Counter buffers not supported in OpenGL RenderSystem.",
                     "GLDefaultHardwareBufferManagerBase::createCounterBuffer");
 	}
->>>>>>> a48f71b7
+	//-----------------------------------------------------------------------
+	HardwareUniformBufferSharedPtr 
+		GLDefaultHardwareBufferManagerBase::createUniformBuffer(size_t sizeBytes, HardwareBuffer::Usage usage,bool useShadowBuffer, const String& name)
+	{
+		OGRE_EXCEPT(Exception::ERR_RENDERINGAPI_ERROR, 
+				"Cannot create UniformBuffer in GLDefaultHardwareBufferManagerBase", 
+				"GLDefaultHardwareBufferManagerBase::createUniformBuffer");
+	}
 }