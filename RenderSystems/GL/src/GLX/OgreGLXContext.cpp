--- conflicted
+++ resolved
@@ -65,17 +65,10 @@
     GLXContext::~GLXContext()   
     {
         GLRenderSystem *rs = static_cast<GLRenderSystem*>(Root::getSingleton().getRenderSystem());
-<<<<<<< HEAD
-        
-        if (!mExternalContext)
-            glXDestroyContext(mGLSupport->getGLDisplay(), mContext);
-        
-=======
 
         if (!mExternalContext)
                     glXDestroyContext(mGLSupport->getGLDisplay(), mContext);
 
->>>>>>> 83e497b5
         rs->_unregisterContext(this);
     }
     
