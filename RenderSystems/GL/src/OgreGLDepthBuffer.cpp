--- conflicted
+++ resolved
@@ -98,11 +98,7 @@
 
         if( !fbo )
         {
-<<<<<<< HEAD
-            GLContext *windowContext;
-=======
             GLContext *windowContext = 0;
->>>>>>> 83e497b5
             renderTarget->getCustomAttribute( GLRenderTexture::CustomAttributeString_GLCONTEXT, &windowContext );
 
             //Non-FBO targets and FBO depth surfaces don't play along, only dummies which match the same
