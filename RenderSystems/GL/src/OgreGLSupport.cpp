
/*
-----------------------------------------------------------------------------
This source file is part of OGRE
    (Object-oriented Graphics Rendering Engine)
For the latest info, see http://www.ogre3d.org/

Copyright (c) 2000-2014 Torus Knot Software Ltd

Permission is hereby granted, free of charge, to any person obtaining a copy
of this software and associated documentation files (the "Software"), to deal
in the Software without restriction, including without limitation the rights
to use, copy, modify, merge, publish, distribute, sublicense, and/or sell
copies of the Software, and to permit persons to whom the Software is
furnished to do so, subject to the following conditions:

The above copyright notice and this permission notice shall be included in
all copies or substantial portions of the Software.

THE SOFTWARE IS PROVIDED "AS IS", WITHOUT WARRANTY OF ANY KIND, EXPRESS OR
IMPLIED, INCLUDING BUT NOT LIMITED TO THE WARRANTIES OF MERCHANTABILITY,
FITNESS FOR A PARTICULAR PURPOSE AND NONINFRINGEMENT. IN NO EVENT SHALL THE
AUTHORS OR COPYRIGHT HOLDERS BE LIABLE FOR ANY CLAIM, DAMAGES OR OTHER
LIABILITY, WHETHER IN AN ACTION OF CONTRACT, TORT OR OTHERWISE, ARISING FROM,
OUT OF OR IN CONNECTION WITH THE SOFTWARE OR THE USE OR OTHER DEALINGS IN
THE SOFTWARE.
-----------------------------------------------------------------------------
*/


#include "OgreGLSupport.h"
#include "OgreGLTexture.h"
#include "OgreLogManager.h"

namespace Ogre {

    void GLSupport::setConfigOption(const String &name, const String &value)
    {
        ConfigOptionMap::iterator it = mOptions.find(name);

        if (it != mOptions.end())
            it->second.currentValue = value;
    }

    ConfigOptionMap& GLSupport::getConfigOptions(void)
    {
        return mOptions;
    }

    void GLSupport::initialiseExtensions(void)
    {
        // Set version string
        const GLubyte* pcVer = glGetString(GL_VERSION);


        assert(pcVer && "Problems getting GL version string using glGetString");
       
        String tmpStr = (const char*)pcVer;
        LogManager::getSingleton().logMessage("GL_VERSION = " + tmpStr);
        mVersion = tmpStr.substr(0, tmpStr.find(" "));

        // Get vendor
        const GLubyte* pcVendor = glGetString(GL_VENDOR);
        tmpStr = (const char*)pcVendor;
        LogManager::getSingleton().logMessage("GL_VENDOR = " + tmpStr);
        mVendor = tmpStr.substr(0, tmpStr.find(" "));

        // Get renderer
        const GLubyte* pcRenderer = glGetString(GL_RENDERER);
        tmpStr = (const char*)pcRenderer;
        LogManager::getSingleton().logMessage("GL_RENDERER = " + tmpStr);

        // Set extension list
        StringStream ext;
        String str;

        const GLubyte* pcExt = glGetString(GL_EXTENSIONS);
        LogManager::getSingleton().logMessage("GL_EXTENSIONS = " + String((const char*)pcExt));

        assert(pcExt && "Problems getting GL extension string using glGetString");

        ext << pcExt;

        while(ext >> str)
        {
            extensionList.insert(str);
        }
    }

    bool GLSupport::checkMinGLVersion(const String& v) const
    {
        unsigned int first, second, third;
        unsigned int cardFirst, cardSecond, cardThird;
        if(v == mVersion)
            return true;

        String::size_type pos = v.find(".");
        if(pos == String::npos)
            return false;

        String::size_type pos1 = v.rfind(".");
        if(pos1 == String::npos)
            return false;

        first = ::atoi(v.substr(0, pos).c_str());
        second = ::atoi(v.substr(pos + 1, pos1 - (pos + 1)).c_str());
        third = ::atoi(v.substr(pos1 + 1, v.length()).c_str());

        pos = mVersion.find(".");
        if(pos == String::npos)
            return false;

        pos1 = mVersion.rfind(".");
        if(pos1 == String::npos)
            return false;

        cardFirst  = ::atoi(mVersion.substr(0, pos).c_str());
        cardSecond = ::atoi(mVersion.substr(pos + 1, pos1 - (pos + 1)).c_str());
        cardThird  = ::atoi(mVersion.substr(pos1 + 1, mVersion.length()).c_str());

        if(first <= cardFirst && second <= cardSecond && third <= cardThird)
          return true;

        return false;
    }

    bool GLSupport::checkExtension(const String& ext) const
    {
<<<<<<< HEAD
        assert(extensionList.size() > 0 && "ExtensionList is empty!" );
=======
        assert(!extensionList.empty() && "ExtensionList is empty!" );
>>>>>>> 83e497b5

        if(extensionList.find(ext) == extensionList.end())
            return false; 
        
        return true;
    }
    
    bool GLSupport::supportsPBuffers()
    {
        return (GLEW_ARB_pixel_buffer_object || GLEW_EXT_pixel_buffer_object) != GL_FALSE;
    }

    GLPBuffer* GLSupport::createPBuffer(PixelComponentType format, size_t width, size_t height)
    {
        return 0;
    }

}<|MERGE_RESOLUTION|>--- conflicted
+++ resolved
@@ -126,11 +126,7 @@
 
     bool GLSupport::checkExtension(const String& ext) const
     {
-<<<<<<< HEAD
-        assert(extensionList.size() > 0 && "ExtensionList is empty!" );
-=======
         assert(!extensionList.empty() && "ExtensionList is empty!" );
->>>>>>> 83e497b5
 
         if(extensionList.find(ext) == extensionList.end())
             return false; 
