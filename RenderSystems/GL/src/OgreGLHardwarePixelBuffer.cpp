/*
-----------------------------------------------------------------------------
This source file is part of OGRE
    (Object-oriented Graphics Rendering Engine)
For the latest info, see http://www.ogre3d.org/

Copyright (c) 2000-2014 Torus Knot Software Ltd

Permission is hereby granted, free of charge, to any person obtaining a copy
of this software and associated documentation files (the "Software"), to deal
in the Software without restriction, including without limitation the rights
to use, copy, modify, merge, publish, distribute, sublicense, and/or sell
copies of the Software, and to permit persons to whom the Software is
furnished to do so, subject to the following conditions:

The above copyright notice and this permission notice shall be included in
all copies or substantial portions of the Software.

THE SOFTWARE IS PROVIDED "AS IS", WITHOUT WARRANTY OF ANY KIND, EXPRESS OR
IMPLIED, INCLUDING BUT NOT LIMITED TO THE WARRANTIES OF MERCHANTABILITY,
FITNESS FOR A PARTICULAR PURPOSE AND NONINFRINGEMENT. IN NO EVENT SHALL THE
AUTHORS OR COPYRIGHT HOLDERS BE LIABLE FOR ANY CLAIM, DAMAGES OR OTHER
LIABILITY, WHETHER IN AN ACTION OF CONTRACT, TORT OR OTHERWISE, ARISING FROM,
OUT OF OR IN CONNECTION WITH THE SOFTWARE OR THE USE OR OTHER DEALINGS IN
THE SOFTWARE.
-----------------------------------------------------------------------------
*/
#include "OgreGLHardwarePixelBuffer.h"
#include "OgreGLTexture.h"
#include "OgreGLSupport.h"
#include "OgreGLPixelFormat.h"
#include "OgreException.h"
#include "OgreLogManager.h"
#include "OgreStringConverter.h"
#include "OgreBitwise.h"
#include "OgreGLFBORenderTexture.h"
#include "OgreRoot.h"
#include "OgreGLStateCacheManager.h"

namespace Ogre {
//----------------------------------------------------------------------------- 
GLHardwarePixelBuffer::GLHardwarePixelBuffer(uint32 inWidth, uint32 inHeight, uint32 inDepth,
                PixelFormat inFormat,
                HardwareBuffer::Usage usage):
      HardwarePixelBuffer(inWidth, inHeight, inDepth, inFormat, usage, false, false),
      mBuffer(inWidth, inHeight, inDepth, inFormat),
      mGLInternalFormat(GL_NONE)
{
    mCurrentLockOptions = (LockOptions)0;
}

//-----------------------------------------------------------------------------  
GLHardwarePixelBuffer::~GLHardwarePixelBuffer()
{
    // Force free buffer
<<<<<<< HEAD
    OGRE_FREE_SIMD( mBuffer.data, MEMCATEGORY_RESOURCE );
    mBuffer.data = 0;
=======
    delete [] (uint8*)mBuffer.data;
>>>>>>> 83e497b5
}
//-----------------------------------------------------------------------------  
void GLHardwarePixelBuffer::allocateBuffer()
{
    if(mBuffer.data)
        // Already allocated
        return;
<<<<<<< HEAD
    mBuffer.data = OGRE_MALLOC_SIMD( mSizeInBytes, MEMCATEGORY_RESOURCE );
=======
    mBuffer.data = new uint8[mSizeInBytes];
>>>>>>> 83e497b5
    // TODO: use PBO if we're HBU_DYNAMIC
}
//-----------------------------------------------------------------------------  
void GLHardwarePixelBuffer::freeBuffer()
{
    // Free buffer if we're STATIC to save memory
    if(mUsage & HBU_STATIC)
    {
<<<<<<< HEAD
        OGRE_FREE_SIMD( mBuffer.data, MEMCATEGORY_RESOURCE );
=======
        delete [] (uint8*)mBuffer.data;
>>>>>>> 83e497b5
        mBuffer.data = 0;
    }
}
//-----------------------------------------------------------------------------  
PixelBox GLHardwarePixelBuffer::lockImpl(const Image::Box &lockBox,  LockOptions options)
{
    allocateBuffer();
    if(options != HardwareBuffer::HBL_DISCARD) 
    {
        // Download the old contents of the texture
        download(mBuffer);
    }
    mCurrentLockOptions = options;
    mLockedBox = lockBox;
    return mBuffer.getSubVolume(lockBox);
}
//-----------------------------------------------------------------------------  
void GLHardwarePixelBuffer::unlockImpl(void)
{
    if (mCurrentLockOptions != HardwareBuffer::HBL_READ_ONLY)
    {
        // From buffer to card, only upload if was locked for writing
        upload(mCurrentLock, mLockedBox);
    }
    
    freeBuffer();
}

//-----------------------------------------------------------------------------  
void GLHardwarePixelBuffer::blitFromMemory(const PixelBox &src, const Image::Box &dstBox)
{
    if(!mBuffer.contains(dstBox))
        OGRE_EXCEPT(Exception::ERR_INVALIDPARAMS, "destination box out of range",
         "GLHardwarePixelBuffer::blitFromMemory");
    PixelBox scaled;
    
    if(src.getWidth() != dstBox.getWidth() ||
        src.getHeight() != dstBox.getHeight() ||
        src.getDepth() != dstBox.getDepth())
    {
        // Scale to destination size.
        // This also does pixel format conversion if needed
        allocateBuffer();
        scaled = mBuffer.getSubVolume(dstBox);
        Image::scale(src, scaled, Image::FILTER_BILINEAR);
    }
    else if(GLPixelUtil::getGLOriginFormat(src.format) == 0)
    {
        // Extents match, but format is not accepted as valid source format for GL
        // do conversion in temporary buffer
        allocateBuffer();
        scaled = mBuffer.getSubVolume(dstBox);
        PixelUtil::bulkPixelConversion(src, scaled);
    }
    else
    {
        allocateBuffer();
        // No scaling or conversion needed
        scaled = src;
    }
    
    upload(scaled, dstBox);
    freeBuffer();
}
//-----------------------------------------------------------------------------  
void GLHardwarePixelBuffer::blitToMemory(const Image::Box &srcBox, const PixelBox &dst)
{
    if(!mBuffer.contains(srcBox))
        OGRE_EXCEPT(Exception::ERR_INVALIDPARAMS, "source box out of range",
         "GLHardwarePixelBuffer::blitToMemory");
    if(srcBox.left == 0 && srcBox.right == getWidth() &&
       srcBox.top == 0 && srcBox.bottom == getHeight() &&
       srcBox.front == 0 && srcBox.back == getDepth() &&
       dst.getWidth() == getWidth() &&
       dst.getHeight() == getHeight() &&
       dst.getDepth() == getDepth() &&
       GLPixelUtil::getGLOriginFormat(dst.format) != 0)
    {
        // The direct case: the user wants the entire texture in a format supported by GL
        // so we don't need an intermediate buffer
        download(dst);
    }
    else
    {
        // Use buffer for intermediate copy
        allocateBuffer();
        // Download entire buffer
        download(mBuffer);
        if(srcBox.getWidth() != dst.getWidth() ||
            srcBox.getHeight() != dst.getHeight() ||
            srcBox.getDepth() != dst.getDepth())
        {
            // We need scaling
            Image::scale(mBuffer.getSubVolume(srcBox), dst, Image::FILTER_BILINEAR);
        }
        else
        {
            // Just copy the bit that we need
            PixelUtil::bulkPixelConversion(mBuffer.getSubVolume(srcBox), dst);
        }
        freeBuffer();
    }
}
//-----------------------------------------------------------------------------
void GLHardwarePixelBuffer::upload(const PixelBox &data, const Image::Box &dest)
{
    OGRE_EXCEPT(Exception::ERR_RENDERINGAPI_ERROR, 
        "Upload not possible for this pixelbuffer type",
        "GLHardwarePixelBuffer::upload");
}
//-----------------------------------------------------------------------------  
void GLHardwarePixelBuffer::download(const PixelBox &data)
{
    OGRE_EXCEPT(Exception::ERR_RENDERINGAPI_ERROR, "Download not possible for this pixelbuffer type",
        "GLHardwarePixelBuffer::download");
}
//-----------------------------------------------------------------------------  
void GLHardwarePixelBuffer::bindToFramebuffer(GLenum attachment, uint32 zoffset)
{
    OGRE_EXCEPT(Exception::ERR_RENDERINGAPI_ERROR, "Framebuffer bind not possible for this pixelbuffer type",
        "GLHardwarePixelBuffer::bindToFramebuffer");
}
//********* GLTextureBuffer
GLTextureBuffer::GLTextureBuffer(GLSupport& support, const String &baseName, GLenum target, GLuint id,
                                 GLint face, GLint level, Usage usage, bool crappyCard, 
                                 bool writeGamma, uint fsaa):
    GLHardwarePixelBuffer(0, 0, 0, PF_UNKNOWN, usage),
    mTarget(target), mFaceTarget(0), mTextureID(id), mFace(face), mLevel(level),
    mSoftwareMipmap(crappyCard), mHwGamma(writeGamma), mSliceTRT(0), mGLSupport(support)
{
    // devise mWidth, mHeight and mDepth and mFormat
    GLint value = 0;
    
    mGLSupport.getStateCacheManager()->bindGLTexture( mTarget, mTextureID );
    
    // Get face identifier
    mFaceTarget = mTarget;
    if(mTarget == GL_TEXTURE_CUBE_MAP)
        mFaceTarget = GL_TEXTURE_CUBE_MAP_POSITIVE_X + face;
    
    // Get width
    glGetTexLevelParameteriv(mFaceTarget, level, GL_TEXTURE_WIDTH, &value);
    mWidth = value;
    
    // Get height
    if(target == GL_TEXTURE_1D)
        value = 1;  // Height always 1 for 1D textures
    else
        glGetTexLevelParameteriv(mFaceTarget, level, GL_TEXTURE_HEIGHT, &value);
    mHeight = value;
    
    // Get depth
    if(target != GL_TEXTURE_3D && target != GL_TEXTURE_2D_ARRAY_EXT)
        value = 1; // Depth always 1 for non-3D textures
    else
        glGetTexLevelParameteriv(mFaceTarget, level, GL_TEXTURE_DEPTH, &value);
    mDepth = value;

    // Get format
    glGetTexLevelParameteriv(mFaceTarget, level, GL_TEXTURE_INTERNAL_FORMAT, &value);
    mGLInternalFormat = value;
    mFormat = GLPixelUtil::getClosestOGREFormat(value);
    
    // Default
    mRowPitch = mWidth;
    mSlicePitch = mHeight*mWidth;
    mSizeInBytes = PixelUtil::getMemorySize(mWidth, mHeight, mDepth, mFormat);
    
    // Log a message
    /*
    std::stringstream str;
    str << "GLHardwarePixelBuffer constructed for texture " << mTextureID 
        << " face " << mFace << " level " << mLevel << ": "
        << "width=" << mWidth << " height="<< mHeight << " depth=" << mDepth
        << "format=" << PixelUtil::getFormatName(mFormat) << "(internal 0x"
        << std::hex << value << ")";
    LogManager::getSingleton().logMessage( 
                LML_NORMAL, str.str());
    */
    // Set up pixel box
    mBuffer = PixelBox(mWidth, mHeight, mDepth, mFormat);
    
    if(mWidth==0 || mHeight==0 || mDepth==0)
        /// We are invalid, do not allocate a buffer
        return;
    // Allocate buffer
    //if(mUsage & HBU_STATIC)
    //  allocateBuffer();
    // Is this a render target?
    if(mUsage & TU_RENDERTARGET)
    {
        // Create render target for each slice
        mSliceTRT.reserve(mDepth);
        for(uint32 zoffset=0; zoffset<mDepth; ++zoffset)
        {
            String name;
            name = "rtt/" + StringConverter::toString((size_t)this) + "/" + baseName;
            GLSurfaceDesc surface;
            surface.buffer = this;
            surface.zoffset = zoffset;
            RenderTexture *trt = GLRTTManager::getSingleton().createRenderTexture(name, surface, writeGamma, fsaa);
            mSliceTRT.push_back(trt);
            Root::getSingleton().getRenderSystem()->attachRenderTarget(*mSliceTRT[zoffset]);
        }
    }
}
GLTextureBuffer::~GLTextureBuffer()
{
    if(mUsage & TU_RENDERTARGET)
    {
        // Delete all render targets that are not yet deleted via _clearSliceRTT because the rendertarget
        // was deleted by the user.
        for (SliceTRT::const_iterator it = mSliceTRT.begin(); it != mSliceTRT.end(); ++it)
        {
            Root::getSingleton().getRenderSystem()->destroyRenderTarget((*it)->getName());
        }
    }
}
//-----------------------------------------------------------------------------
void GLTextureBuffer::upload(const PixelBox &data, const Image::Box &dest)
{
    mGLSupport.getStateCacheManager()->bindGLTexture( mTarget, mTextureID );
    if(PixelUtil::isCompressed(data.format))
    {
        if(data.format != mFormat || !data.isConsecutive())
            OGRE_EXCEPT(Exception::ERR_INVALIDPARAMS, 
            "Compressed images must be consecutive, in the source format",
            "GLTextureBuffer::upload");
        GLenum format = GLPixelUtil::getClosestGLInternalFormat(mFormat, mHwGamma);
        // Data must be consecutive and at beginning of buffer as PixelStorei not allowed
        // for compressed formats
        switch(mTarget) {
            case GL_TEXTURE_1D:
                // some systems (e.g. old Apple) don't like compressed subimage calls
                // so prefer non-sub versions
                if (dest.left == 0)
                {
                    glCompressedTexImage1DARB(GL_TEXTURE_1D, mLevel,
                        format,
                        dest.getWidth(),
                        0,
                        data.getConsecutiveSize(),
                        data.data);
                }
                else
                {
                    glCompressedTexSubImage1DARB(GL_TEXTURE_1D, mLevel, 
                        dest.left,
                        dest.getWidth(),
                        format, data.getConsecutiveSize(),
                        data.data);
                }
                break;
            case GL_TEXTURE_2D:
            case GL_TEXTURE_CUBE_MAP:
                // some systems (e.g. old Apple) don't like compressed subimage calls
                // so prefer non-sub versions
                if (dest.left == 0 && dest.top == 0)
                {
                    glCompressedTexImage2DARB(mFaceTarget, mLevel,
                        format,
                        dest.getWidth(),
                        dest.getHeight(),
                        0,
                        data.getConsecutiveSize(),
                        data.data);
                }
                else
                {
                    glCompressedTexSubImage2DARB(mFaceTarget, mLevel, 
                        dest.left, dest.top, 
                        dest.getWidth(), dest.getHeight(),
                        format, data.getConsecutiveSize(),
                        data.data);
                }
                break;
            case GL_TEXTURE_3D:
            case GL_TEXTURE_2D_ARRAY_EXT:
                // some systems (e.g. old Apple) don't like compressed subimage calls
                // so prefer non-sub versions
                if (dest.left == 0 && dest.top == 0 && dest.front == 0)
                {
                    glCompressedTexImage3DARB(mTarget, mLevel,
                        format,
                        dest.getWidth(),
                        dest.getHeight(),
                        dest.getDepth(),
                        0,
                        data.getConsecutiveSize(),
                        data.data);
                }
                else
                {           
                    glCompressedTexSubImage3DARB(mTarget, mLevel, 
                        dest.left, dest.top, dest.front,
                        dest.getWidth(), dest.getHeight(), dest.getDepth(),
                        format, data.getConsecutiveSize(),
                        data.data);
                }
                break;
        }
        
    } 
    else if(mSoftwareMipmap)
    {
        GLenum format = GLPixelUtil::getClosestGLInternalFormat(mFormat);
        if(data.getWidth() != data.rowPitch)
            glPixelStorei(GL_UNPACK_ROW_LENGTH, data.rowPitch);
        if(data.getHeight()*data.getWidth() != data.slicePitch)
            glPixelStorei(GL_UNPACK_IMAGE_HEIGHT, (data.slicePitch/data.getWidth()));
        if(data.left > 0 || data.top > 0 || data.front > 0)
            glPixelStorei(GL_UNPACK_SKIP_PIXELS, data.left + data.rowPitch * data.top + data.slicePitch * data.front);
        glPixelStorei(GL_UNPACK_ALIGNMENT, 1);
        
        switch(mTarget)
        {
        case GL_TEXTURE_1D:
            gluBuild1DMipmaps(
                GL_TEXTURE_1D, format,
                dest.getWidth(),
                GLPixelUtil::getGLOriginFormat(data.format), GLPixelUtil::getGLOriginDataType(data.format),
                data.data);
            break;
        case GL_TEXTURE_2D:
        case GL_TEXTURE_CUBE_MAP:
            gluBuild2DMipmaps(
                mFaceTarget,
                format, dest.getWidth(), dest.getHeight(), 
                GLPixelUtil::getGLOriginFormat(data.format), GLPixelUtil::getGLOriginDataType(data.format), 
                data.data);
            break;      
        case GL_TEXTURE_3D:
        case GL_TEXTURE_2D_ARRAY_EXT:
            /* Requires GLU 1.3 which is harder to come by than cards doing hardware mipmapping
                Most 3D textures don't need mipmaps?
            gluBuild3DMipmaps(
                GL_TEXTURE_3D, internalFormat, 
                data.getWidth(), data.getHeight(), data.getDepth(),
                GLPixelUtil::getGLOriginFormat(data.format), GLPixelUtil::getGLOriginDataType(data.format),
                data.data);
            */
            glTexImage3D(
                mTarget, 0, format, 
                dest.getWidth(), dest.getHeight(), dest.getDepth(), 0, 
                GLPixelUtil::getGLOriginFormat(data.format), GLPixelUtil::getGLOriginDataType(data.format),
                data.data );
            break;
        }
    } 
    else
    {
        if(data.getWidth() != data.rowPitch)
            glPixelStorei(GL_UNPACK_ROW_LENGTH, data.rowPitch);
        if(data.getWidth() > 0 && data.getHeight()*data.getWidth() != data.slicePitch)
            glPixelStorei(GL_UNPACK_IMAGE_HEIGHT, (data.slicePitch/data.getWidth()));
        if(data.left > 0 || data.top > 0 || data.front > 0)
            glPixelStorei(GL_UNPACK_SKIP_PIXELS, data.left + data.rowPitch * data.top + data.slicePitch * data.front);
        if((data.getWidth()*PixelUtil::getNumElemBytes(data.format)) & 3) {
            // Standard alignment of 4 is not right
            glPixelStorei(GL_UNPACK_ALIGNMENT, 1);
        }
        switch(mTarget) {
            case GL_TEXTURE_1D:
                glTexSubImage1D(GL_TEXTURE_1D, mLevel, 
                    dest.left,
                    dest.getWidth(),
                    GLPixelUtil::getGLOriginFormat(data.format), GLPixelUtil::getGLOriginDataType(data.format),
                    data.data);
                break;
            case GL_TEXTURE_2D:
            case GL_TEXTURE_CUBE_MAP:
                glTexSubImage2D(mFaceTarget, mLevel, 
                    dest.left, dest.top, 
                    dest.getWidth(), dest.getHeight(),
                    GLPixelUtil::getGLOriginFormat(data.format), GLPixelUtil::getGLOriginDataType(data.format),
                    data.data);
                break;
            case GL_TEXTURE_3D:
            case GL_TEXTURE_2D_ARRAY_EXT:
                glTexSubImage3D(
                    mTarget, mLevel, 
                    dest.left, dest.top, dest.front,
                    dest.getWidth(), dest.getHeight(), dest.getDepth(),
                    GLPixelUtil::getGLOriginFormat(data.format), GLPixelUtil::getGLOriginDataType(data.format),
                    data.data);
                break;
        }   
    }
    // Restore defaults
    glPixelStorei(GL_UNPACK_ROW_LENGTH, 0);
    if (GLEW_VERSION_1_2)
        glPixelStorei(GL_UNPACK_IMAGE_HEIGHT, 0);
    glPixelStorei(GL_UNPACK_SKIP_PIXELS, 0);
    glPixelStorei(GL_UNPACK_ALIGNMENT, 4);
}
//-----------------------------------------------------------------------------  
void GLTextureBuffer::download(const PixelBox &data)
{
    if(data.getWidth() != getWidth() ||
        data.getHeight() != getHeight() ||
        data.getDepth() != getDepth())
        OGRE_EXCEPT(Exception::ERR_INVALIDPARAMS, "only download of entire buffer is supported by GL",
            "GLTextureBuffer::download");
    mGLSupport.getStateCacheManager()->bindGLTexture( mTarget, mTextureID );
    if(PixelUtil::isCompressed(data.format))
    {
        if(data.format != mFormat || !data.isConsecutive())
            OGRE_EXCEPT(Exception::ERR_INVALIDPARAMS, 
            "Compressed images must be consecutive, in the source format",
            "GLTextureBuffer::download");
        // Data must be consecutive and at beginning of buffer as PixelStorei not allowed
        // for compressed formate
        glGetCompressedTexImageARB(mFaceTarget, mLevel, data.data);
    } 
    else
    {
        if(data.getWidth() != data.rowPitch)
            glPixelStorei(GL_PACK_ROW_LENGTH, data.rowPitch);
        if(data.getHeight()*data.getWidth() != data.slicePitch)
            glPixelStorei(GL_PACK_IMAGE_HEIGHT, (data.slicePitch/data.getWidth()));
        if(data.left > 0 || data.top > 0 || data.front > 0)
            glPixelStorei(GL_PACK_SKIP_PIXELS, data.left + data.rowPitch * data.top + data.slicePitch * data.front);
        if((data.getWidth()*PixelUtil::getNumElemBytes(data.format)) & 3) {
            // Standard alignment of 4 is not right
            glPixelStorei(GL_PACK_ALIGNMENT, 1);
        }
        // We can only get the entire texture
        glGetTexImage(mFaceTarget, mLevel, 
            GLPixelUtil::getGLOriginFormat(data.format), GLPixelUtil::getGLOriginDataType(data.format),
            data.data);
        // Restore defaults
        glPixelStorei(GL_PACK_ROW_LENGTH, 0);
        glPixelStorei(GL_PACK_IMAGE_HEIGHT, 0);
        glPixelStorei(GL_PACK_SKIP_PIXELS, 0);
        glPixelStorei(GL_PACK_ALIGNMENT, 4);
    }
}
//-----------------------------------------------------------------------------  
void GLTextureBuffer::bindToFramebuffer(GLenum attachment, uint32 zoffset)
{
    assert(zoffset < mDepth);
    switch(mTarget)
    {
    case GL_TEXTURE_1D:
        glFramebufferTexture1DEXT(GL_FRAMEBUFFER_EXT, attachment,
                            mFaceTarget, mTextureID, mLevel);
        break;
    case GL_TEXTURE_2D:
    case GL_TEXTURE_CUBE_MAP:
        glFramebufferTexture2DEXT(GL_FRAMEBUFFER_EXT, attachment,
                            mFaceTarget, mTextureID, mLevel);
        break;
    case GL_TEXTURE_3D:
    case GL_TEXTURE_2D_ARRAY_EXT:
        glFramebufferTexture3DEXT(GL_FRAMEBUFFER_EXT, attachment,
                            mFaceTarget, mTextureID, mLevel, zoffset);
        break;
    }
}
//-----------------------------------------------------------------------------
void GLTextureBuffer::copyFromFramebuffer(uint32 zoffset)
{
    mGLSupport.getStateCacheManager()->bindGLTexture(mTarget, mTextureID);
    switch(mTarget)
    {
    case GL_TEXTURE_1D:
        glCopyTexSubImage1D(mFaceTarget, mLevel, 0, 0, 0, mWidth);
        break;
    case GL_TEXTURE_2D:
    case GL_TEXTURE_CUBE_MAP:
        glCopyTexSubImage2D(mFaceTarget, mLevel, 0, 0, 0, 0, mWidth, mHeight);
        break;
    case GL_TEXTURE_3D:
    case GL_TEXTURE_2D_ARRAY_EXT:
        glCopyTexSubImage3D(mFaceTarget, mLevel, 0, 0, zoffset, 0, 0, mWidth, mHeight);
        break;
    }
}
//-----------------------------------------------------------------------------  
void GLTextureBuffer::blit(const HardwarePixelBufferSharedPtr &src, const Image::Box &srcBox, const Image::Box &dstBox)
{
    GLTextureBuffer *srct = static_cast<GLTextureBuffer *>(src.getPointer());
    /// Check for FBO support first
    /// Destination texture must be 1D, 2D, 3D, or Cube
    /// Source texture must be 1D, 2D or 3D
    
    // This does not seem to work for RTTs after the first update
    // I have no idea why! For the moment, disable 
    if(GLEW_EXT_framebuffer_object && (src->getUsage() & TU_RENDERTARGET) == 0 &&
        (srct->mTarget==GL_TEXTURE_1D||srct->mTarget==GL_TEXTURE_2D
         ||srct->mTarget==GL_TEXTURE_3D)&&mTarget!=GL_TEXTURE_2D_ARRAY_EXT)
    {
        blitFromTexture(srct, srcBox, dstBox);
    }
    else
    {
        GLHardwarePixelBuffer::blit(src, srcBox, dstBox);
    }
}

//-----------------------------------------------------------------------------  
/// Very fast texture-to-texture blitter and hardware bi/trilinear scaling implementation using FBO
/// Destination texture must be 1D, 2D, 3D, or Cube
/// Source texture must be 1D, 2D or 3D
/// Supports compressed formats as both source and destination format, it will use the hardware DXT compressor
/// if available.
/// @author W.J. van der Laan
void GLTextureBuffer::blitFromTexture(GLTextureBuffer *src, const Image::Box &srcBox, const Image::Box &dstBox)
{
    //std::cerr << "GLTextureBuffer::blitFromTexture " <<
    //src->mTextureID << ":" << srcBox.left << "," << srcBox.top << "," << srcBox.right << "," << srcBox.bottom << " " << 
    //mTextureID << ":" << dstBox.left << "," << dstBox.top << "," << dstBox.right << "," << dstBox.bottom << std::endl;
    /// Store reference to FBO manager
    GLFBOManager *fboMan = static_cast<GLFBOManager *>(GLRTTManager::getSingletonPtr());
    
    /// Save and clear GL state for rendering
    glPushAttrib(GL_COLOR_BUFFER_BIT | GL_CURRENT_BIT | GL_DEPTH_BUFFER_BIT | GL_ENABLE_BIT | 
        GL_FOG_BIT | GL_LIGHTING_BIT | GL_POLYGON_BIT | GL_SCISSOR_BIT | GL_STENCIL_BUFFER_BIT |
        GL_TEXTURE_BIT | GL_VIEWPORT_BIT);

    // Important to disable all other texture units
    RenderSystem* rsys = Root::getSingleton().getRenderSystem();
    rsys->_disableTextureUnitsFrom(0);
    if (GLEW_VERSION_1_2)
    {
        mGLSupport.getStateCacheManager()->activateGLTextureUnit(0);
    }


    /// Disable alpha, depth and scissor testing, disable blending, 
    /// disable culling, disble lighting, disable fog and reset foreground
    /// colour.
    mGLSupport.getStateCacheManager()->setEnabled(GL_ALPHA_TEST, false);
    mGLSupport.getStateCacheManager()->setEnabled(GL_DEPTH_TEST, false);
    mGLSupport.getStateCacheManager()->setEnabled(GL_SCISSOR_TEST, false);
    mGLSupport.getStateCacheManager()->setEnabled(GL_BLEND, false);
    mGLSupport.getStateCacheManager()->setEnabled(GL_CULL_FACE, false);
    mGLSupport.getStateCacheManager()->setEnabled(GL_LIGHTING, false);
    mGLSupport.getStateCacheManager()->setEnabled(GL_FOG, false);
    
    /// Save and reset matrices
    glMatrixMode(GL_MODELVIEW);
    glPushMatrix();
    glLoadIdentity();
    glMatrixMode(GL_PROJECTION);
    glPushMatrix();
    glLoadIdentity();
    glMatrixMode(GL_TEXTURE);
    glPushMatrix();
    glLoadIdentity();
    
    /// Set up source texture
    mGLSupport.getStateCacheManager()->bindGLTexture(src->mTarget, src->mTextureID);
    
    /// Set filtering modes depending on the dimensions and source
    if(srcBox.getWidth()==dstBox.getWidth() &&
        srcBox.getHeight()==dstBox.getHeight() &&
        srcBox.getDepth()==dstBox.getDepth())
    {
        /// Dimensions match -- use nearest filtering (fastest and pixel correct)
        mGLSupport.getStateCacheManager()->setTexParameteri(src->mTarget, GL_TEXTURE_MIN_FILTER, GL_NEAREST);
        mGLSupport.getStateCacheManager()->setTexParameteri(src->mTarget, GL_TEXTURE_MAG_FILTER, GL_NEAREST);
    }
    else
    {
        /// Dimensions don't match -- use bi or trilinear filtering depending on the
        /// source texture.
        if(src->mUsage & TU_AUTOMIPMAP)
        {
            /// Automatic mipmaps, we can safely use trilinear filter which
            /// brings greatly imporoved quality for minimisation.
            mGLSupport.getStateCacheManager()->setTexParameteri(src->mTarget, GL_TEXTURE_MIN_FILTER, GL_LINEAR_MIPMAP_LINEAR);
            mGLSupport.getStateCacheManager()->setTexParameteri(src->mTarget, GL_TEXTURE_MAG_FILTER, GL_LINEAR);
        }
        else
        {
            /// Manual mipmaps, stay safe with bilinear filtering so that no
            /// intermipmap leakage occurs.
            mGLSupport.getStateCacheManager()->setTexParameteri(src->mTarget, GL_TEXTURE_MIN_FILTER, GL_LINEAR);
            mGLSupport.getStateCacheManager()->setTexParameteri(src->mTarget, GL_TEXTURE_MAG_FILTER, GL_LINEAR);
        }
    }

    /// Clamp to edge (fastest)
    mGLSupport.getStateCacheManager()->setTexParameteri(src->mTarget, GL_TEXTURE_WRAP_S, GL_CLAMP_TO_EDGE);
    mGLSupport.getStateCacheManager()->setTexParameteri(src->mTarget, GL_TEXTURE_WRAP_T, GL_CLAMP_TO_EDGE);
    mGLSupport.getStateCacheManager()->setTexParameteri(src->mTarget, GL_TEXTURE_WRAP_R, GL_CLAMP_TO_EDGE);
    
    /// Set origin base level mipmap to make sure we source from the right mip
    /// level.
    mGLSupport.getStateCacheManager()->setTexParameteri(src->mTarget, GL_TEXTURE_BASE_LEVEL, src->mLevel);
    
    /// Store old binding so it can be restored later
    GLint oldfb;
    glGetIntegerv(GL_FRAMEBUFFER_BINDING_EXT, &oldfb);
    
    /// Set up temporary FBO
    glBindFramebufferEXT(GL_FRAMEBUFFER_EXT, fboMan->getTemporaryFBO());
    
    GLuint tempTex = 0;
    if(!fboMan->checkFormat(mFormat))
    {
        /// If target format not directly supported, create intermediate texture
        GLenum tempFormat = GLPixelUtil::getClosestGLInternalFormat(fboMan->getSupportedAlternative(mFormat), mHwGamma);
        glGenTextures(1, &tempTex);
        mGLSupport.getStateCacheManager()->bindGLTexture(GL_TEXTURE_2D, tempTex);
        mGLSupport.getStateCacheManager()->setTexParameteri(GL_TEXTURE_2D, GL_TEXTURE_MAX_LEVEL, 0);
        /// Allocate temporary texture of the size of the destination area
        glTexImage2D(GL_TEXTURE_2D, 0, tempFormat, 
            GLPixelUtil::optionalPO2(dstBox.getWidth()), GLPixelUtil::optionalPO2(dstBox.getHeight()), 
            0, GL_RGBA, GL_UNSIGNED_BYTE, 0);
        glFramebufferTexture2DEXT(GL_FRAMEBUFFER_EXT, GL_COLOR_ATTACHMENT0_EXT,
            GL_TEXTURE_2D, tempTex, 0);
        /// Set viewport to size of destination slice
        mGLSupport.getStateCacheManager()->setViewport(0, 0, dstBox.getWidth(), dstBox.getHeight());
    }
    else
    {
        /// We are going to bind directly, so set viewport to size and position of destination slice
        mGLSupport.getStateCacheManager()->setViewport(dstBox.left, dstBox.top, dstBox.getWidth(), dstBox.getHeight());
    }
    
    /// Process each destination slice
    for(uint32 slice=dstBox.front; slice<dstBox.back; ++slice)
    {
        if(!tempTex)
        {
            /// Bind directly
            bindToFramebuffer(GL_COLOR_ATTACHMENT0_EXT, slice);
        }
        /// Calculate source texture coordinates
        float u1 = (float)srcBox.left / (float)src->mWidth;
        float v1 = (float)srcBox.top / (float)src->mHeight;
        float u2 = (float)srcBox.right / (float)src->mWidth;
        float v2 = (float)srcBox.bottom / (float)src->mHeight;
        /// Calculate source slice for this destination slice
        float w = (float)(slice - dstBox.front) / (float)dstBox.getDepth();
        /// Get slice # in source
        w = w * (float)(srcBox.getDepth() + srcBox.front);
        /// Normalise to texture coordinate in 0.0 .. 1.0
        w = (w+0.5f) / (float)src->mDepth;
        
        /// Finally we're ready to rumble   
        mGLSupport.getStateCacheManager()->bindGLTexture(src->mTarget, src->mTextureID);
        mGLSupport.getStateCacheManager()->setEnabled(src->mTarget, true);
        glBegin(GL_QUADS);
        glTexCoord3f(u1, v1, w);
        glVertex2f(-1.0f, -1.0f);
        glTexCoord3f(u2, v1, w);
        glVertex2f(1.0f, -1.0f);
        glTexCoord3f(u2, v2, w);
        glVertex2f(1.0f, 1.0f);
        glTexCoord3f(u1, v2, w);
        glVertex2f(-1.0f, 1.0f);
        glEnd();
        mGLSupport.getStateCacheManager()->setEnabled(src->mTarget, false);
        
        if(tempTex)
        {
            /// Copy temporary texture
            mGLSupport.getStateCacheManager()->bindGLTexture(mTarget, mTextureID);
            switch(mTarget)
            {
            case GL_TEXTURE_1D:
                glCopyTexSubImage1D(mFaceTarget, mLevel, 
                    dstBox.left, 
                    0, 0, dstBox.getWidth());
                break;
            case GL_TEXTURE_2D:
            case GL_TEXTURE_CUBE_MAP:
                glCopyTexSubImage2D(mFaceTarget, mLevel, 
                    dstBox.left, dstBox.top, 
                    0, 0, dstBox.getWidth(), dstBox.getHeight());
                break;
            case GL_TEXTURE_3D:
            case GL_TEXTURE_2D_ARRAY_EXT:
                glCopyTexSubImage3D(mFaceTarget, mLevel, 
                    dstBox.left, dstBox.top, slice, 
                    0, 0, dstBox.getWidth(), dstBox.getHeight());
                break;
            }
        }
    }
    /// Finish up 
    if(!tempTex)
    {
        /// Generate mipmaps
        if(mUsage & TU_AUTOMIPMAP)
        {
            mGLSupport.getStateCacheManager()->bindGLTexture(mTarget, mTextureID);
            glGenerateMipmapEXT(mTarget);
        }
    }

    /// Reset source texture to sane state
    mGLSupport.getStateCacheManager()->bindGLTexture(src->mTarget, src->mTextureID);
    mGLSupport.getStateCacheManager()->setTexParameteri(src->mTarget, GL_TEXTURE_BASE_LEVEL, 0);
    
    /// Detach texture from temporary framebuffer
    glFramebufferRenderbufferEXT(GL_FRAMEBUFFER_EXT, GL_COLOR_ATTACHMENT0_EXT,
                    GL_RENDERBUFFER_EXT, 0);
    /// Restore old framebuffer
    glBindFramebufferEXT(GL_FRAMEBUFFER_EXT, oldfb);
    /// Restore matrix stacks and render state
    glMatrixMode(GL_TEXTURE);
    glPopMatrix();
    glMatrixMode(GL_PROJECTION);
    glPopMatrix();
    glMatrixMode(GL_MODELVIEW);
    glPopMatrix();
    glPopAttrib();
    glDeleteTextures(1, &tempTex);
}
//-----------------------------------------------------------------------------  
/// blitFromMemory doing hardware trilinear scaling
void GLTextureBuffer::blitFromMemory(const PixelBox &src_orig, const Image::Box &dstBox)
{
    /// Fall back to normal GLHardwarePixelBuffer::blitFromMemory in case 
    /// - FBO is not supported
    /// - Either source or target is luminance due doesn't looks like supported by hardware
    /// - the source dimensions match the destination ones, in which case no scaling is needed
    if(!GLEW_EXT_framebuffer_object ||
        PixelUtil::isLuminance(src_orig.format) ||
        PixelUtil::isLuminance(mFormat) ||
        (src_orig.getWidth() == dstBox.getWidth() &&
        src_orig.getHeight() == dstBox.getHeight() &&
        src_orig.getDepth() == dstBox.getDepth()))
    {
        GLHardwarePixelBuffer::blitFromMemory(src_orig, dstBox);
        return;
    }
    if(!mBuffer.contains(dstBox))
        OGRE_EXCEPT(Exception::ERR_INVALIDPARAMS, "destination box out of range",
                    "GLTextureBuffer::blitFromMemory");
    /// For scoped deletion of conversion buffer
    MemoryDataStreamPtr buf;
    PixelBox src;
    
    /// First, convert the srcbox to a OpenGL compatible pixel format
    if(GLPixelUtil::getGLOriginFormat(src_orig.format) == 0)
    {
        /// Convert to buffer internal format
        buf.bind(new MemoryDataStream(
                PixelUtil::getMemorySize(src_orig.getWidth(), src_orig.getHeight(), src_orig.getDepth(),
                                         mFormat)));
        src = PixelBox(src_orig.getWidth(), src_orig.getHeight(), src_orig.getDepth(), mFormat, buf->getPtr());
        PixelUtil::bulkPixelConversion(src_orig, src);
    }
    else
    {
        /// No conversion needed
        src = src_orig;
    }
    
    /// Create temporary texture to store source data
    GLuint id;
    GLenum target = (src.getDepth()!=1)?GL_TEXTURE_3D:GL_TEXTURE_2D;
    GLsizei width = GLPixelUtil::optionalPO2(src.getWidth());
    GLsizei height = GLPixelUtil::optionalPO2(src.getHeight());
    GLsizei depth = GLPixelUtil::optionalPO2(src.getDepth());
    GLenum format = GLPixelUtil::getClosestGLInternalFormat(src.format, mHwGamma);
    
    /// Generate texture name
    glGenTextures(1, &id);
    
    /// Set texture type
    mGLSupport.getStateCacheManager()->bindGLTexture(target, id);
    
    /// Set automatic mipmap generation; nice for minimisation
    mGLSupport.getStateCacheManager()->setTexParameteri(target, GL_TEXTURE_MAX_LEVEL, 1000 );
    mGLSupport.getStateCacheManager()->setTexParameteri(target, GL_GENERATE_MIPMAP, GL_TRUE );
    
    /// Allocate texture memory
    if(target == GL_TEXTURE_3D || target == GL_TEXTURE_2D_ARRAY_EXT)
        glTexImage3D(target, 0, format, width, height, depth, 0, GL_RGBA, GL_UNSIGNED_BYTE, 0);
    else
        glTexImage2D(target, 0, format, width, height, 0, GL_RGBA, GL_UNSIGNED_BYTE, 0);

    /// GL texture buffer
    GLTextureBuffer tex(mGLSupport, BLANKSTRING, target, id, 0, 0, (Usage)(TU_AUTOMIPMAP|HBU_STATIC_WRITE_ONLY), false, false, 0);
    
    /// Upload data to 0,0,0 in temporary texture
    Image::Box tempTarget(0, 0, 0, src.getWidth(), src.getHeight(), src.getDepth());
    tex.upload(src, tempTarget);
    
    /// Blit
    blitFromTexture(&tex, tempTarget, dstBox);
    
    /// Delete temp texture
    glDeleteTextures(1, &id);
}
//-----------------------------------------------------------------------------    

RenderTexture *GLTextureBuffer::getRenderTarget(size_t zoffset)
{
    assert(mUsage & TU_RENDERTARGET);
    assert(zoffset < mDepth);
    return mSliceTRT[zoffset];
}
//********* GLRenderBuffer
//----------------------------------------------------------------------------- 
GLRenderBuffer::GLRenderBuffer(GLenum format, uint32 width, uint32 height, GLsizei numSamples):
    GLHardwarePixelBuffer(width, height, 1, GLPixelUtil::getClosestOGREFormat(format),HBU_WRITE_ONLY),
    mRenderbufferID(0)
{
    mGLInternalFormat = format;
    /// Generate renderbuffer
    glGenRenderbuffersEXT(1, &mRenderbufferID);
    /// Bind it to FBO
    glBindRenderbufferEXT(GL_RENDERBUFFER_EXT, mRenderbufferID);
    
    /// Allocate storage for depth buffer
    if (numSamples > 0)
    {
        glRenderbufferStorageMultisampleEXT(GL_RENDERBUFFER_EXT, 
            numSamples, format, width, height);
    }
    else
    {
        glRenderbufferStorageEXT(GL_RENDERBUFFER_EXT, format,
                            width, height);
    }
}
//----------------------------------------------------------------------------- 
GLRenderBuffer::~GLRenderBuffer()
{
    /// Generate renderbuffer
    glDeleteRenderbuffersEXT(1, &mRenderbufferID);
}
//-----------------------------------------------------------------------------  
void GLRenderBuffer::bindToFramebuffer(GLenum attachment, uint32 zoffset)
{
    assert(zoffset < mDepth);
    glFramebufferRenderbufferEXT(GL_FRAMEBUFFER_EXT, attachment,
                        GL_RENDERBUFFER_EXT, mRenderbufferID);
}

}<|MERGE_RESOLUTION|>--- conflicted
+++ resolved
@@ -53,12 +53,8 @@
 GLHardwarePixelBuffer::~GLHardwarePixelBuffer()
 {
     // Force free buffer
-<<<<<<< HEAD
     OGRE_FREE_SIMD( mBuffer.data, MEMCATEGORY_RESOURCE );
     mBuffer.data = 0;
-=======
-    delete [] (uint8*)mBuffer.data;
->>>>>>> 83e497b5
 }
 //-----------------------------------------------------------------------------  
 void GLHardwarePixelBuffer::allocateBuffer()
@@ -66,11 +62,7 @@
     if(mBuffer.data)
         // Already allocated
         return;
-<<<<<<< HEAD
     mBuffer.data = OGRE_MALLOC_SIMD( mSizeInBytes, MEMCATEGORY_RESOURCE );
-=======
-    mBuffer.data = new uint8[mSizeInBytes];
->>>>>>> 83e497b5
     // TODO: use PBO if we're HBU_DYNAMIC
 }
 //-----------------------------------------------------------------------------  
@@ -79,11 +71,7 @@
     // Free buffer if we're STATIC to save memory
     if(mUsage & HBU_STATIC)
     {
-<<<<<<< HEAD
         OGRE_FREE_SIMD( mBuffer.data, MEMCATEGORY_RESOURCE );
-=======
-        delete [] (uint8*)mBuffer.data;
->>>>>>> 83e497b5
         mBuffer.data = 0;
     }
 }
