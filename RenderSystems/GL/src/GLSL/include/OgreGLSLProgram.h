--- conflicted
+++ resolved
@@ -206,11 +206,7 @@
 		typedef vector< GLSLProgram* >::type GLSLProgramContainer;
 		typedef GLSLProgramContainer::iterator GLSLProgramContainerIterator;
 		GLSLProgramContainer mAttachedGLSLPrograms;
-<<<<<<< HEAD
-        /// matrix in column major pack format?
-=======
         /// Matrix in column major pack format?
->>>>>>> a48f71b7
         bool mColumnMajorMatrices;
 
     };
