--- conflicted
+++ resolved
@@ -2884,7 +2884,6 @@
 				"GLRenderSystem::_render");
 		}
 #endif
-<<<<<<< HEAD
 
         HardwareVertexBufferSharedPtr globalInstanceVertexBuffer = getGlobalInstanceVertexBuffer();
         VertexDeclaration* globalVertexDeclaration = getGlobalInstanceVertexBufferVertexDeclaration();
@@ -2892,15 +2891,6 @@
                     !globalInstanceVertexBuffer.isNull() && globalVertexDeclaration != NULL 
                 || op.vertexData->vertexBufferBinding->getHasInstanceData();
 
-=======
-
-        HardwareVertexBufferSharedPtr globalInstanceVertexBuffer = getGlobalInstanceVertexBuffer();
-        VertexDeclaration* globalVertexDeclaration = getGlobalInstanceVertexBufferVertexDeclaration();
-        bool hasInstanceData = op.useGlobalInstancingVertexBufferIsAvailable &&
-                    !globalInstanceVertexBuffer.isNull() && globalVertexDeclaration != NULL 
-                || op.vertexData->vertexBufferBinding->getHasInstanceData();
-
->>>>>>> 353a7774
 		size_t numberOfInstances = op.numberOfInstances;
 
         if (op.useGlobalInstancingVertexBufferIsAvailable)
@@ -2931,7 +2921,6 @@
 
             bindVertexElementToGpu(elem, vertexBuffer, op.vertexData->vertexStart, 
                                    mRenderAttribsBound, mRenderInstanceAttribsBound);
-<<<<<<< HEAD
         }
 
         if( !globalInstanceVertexBuffer.isNull() && globalVertexDeclaration != NULL )
@@ -2946,22 +2935,6 @@
             }
         }
 
-=======
-        }
-
-        if( !globalInstanceVertexBuffer.isNull() && globalVertexDeclaration != NULL )
-        {
-            elemEnd = globalVertexDeclaration->getElements().end();
-		    for (elemIter = globalVertexDeclaration->getElements().begin(); elemIter != elemEnd; ++elemIter)
-		    {
-                const VertexElement & elem = *elemIter;
-                bindVertexElementToGpu(elem, globalInstanceVertexBuffer, 0, 
-                                       mRenderAttribsBound, mRenderInstanceAttribsBound);
-            
-            }
-        }
-
->>>>>>> 353a7774
 		bool multitexturing = (getCapabilities()->getNumTextureUnits() > 1);
 		if (multitexturing)
 		glClientActiveTextureARB(GL_TEXTURE0);
