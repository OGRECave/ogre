/*
<<<<<<< HEAD
-----------------------------------------------------------------------------
This source file is part of OGRE
    (Object-oriented Graphics Rendering Engine)
For the latest info, see http://www.ogre3d.org/

Copyright (c) 2000-2014 Torus Knot Software Ltd

Permission is hereby granted, free of charge, to any person obtaining a copy
of this software and associated documentation files (the "Software"), to deal
in the Software without restriction, including without limitation the rights
to use, copy, modify, merge, publish, distribute, sublicense, and/or sell
copies of the Software, and to permit persons to whom the Software is
furnished to do so, subject to the following conditions:

The above copyright notice and this permission notice shall be included in
all copies or substantial portions of the Software.

THE SOFTWARE IS PROVIDED "AS IS", WITHOUT WARRANTY OF ANY KIND, EXPRESS OR
IMPLIED, INCLUDING BUT NOT LIMITED TO THE WARRANTIES OF MERCHANTABILITY,
FITNESS FOR A PARTICULAR PURPOSE AND NONINFRINGEMENT. IN NO EVENT SHALL THE
AUTHORS OR COPYRIGHT HOLDERS BE LIABLE FOR ANY CLAIM, DAMAGES OR OTHER
LIABILITY, WHETHER IN AN ACTION OF CONTRACT, TORT OR OTHERWISE, ARISING FROM,
OUT OF OR IN CONNECTION WITH THE SOFTWARE OR THE USE OR OTHER DEALINGS IN
THE SOFTWARE.
-----------------------------------------------------------------------------
=======
  -----------------------------------------------------------------------------
  This source file is part of OGRE
  (Object-oriented Graphics Rendering Engine)
  For the latest info, see http://www.ogre3d.org/

Copyright (c) 2000-2014 Torus Knot Software Ltd

  Permission is hereby granted, free of charge, to any person obtaining a copy
  of this software and associated documentation files (the "Software"), to deal
  in the Software without restriction, including without limitation the rights
  to use, copy, modify, merge, publish, distribute, sublicense, and/or sell
  copies of the Software, and to permit persons to whom the Software is
  furnished to do so, subject to the following conditions:

  The above copyright notice and this permission notice shall be included in
  all copies or substantial portions of the Software.

  THE SOFTWARE IS PROVIDED "AS IS", WITHOUT WARRANTY OF ANY KIND, EXPRESS OR
  IMPLIED, INCLUDING BUT NOT LIMITED TO THE WARRANTIES OF MERCHANTABILITY,
  FITNESS FOR A PARTICULAR PURPOSE AND NONINFRINGEMENT. IN NO EVENT SHALL THE
  AUTHORS OR COPYRIGHT HOLDERS BE LIABLE FOR ANY CLAIM, DAMAGES OR OTHER
  LIABILITY, WHETHER IN AN ACTION OF CONTRACT, TORT OR OTHERWISE, ARISING FROM,
  OUT OF OR IN CONNECTION WITH THE SOFTWARE OR THE USE OR OTHER DEALINGS IN
  THE SOFTWARE.
  -----------------------------------------------------------------------------
>>>>>>> 83e497b5
*/

#ifndef __GL3PlusHardwareBufferManager_H__
#define __GL3PlusHardwareBufferManager_H__

#include "OgreGL3PlusPrerequisites.h"
#include "OgreHardwareBufferManager.h"

namespace Ogre {
    // Default threshold at which glMapBuffer becomes more efficient than glBufferSubData (32k?)
<<<<<<< HEAD
#   define OGRE_GL_DEFAULT_MAP_BUFFER_THRESHOLD (1024 * 32)
=======
    //TODO Double check that this still holds.
#       define OGRE_GL_DEFAULT_MAP_BUFFER_THRESHOLD (1024 * 32)
>>>>>>> 83e497b5

    /** Implementation of HardwareBufferManager for OpenGL. */
    class _OgreGL3PlusExport GL3PlusHardwareBufferManagerBase : public HardwareBufferManagerBase
    {
<<<<<<< HEAD
        protected:
            char* mScratchBufferPool;
            OGRE_MUTEX(mScratchMutex);
            size_t mMapBufferThreshold;

        public:
            GL3PlusHardwareBufferManagerBase();
            ~GL3PlusHardwareBufferManagerBase();
            /// Creates a vertex buffer
            HardwareVertexBufferSharedPtr createVertexBuffer(size_t vertexSize,
                size_t numVerts, HardwareBuffer::Usage usage, bool useShadowBuffer = false);
            /// Create a hardware vertex buffer
            HardwareIndexBufferSharedPtr createIndexBuffer(
                HardwareIndexBuffer::IndexType itype, size_t numIndexes,
                HardwareBuffer::Usage usage, bool useShadowBuffer = false);
            /// Create a uniform buffer
            HardwareUniformBufferSharedPtr createUniformBuffer(size_t sizeBytes, HardwareBuffer::Usage usage,
                                                               bool useShadowBuffer, const String& name = "");
            /// Create a uniform buffer
            HardwareUniformBufferSharedPtr createUniformBuffer(size_t sizeBytes, HardwareBuffer::Usage usage,
                                                               bool useShadowBuffer, size_t binding, const String& name = "");
            /// Create a counter buffer
            HardwareCounterBufferSharedPtr createCounterBuffer(size_t sizeBytes, HardwareBuffer::Usage usage,
                                                               bool useShadowBuffer, const String& name = "");
            /// Create a render to vertex buffer
            RenderToVertexBufferSharedPtr createRenderToVertexBuffer();

            /// Utility function to get the correct GL usage based on HBU's
            static GLenum getGLUsage(unsigned int usage);

            /// Utility function to get the correct GL type based on VET's
            static GLenum getGLType(unsigned int type);

            /** Allocator method to allow us to use a pool of memory as a scratch
                area for hardware buffers. This is because glMapBuffer is incredibly
                inefficient, seemingly no matter what options we give it. So for the
                period of lock/unlock, we will instead allocate a section of a local
                memory pool, and use glBufferSubDataARB / glGetBufferSubDataARB
                instead.
            */
            void* allocateScratch(uint32 size);

            /// @see allocateScratch
            void deallocateScratch(void* ptr);

            /** Threshold after which glMapBuffer is used and not glBufferSubData
            */
            size_t getGLMapBufferThreshold() const;
            void setGLMapBufferThreshold( const size_t value );
};

    /// GL3PlusHardwareBufferManagerBase as a Singleton
    class _OgreGL3PlusExport GL3PlusHardwareBufferManager : public HardwareBufferManager
    {
    public:
        GL3PlusHardwareBufferManager()
            : HardwareBufferManager(OGRE_NEW GL3PlusHardwareBufferManagerBase()) 
        {

        }
        ~GL3PlusHardwareBufferManager()
        {
            OGRE_DELETE mImpl;
        }

        /// Utility function to get the correct GL usage based on HBU's
        static GLenum getGLUsage(unsigned int usage) 
            { return GL3PlusHardwareBufferManagerBase::getGLUsage(usage); }

        /// Utility function to get the correct GL type based on VET's
        static GLenum getGLType(unsigned int type)
            { return GL3PlusHardwareBufferManagerBase::getGLType(type); }

        /** Allocator method to allow us to use a pool of memory as a scratch
        area for hardware buffers. This is because glMapBuffer is incredibly
        inefficient, seemingly no matter what options we give it. So for the
        period of lock/unlock, we will instead allocate a section of a local
        memory pool, and use glBufferSubDataARB / glGetBufferSubDataARB
        instead.
        */
        void* allocateScratch(uint32 size)
        {
            return static_cast<GL3PlusHardwareBufferManagerBase*>(mImpl)->allocateScratch(size);
        }

        /// @see allocateScratch
        void deallocateScratch(void* ptr)
        {
            static_cast<GL3PlusHardwareBufferManagerBase*>(mImpl)->deallocateScratch(ptr);
        }

        /** Threshold after which glMapBuffer is used and not glBufferSubData
        */
=======
    protected:
        char* mScratchBufferPool;
        OGRE_MUTEX(mScratchMutex);
        size_t mMapBufferThreshold;

        UniformBufferList mShaderStorageBuffers;

    public:
        GL3PlusHardwareBufferManagerBase();
        ~GL3PlusHardwareBufferManagerBase();
        /// Creates a vertex buffer
        HardwareVertexBufferSharedPtr createVertexBuffer(size_t vertexSize,
                                                         size_t numVerts, HardwareBuffer::Usage usage, bool useShadowBuffer = false);
        /// Create a hardware vertex buffer
        HardwareIndexBufferSharedPtr createIndexBuffer(
            HardwareIndexBuffer::IndexType itype, size_t numIndexes,
            HardwareBuffer::Usage usage, bool useShadowBuffer = false);
        /// Create a uniform buffer
        HardwareUniformBufferSharedPtr createUniformBuffer(size_t sizeBytes, HardwareBuffer::Usage usage,
                                                           bool useShadowBuffer, const String& name = "");
        /// Create a uniform buffer
        HardwareUniformBufferSharedPtr createUniformBuffer(size_t sizeBytes, HardwareBuffer::Usage usage,
                                                           bool useShadowBuffer, size_t binding, const String& name = "");

        /// Create a shader storage buffer.
        HardwareUniformBufferSharedPtr createShaderStorageBuffer(size_t sizeBytes, HardwareBuffer::Usage usage,
                                                                 bool useShadowBuffer, const String& name = "");
        /// Create a shader storage buffer.
        HardwareUniformBufferSharedPtr createShaderStorageBuffer(size_t sizeBytes, HardwareBuffer::Usage usage,
                                                                 bool useShadowBuffer, size_t binding, const String& name = "");
        /// Create a counter buffer
        HardwareCounterBufferSharedPtr createCounterBuffer(size_t sizeBytes, HardwareBuffer::Usage usage,
                                                           bool useShadowBuffer, const String& name = "");
        /// Create a counter buffer
        HardwareCounterBufferSharedPtr createCounterBuffer(size_t sizeBytes, HardwareBuffer::Usage usage,
                                                           bool useShadowBuffer, size_t binding, const String& name = "");
        /// Create a render to vertex buffer
        RenderToVertexBufferSharedPtr createRenderToVertexBuffer();

        /// Utility function to get the correct GL usage based on HBU's
        static GLenum getGLUsage(unsigned int usage);

        /// Utility function to get the correct GL type based on VET's
        static GLenum getGLType(unsigned int type);

        /** Allocator method to allow us to use a pool of memory as a scratch
            area for hardware buffers. This is because glMapBuffer is incredibly
            inefficient, seemingly no matter what options we give it. So for the
            period of lock/unlock, we will instead allocate a section of a local
            memory pool, and use glBufferSubDataARB / glGetBufferSubDataARB
            instead.
        */
        void* allocateScratch(uint32 size);

        /// @see allocateScratch
        void deallocateScratch(void* ptr);

        /** Threshold after which glMapBuffer is used and not glBufferSubData
         */
        size_t getGLMapBufferThreshold() const;
        void setGLMapBufferThreshold( const size_t value );
    };

    /// GL3PlusHardwareBufferManagerBase as a Singleton
    class _OgreGL3PlusExport GL3PlusHardwareBufferManager : public HardwareBufferManager
    {
    // protected:
    //     UniformBufferList mShaderStorageBuffers;

    public:
    GL3PlusHardwareBufferManager()
        : HardwareBufferManager(OGRE_NEW GL3PlusHardwareBufferManagerBase())
        {

        }
        ~GL3PlusHardwareBufferManager()
        {
            // mShaderStorageBuffers.clear();
            OGRE_DELETE mImpl;
        }

        /// Utility function to get the correct GL usage based on HBU's.
        static GLenum getGLUsage(unsigned int usage)
        { return GL3PlusHardwareBufferManagerBase::getGLUsage(usage); }

        /// Utility function to get the correct GL type based on VET's.
        static GLenum getGLType(unsigned int type)
        { return GL3PlusHardwareBufferManagerBase::getGLType(type); }

        /** Allocator method to allow us to use a pool of memory as a scratch
            area for hardware buffers. This is because glMapBuffer is incredibly
            inefficient, seemingly no matter what options we give it. So for the
            period of lock/unlock, we will instead allocate a section of a local
            memory pool, and use glBufferSubDataARB / glGetBufferSubDataARB
            instead.
        */
        void* allocateScratch(uint32 size)
        {
            return static_cast<GL3PlusHardwareBufferManagerBase*>(mImpl)->allocateScratch(size);
        }

        /// @see allocateScratch
        void deallocateScratch(void* ptr)
        {
            static_cast<GL3PlusHardwareBufferManagerBase*>(mImpl)->deallocateScratch(ptr);
        }

        /** Threshold after which glMapBuffer is used and not glBufferSubData.
         */
>>>>>>> 83e497b5
        size_t getGLMapBufferThreshold() const
        {
            return static_cast<GL3PlusHardwareBufferManagerBase*>(mImpl)->getGLMapBufferThreshold();
        }
        void setGLMapBufferThreshold( const size_t value )
        {
            static_cast<GL3PlusHardwareBufferManagerBase*>(mImpl)->setGLMapBufferThreshold(value);
        }

<<<<<<< HEAD
=======
        /// Create a shader storage buffer.
        HardwareUniformBufferSharedPtr createShaderStorageBuffer(size_t sizeBytes, HardwareBuffer::Usage usage,
                                                                 bool useShadowBuffer, const String& name = "")
        {
            return static_cast<GL3PlusHardwareBufferManagerBase*>(mImpl)->createShaderStorageBuffer(sizeBytes, usage, useShadowBuffer, name);
        }

>>>>>>> 83e497b5
    };

}

#endif<|MERGE_RESOLUTION|>--- conflicted
+++ resolved
@@ -1,31 +1,4 @@
 /*
-<<<<<<< HEAD
------------------------------------------------------------------------------
-This source file is part of OGRE
-    (Object-oriented Graphics Rendering Engine)
-For the latest info, see http://www.ogre3d.org/
-
-Copyright (c) 2000-2014 Torus Knot Software Ltd
-
-Permission is hereby granted, free of charge, to any person obtaining a copy
-of this software and associated documentation files (the "Software"), to deal
-in the Software without restriction, including without limitation the rights
-to use, copy, modify, merge, publish, distribute, sublicense, and/or sell
-copies of the Software, and to permit persons to whom the Software is
-furnished to do so, subject to the following conditions:
-
-The above copyright notice and this permission notice shall be included in
-all copies or substantial portions of the Software.
-
-THE SOFTWARE IS PROVIDED "AS IS", WITHOUT WARRANTY OF ANY KIND, EXPRESS OR
-IMPLIED, INCLUDING BUT NOT LIMITED TO THE WARRANTIES OF MERCHANTABILITY,
-FITNESS FOR A PARTICULAR PURPOSE AND NONINFRINGEMENT. IN NO EVENT SHALL THE
-AUTHORS OR COPYRIGHT HOLDERS BE LIABLE FOR ANY CLAIM, DAMAGES OR OTHER
-LIABILITY, WHETHER IN AN ACTION OF CONTRACT, TORT OR OTHERWISE, ARISING FROM,
-OUT OF OR IN CONNECTION WITH THE SOFTWARE OR THE USE OR OTHER DEALINGS IN
-THE SOFTWARE.
------------------------------------------------------------------------------
-=======
   -----------------------------------------------------------------------------
   This source file is part of OGRE
   (Object-oriented Graphics Rendering Engine)
@@ -51,7 +24,6 @@
   OUT OF OR IN CONNECTION WITH THE SOFTWARE OR THE USE OR OTHER DEALINGS IN
   THE SOFTWARE.
   -----------------------------------------------------------------------------
->>>>>>> 83e497b5
 */
 
 #ifndef __GL3PlusHardwareBufferManager_H__
@@ -62,111 +34,12 @@
 
 namespace Ogre {
     // Default threshold at which glMapBuffer becomes more efficient than glBufferSubData (32k?)
-<<<<<<< HEAD
-#   define OGRE_GL_DEFAULT_MAP_BUFFER_THRESHOLD (1024 * 32)
-=======
     //TODO Double check that this still holds.
 #       define OGRE_GL_DEFAULT_MAP_BUFFER_THRESHOLD (1024 * 32)
->>>>>>> 83e497b5
 
     /** Implementation of HardwareBufferManager for OpenGL. */
     class _OgreGL3PlusExport GL3PlusHardwareBufferManagerBase : public HardwareBufferManagerBase
     {
-<<<<<<< HEAD
-        protected:
-            char* mScratchBufferPool;
-            OGRE_MUTEX(mScratchMutex);
-            size_t mMapBufferThreshold;
-
-        public:
-            GL3PlusHardwareBufferManagerBase();
-            ~GL3PlusHardwareBufferManagerBase();
-            /// Creates a vertex buffer
-            HardwareVertexBufferSharedPtr createVertexBuffer(size_t vertexSize,
-                size_t numVerts, HardwareBuffer::Usage usage, bool useShadowBuffer = false);
-            /// Create a hardware vertex buffer
-            HardwareIndexBufferSharedPtr createIndexBuffer(
-                HardwareIndexBuffer::IndexType itype, size_t numIndexes,
-                HardwareBuffer::Usage usage, bool useShadowBuffer = false);
-            /// Create a uniform buffer
-            HardwareUniformBufferSharedPtr createUniformBuffer(size_t sizeBytes, HardwareBuffer::Usage usage,
-                                                               bool useShadowBuffer, const String& name = "");
-            /// Create a uniform buffer
-            HardwareUniformBufferSharedPtr createUniformBuffer(size_t sizeBytes, HardwareBuffer::Usage usage,
-                                                               bool useShadowBuffer, size_t binding, const String& name = "");
-            /// Create a counter buffer
-            HardwareCounterBufferSharedPtr createCounterBuffer(size_t sizeBytes, HardwareBuffer::Usage usage,
-                                                               bool useShadowBuffer, const String& name = "");
-            /// Create a render to vertex buffer
-            RenderToVertexBufferSharedPtr createRenderToVertexBuffer();
-
-            /// Utility function to get the correct GL usage based on HBU's
-            static GLenum getGLUsage(unsigned int usage);
-
-            /// Utility function to get the correct GL type based on VET's
-            static GLenum getGLType(unsigned int type);
-
-            /** Allocator method to allow us to use a pool of memory as a scratch
-                area for hardware buffers. This is because glMapBuffer is incredibly
-                inefficient, seemingly no matter what options we give it. So for the
-                period of lock/unlock, we will instead allocate a section of a local
-                memory pool, and use glBufferSubDataARB / glGetBufferSubDataARB
-                instead.
-            */
-            void* allocateScratch(uint32 size);
-
-            /// @see allocateScratch
-            void deallocateScratch(void* ptr);
-
-            /** Threshold after which glMapBuffer is used and not glBufferSubData
-            */
-            size_t getGLMapBufferThreshold() const;
-            void setGLMapBufferThreshold( const size_t value );
-};
-
-    /// GL3PlusHardwareBufferManagerBase as a Singleton
-    class _OgreGL3PlusExport GL3PlusHardwareBufferManager : public HardwareBufferManager
-    {
-    public:
-        GL3PlusHardwareBufferManager()
-            : HardwareBufferManager(OGRE_NEW GL3PlusHardwareBufferManagerBase()) 
-        {
-
-        }
-        ~GL3PlusHardwareBufferManager()
-        {
-            OGRE_DELETE mImpl;
-        }
-
-        /// Utility function to get the correct GL usage based on HBU's
-        static GLenum getGLUsage(unsigned int usage) 
-            { return GL3PlusHardwareBufferManagerBase::getGLUsage(usage); }
-
-        /// Utility function to get the correct GL type based on VET's
-        static GLenum getGLType(unsigned int type)
-            { return GL3PlusHardwareBufferManagerBase::getGLType(type); }
-
-        /** Allocator method to allow us to use a pool of memory as a scratch
-        area for hardware buffers. This is because glMapBuffer is incredibly
-        inefficient, seemingly no matter what options we give it. So for the
-        period of lock/unlock, we will instead allocate a section of a local
-        memory pool, and use glBufferSubDataARB / glGetBufferSubDataARB
-        instead.
-        */
-        void* allocateScratch(uint32 size)
-        {
-            return static_cast<GL3PlusHardwareBufferManagerBase*>(mImpl)->allocateScratch(size);
-        }
-
-        /// @see allocateScratch
-        void deallocateScratch(void* ptr)
-        {
-            static_cast<GL3PlusHardwareBufferManagerBase*>(mImpl)->deallocateScratch(ptr);
-        }
-
-        /** Threshold after which glMapBuffer is used and not glBufferSubData
-        */
-=======
     protected:
         char* mScratchBufferPool;
         OGRE_MUTEX(mScratchMutex);
@@ -248,13 +121,13 @@
             OGRE_DELETE mImpl;
         }
 
-        /// Utility function to get the correct GL usage based on HBU's.
-        static GLenum getGLUsage(unsigned int usage)
-        { return GL3PlusHardwareBufferManagerBase::getGLUsage(usage); }
+        /// Utility function to get the correct GL usage based on HBU's
+        static GLenum getGLUsage(unsigned int usage) 
+            { return GL3PlusHardwareBufferManagerBase::getGLUsage(usage); }
 
-        /// Utility function to get the correct GL type based on VET's.
+        /// Utility function to get the correct GL type based on VET's
         static GLenum getGLType(unsigned int type)
-        { return GL3PlusHardwareBufferManagerBase::getGLType(type); }
+            { return GL3PlusHardwareBufferManagerBase::getGLType(type); }
 
         /** Allocator method to allow us to use a pool of memory as a scratch
             area for hardware buffers. This is because glMapBuffer is incredibly
@@ -274,9 +147,8 @@
             static_cast<GL3PlusHardwareBufferManagerBase*>(mImpl)->deallocateScratch(ptr);
         }
 
-        /** Threshold after which glMapBuffer is used and not glBufferSubData.
-         */
->>>>>>> 83e497b5
+        /** Threshold after which glMapBuffer is used and not glBufferSubData
+        */
         size_t getGLMapBufferThreshold() const
         {
             return static_cast<GL3PlusHardwareBufferManagerBase*>(mImpl)->getGLMapBufferThreshold();
@@ -286,8 +158,6 @@
             static_cast<GL3PlusHardwareBufferManagerBase*>(mImpl)->setGLMapBufferThreshold(value);
         }
 
-<<<<<<< HEAD
-=======
         /// Create a shader storage buffer.
         HardwareUniformBufferSharedPtr createShaderStorageBuffer(size_t sizeBytes, HardwareBuffer::Usage usage,
                                                                  bool useShadowBuffer, const String& name = "")
@@ -295,7 +165,6 @@
             return static_cast<GL3PlusHardwareBufferManagerBase*>(mImpl)->createShaderStorageBuffer(sizeBytes, usage, useShadowBuffer, name);
         }
 
->>>>>>> 83e497b5
     };
 
 }
