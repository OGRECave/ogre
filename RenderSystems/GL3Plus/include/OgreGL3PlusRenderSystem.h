/*
  -----------------------------------------------------------------------------
  This source file is part of OGRE
  (Object-oriented Graphics Rendering Engine)
  For the latest info, see http://www.ogre3d.org

Copyright (c) 2000-2014 Torus Knot Software Ltd

  Permission is hereby granted, free of charge, to any person obtaining a copy
  of this software and associated documentation files (the "Software"), to deal
  in the Software without restriction, including without limitation the rights
  to use, copy, modify, merge, publish, distribute, sublicense, and/or sell
  copies of the Software, and to permit persons to whom the Software is
  furnished to do so, subject to the following conditions:

  The above copyright notice and this permission notice shall be included in
  all copies or substantial portions of the Software.

  THE SOFTWARE IS PROVIDED "AS IS", WITHOUT WARRANTY OF ANY KIND, EXPRESS OR
  IMPLIED, INCLUDING BUT NOT LIMITED TO THE WARRANTIES OF MERCHANTABILITY,
  FITNESS FOR A PARTICULAR PURPOSE AND NONINFRINGEMENT. IN NO EVENT SHALL THE
  AUTHORS OR COPYRIGHT HOLDERS BE LIABLE FOR ANY CLAIM, DAMAGES OR OTHER
  LIABILITY, WHETHER IN AN ACTION OF CONTRACT, TORT OR OTHERWISE, ARISING FROM,
  OUT OF OR IN CONNECTION WITH THE SOFTWARE OR THE USE OR OTHER DEALINGS IN
  THE SOFTWARE.
  -----------------------------------------------------------------------------
*/

#ifndef __GL3PlusRenderSystem_H__
#define __GL3PlusRenderSystem_H__

#include "OgreGL3PlusPrerequisites.h"

#include "OgreMaterialManager.h"
#include "OgreRenderSystem.h"
#include "OgreHlmsSamplerblock.h"
#include "OgreGLSLShader.h"

namespace Ogre {
    class GL3PlusContext;
    class GL3PlusSupport;
    class GL3PlusRTTManager;
    class GLSLShaderManager;
    class GLSLShaderFactory;

    namespace v1
    {
        class HardwareBufferManager;
    }

    /**
       Implementation of GL 3 as a rendering system.
    */
    class _OgreGL3PlusExport GL3PlusRenderSystem : public RenderSystem
    {
    private:
        /// Rendering loop control
        bool mStopRendering;

        typedef OGRE_HashMap<GLenum, GLuint>  BindBufferMap;

        /// View matrix to set world against
        Matrix4 mViewMatrix;
        Matrix4 mWorldMatrix;
        Matrix4 mTextureMatrix;

        /// Last min & mip filtering options, so we can combine them
        FilterOptions mMinFilter;
        FilterOptions mMipFilter;

        bool mTextureCompareEnabled;

        /** Used to store the number of mipmaps in the currently bound texture.  This is then
            used to modify the texture unit filtering.
        */
        size_t mTextureMipmapCount;

        /// What texture coord set each texture unit is using
        size_t mTextureCoordIndex[OGRE_MAX_TEXTURE_LAYERS];

        /// Holds texture type settings for every stage
        GLenum mTextureTypes[OGRE_MAX_TEXTURE_LAYERS];

        GLfloat mLargestSupportedAnisotropy;

        /// Number of fixed-function texture units
        unsigned short mFixedFunctionTextureUnits;

        void initConfigOptions(void);

        /// Store last colour write state
        uint8 mBlendChannelMask;

        /// Store last depth write state
        bool mDepthWrite;

        /// Store last scissor enable state
        bool mScissorsEnabled;

        /// Store last stencil mask state
        uint32 mStencilWriteMask;

        GLfloat mAutoTextureMatrix[16];

        bool mUseAutoTextureMatrix;

        /// GL support class, used for creating windows etc.
        GL3PlusSupport *mGLSupport;

        /* The main GL context - main thread only */
        GL3PlusContext *mMainContext;

        /* The current GL context  - main thread only */
        GL3PlusContext *mCurrentContext;

        typedef list<GL3PlusContext*>::type GL3PlusContextList;
        /// List of background thread contexts
        GL3PlusContextList mBackgroundContextList;

        /// For rendering legacy objects.
        GLuint  mGlobalVao;
        v1::VertexData  *mCurrentVertexBuffer;
        v1::IndexData   *mCurrentIndexBuffer;
        GLenum          mCurrentPolygonMode;

        GLSLShaderManager *mShaderManager;
        GLSLShaderFactory* mGLSLShaderFactory;
        v1::HardwareBufferManager* mHardwareBufferManager;

        /** Manager object for creating render textures.
            Direct render to texture via FBO is preferable
            to pbuffers, which depend on the GL support used and are generally
            unwieldy and slow. However, FBO support for stencil buffers is poor.
        */
        GL3PlusRTTManager *mRTTManager;

        /** These variables are used for caching RenderSystem state.
            They are cached because OpenGL state changes can be quite expensive,
            which is especially important on mobile or embedded systems.
        */
        GLenum mActiveTextureUnit;
        BindBufferMap mActiveBufferMap;

        /// Check if the GL system has already been initialised
        bool mGLInitialised;
        bool mUseAdjacency;

        // check if GL 4.3 is supported
        bool mHasGL43;

        // local data members of _render that were moved here to improve performance
        // (save allocations)
        vector<GLuint>::type mRenderAttribsBound;
        vector<GLuint>::type mRenderInstanceAttribsBound;

        GLint getCombinedMinMipFilter(void) const;
#if OGRE_NO_QUAD_BUFFER_STEREO == 0
		/// @copydoc RenderSystem::setDrawBuffer
		virtual bool setDrawBuffer(ColourBufferType colourBuffer);
#endif

        unsigned char *mSwIndirectBufferPtr;

        GLSLShader* mCurrentVertexShader;
        GLSLShader* mCurrentFragmentShader;
        GLSLShader* mCurrentGeometryShader;
        GLSLShader* mCurrentHullShader;
        GLSLShader* mCurrentDomainShader;
        GLSLShader* mCurrentComputeShader;

<<<<<<< HEAD
        struct Uav
        {
            bool        dirty;
            TexturePtr  texture;
            GLuint      textureName;
            GLint       mipmap;
            GLboolean   isArrayTexture;
            GLint       arrayIndex;
            GLenum      access;
            GLenum      format;

            Uav() : dirty( false ) {}
        };

        GLuint  mNullColourFramebuffer;

        Uav     mUavs[64];
        /// In range [0; 64]; note that a user may use
        /// mUavs[0] & mUavs[2] leaving mUavs[1] empty.
        /// and still mMaxUavIndexPlusOne = 3.
        uint8   mMaxModifiedUavPlusOne;

=======
        GLuint  mNullColourFramebuffer;

>>>>>>> 9a24a52e
        GLint getTextureAddressingMode(TextureAddressingMode tam) const;
        GLenum getBlendMode(SceneBlendFactor ogreBlend) const;

        bool activateGLTextureUnit(size_t unit);
        void bindVertexElementToGpu( const v1::VertexElement &elem,
                                     v1::HardwareVertexBufferSharedPtr vertexBuffer,
                                     const size_t vertexStart,
                                     vector<GLuint>::type &attribsBound,
                                     vector<GLuint>::type &instanceAttribsBound,
                                     bool updateVAO);

        void transformViewportCoords( int x, int &y, int width, int height );

    public:
        // Default constructor / destructor
        GL3PlusRenderSystem();
        ~GL3PlusRenderSystem();

        friend class ShaderGeneratorTechniqueResolverListener;

        // ----------------------------------
        // Overridden RenderSystem functions
        // ----------------------------------
        /** See
            RenderSystem
        */
        const String& getName(void) const;
        /** See
            RenderSystem
        */
            const String& getFriendlyName(void) const;
        /** See
            RenderSystem
        */
        ConfigOptionMap& getConfigOptions(void);
        /** See
            RenderSystem
        */
        void setConfigOption(const String &name, const String &value);
        /** See
            RenderSystem
        */
        String validateConfigOptions(void);
        /** See
            RenderSystem
        */
        RenderWindow* _initialise(bool autoCreateWindow, const String& windowTitle = "OGRE Render Window");
        /** See
            RenderSystem
        */
        virtual RenderSystemCapabilities* createRenderSystemCapabilities() const;
        /** See
            RenderSystem
        */
        void initialiseFromRenderSystemCapabilities(RenderSystemCapabilities* caps, RenderTarget* primary);
        /** See
            RenderSystem
        */
        void reinitialise(void); // Used if settings changed mid-rendering
        /** See
            RenderSystem
        */
        void shutdown(void);
        /** See
            RenderSystem
        */
        void setAmbientLight(float r, float g, float b) { };   // Not supported

        /// @copydoc RenderSystem::_createRenderWindow
        RenderWindow* _createRenderWindow(const String &name, unsigned int width, unsigned int height,
                                          bool fullScreen, const NameValuePairList *miscParams = 0);

        /// @copydoc RenderSystem::_createRenderWindows
        bool _createRenderWindows(const RenderWindowDescriptionList& renderWindowDescriptions,
                                  RenderWindowList& createdWindows);

        /// @copydoc RenderSystem::_createDepthBufferFor
        DepthBuffer* _createDepthBufferFor( RenderTarget *renderTarget, bool exactMatchFormat );

        /// Mimics D3D9RenderSystem::_getDepthStencilFormatFor, if no FBO RTT manager, outputs GL_NONE
        void _getDepthStencilFormatFor( GLenum internalColourFormat, GLenum *depthFormat,
                                        GLenum *stencilFormat );

        /// @copydoc RenderSystem::createMultiRenderTarget
        virtual MultiRenderTarget * createMultiRenderTarget(const String & name);

        /** See
            RenderSystem
        */
        void destroyRenderWindow(RenderWindow* pWin);
        /** See
            RenderSystem
        */
        String getErrorDescription(long errorNumber) const;
        /** See
            RenderSystem
        */
        VertexElementType getColourVertexElementType(void) const;

        // -----------------------------
        // Low-level overridden members
        // -----------------------------
        /** See
            RenderSystem
        */
        void _useLights(const LightList& lights, unsigned short limit) { };   // Not supported
        /** See
            RenderSystem
        */
        bool areFixedFunctionLightsInViewSpace() const { return true; }
        /** See
            RenderSystem
        */
        void _setWorldMatrix(const Matrix4 &m);
        /** See
            RenderSystem
        */
        void _setViewMatrix(const Matrix4 &m);
        /** See
            RenderSystem
        */
        void _setProjectionMatrix(const Matrix4 &m);
        /** See
            RenderSystem
        */
        void _setSurfaceParams(const ColourValue &ambient,
                               const ColourValue &diffuse, const ColourValue &specular,
                               const ColourValue &emissive, Real shininess,
                               TrackVertexColourType tracking) {}
        /** See
            RenderSystem
        */
        void _setPointParameters(Real size, bool attenuationEnabled,
                                 Real constant, Real linear, Real quadratic, Real minSize, Real maxSize);
        /** See
            RenderSystem
        */
        void _setPointSpritesEnabled(bool enabled);
        /** See
         RenderSystem
         */
        void _setVertexTexture(size_t unit, const TexturePtr &tex);
        /** See
         RenderSystem
         */
        void _setGeometryTexture(size_t unit, const TexturePtr &tex);
        /** See
         RenderSystem
         */
        void _setComputeTexture(size_t unit, const TexturePtr &tex);
        /** See
         RenderSystem
         */
        void _setTessellationHullTexture(size_t unit, const TexturePtr &tex);
        /** See
         RenderSystem
         */
        void _setTessellationDomainTexture(size_t unit, const TexturePtr &tex);
        /** See
            RenderSystem
        */
        void _setTexture(size_t unit, bool enabled, Texture *tex);
        /** See
            RenderSystem
        */
        void _setTextureCoordSet(size_t stage, size_t index);
        /** See
            RenderSystem
        */
        void _setTextureCoordCalculation(size_t stage, TexCoordCalcMethod m,
                                         const Frustum* frustum = 0) { };   // Not supported
        /** See
            RenderSystem
        */
        void _setTextureBlendMode(size_t stage, const LayerBlendModeEx& bm) { };   // Not supported
        /** See
            RenderSystem
        */
        void _setTextureMatrix(size_t stage, const Matrix4& xform) { };   // Not supported

        virtual void setUavStartingSlot( uint32 startingSlot );

        virtual void queueBindUAV( uint32 slot, TexturePtr texture,
                                   ResourceAccess::ResourceAccess access = ResourceAccess::ReadWrite,
                                   int32 mipmapLevel = 0, int32 textureArrayIndex = 0,
                                   PixelFormat pixelFormat = PF_UNKNOWN );

        virtual void clearUAVs(void);

        virtual void flushUAVs(void);
        /** See
            RenderSystem
        */
        void _setViewport(Viewport *vp);
        virtual void _hlmsMacroblockCreated( HlmsMacroblock *newBlock );
        virtual void _hlmsMacroblockDestroyed( HlmsMacroblock *block );
        virtual void _hlmsBlendblockCreated( HlmsBlendblock *newBlock );
        virtual void _hlmsBlendblockDestroyed( HlmsBlendblock *block );
        virtual void _hlmsSamplerblockCreated( HlmsSamplerblock *newBlock );
        virtual void _hlmsSamplerblockDestroyed( HlmsSamplerblock *block );
        virtual void _setHlmsMacroblock( const HlmsMacroblock *macroblock );
        virtual void _setHlmsBlendblock( const HlmsBlendblock *blendblock );
        virtual void _setHlmsSamplerblock( uint8 texUnit, const HlmsSamplerblock *samplerblock );
        virtual void _setProgramsFromHlms( const HlmsCache *hlmsCache );

        virtual void _setIndirectBuffer( IndirectBufferPacked *indirectBuffer );
        /** See
            RenderSystem
        */
        void _beginFrame(void);
        /** See
            RenderSystem
        */
        void _endFrame(void);
        /** See
            RenderSystem
        */
        void _setDepthBias(float constantBias, float slopeScaleBias);
        /** See
            RenderSystem
        */
        void _convertProjectionMatrix(const Matrix4& matrix,
                                      Matrix4& dest, bool forGpuProgram = false);
        /** See
            RenderSystem
        */
        void _makeProjectionMatrix(const Radian& fovy, Real aspect, Real nearPlane, Real farPlane,
                                   Matrix4& dest, bool forGpuProgram = false);
        /** See
            RenderSystem
        */
        void _makeProjectionMatrix(Real left, Real right, Real bottom, Real top,
                                   Real nearPlane, Real farPlane, Matrix4& dest, bool forGpuProgram = false);
        /** See
            RenderSystem
        */
        void _makeOrthoMatrix(const Radian& fovy, Real aspect, Real nearPlane, Real farPlane,
                              Matrix4& dest, bool forGpuProgram = false);
        /** See
            RenderSystem
        */
        void _applyObliqueDepthProjection(Matrix4& matrix, const Plane& plane,
                                          bool forGpuProgram);
        /** See
            RenderSystem
        */
        void setClipPlane (ushort index, Real A, Real B, Real C, Real D);
        /** See
            RenderSystem
        */
        void enableClipPlane (ushort index, bool enable);
        /** See
            RenderSystem
        */
        void setStencilCheckEnabled(bool enabled);
        /** See
            RenderSystem.
        */
        void setStencilBufferParams(CompareFunction func = CMPF_ALWAYS_PASS,
                                    uint32 refValue = 0, uint32 compareMask = 0xFFFFFFFF, uint32 writeMask = 0xFFFFFFFF,
                                    StencilOperation stencilFailOp = SOP_KEEP,
                                    StencilOperation depthFailOp = SOP_KEEP,
                                    StencilOperation passOp = SOP_KEEP,
                    bool twoSidedOperation = false,
                    bool readBackAsTexture = false);
        /** See
            RenderSystem
        */
        void setVertexDeclaration(v1::VertexDeclaration* decl) {}
        /** See
            RenderSystem
        */
        void setVertexDeclaration(v1::VertexDeclaration* decl, v1::VertexBufferBinding* binding) {}
        /** See
            RenderSystem.
        */
        void setVertexBufferBinding(v1::VertexBufferBinding* binding) {}
        /** See
            RenderSystem
        */
        void _render(const v1::RenderOperation& op);

        virtual void _setVertexArrayObject( const VertexArrayObject *vao );
        virtual void _render( const CbDrawCallIndexed *cmd );
        virtual void _render( const CbDrawCallStrip *cmd );
        virtual void _renderEmulated( const CbDrawCallIndexed *cmd );
        virtual void _renderEmulated( const CbDrawCallStrip *cmd );

        virtual void _startLegacyV1Rendering(void);
        virtual void _setRenderOperation( const v1::CbRenderOp *cmd );
        virtual void _render( const v1::CbDrawCallIndexed *cmd );
        virtual void _render( const v1::CbDrawCallStrip *cmd );

        void clearFrameBuffer(unsigned int buffers,
                              const ColourValue& colour = ColourValue::Black,
                              Real depth = 1.0f, unsigned short stencil = 0);
        HardwareOcclusionQuery* createHardwareOcclusionQuery(void);
        Real getHorizontalTexelOffset(void) { return 0.0; }               // No offset in GL
        Real getVerticalTexelOffset(void) { return 0.0; }                 // No offset in GL
        Real getMinimumDepthInputValue(void) { return -1.0f; }            // Range [-1.0f, 1.0f]
        Real getMaximumDepthInputValue(void) { return 1.0f; }             // Range [-1.0f, 1.0f]
        OGRE_MUTEX(mThreadInitMutex);
        void registerThread();
        void unregisterThread();
        void preExtraThreadsStarted();
        void postExtraThreadsStarted();
        void setClipPlanesImpl(const Ogre::PlaneList& planeList);

        // ----------------------------------
        // GL3PlusRenderSystem specific members
        // ----------------------------------
        /** Returns the main context */
        GL3PlusContext* _getMainContext() { return mMainContext; }
        /** Unregister a render target->context mapping. If the context of target
            is the current context, change the context to the main context so it
            can be destroyed safely.

            @note This is automatically called by the destructor of
            GL3PlusContext.
        */
        void _unregisterContext(GL3PlusContext *context);
        /** Switch GL context, dealing with involved internal cached states too
         */
        void _switchContext(GL3PlusContext *context);
        /** One time initialization for the RenderState of a context. Things that
            only need to be set once, like the LightingModel can be defined here.
        */
        void _oneTimeContextInitialization();
        void initialiseContext(RenderWindow* primary);
        /**
         * Set current render target to target, enabling its GL context if needed
         */
        void _setRenderTarget(RenderTarget *target, bool colourWrite);

        GLint convertCompareFunction(CompareFunction func) const;
        GLint convertStencilOp(StencilOperation op, bool invert = false) const;

        const GL3PlusSupport* getGLSupport(void) const { return mGLSupport; }

        void bindGpuProgram(GpuProgram* prg);
        void unbindGpuProgram(GpuProgramType gptype);
        void bindGpuProgramParameters(GpuProgramType gptype, GpuProgramParametersSharedPtr params, uint16 mask);
        void bindGpuProgramPassIterationParameters(GpuProgramType gptype);

        /// @copydoc RenderSystem::_setSceneBlending
        void _setSceneBlending( SceneBlendFactor sourceFactor, SceneBlendFactor destFactor, SceneBlendOperation op );
        /// @copydoc RenderSystem::_setSeparateSceneBlending
        void _setSeparateSceneBlending( SceneBlendFactor sourceFactor, SceneBlendFactor destFactor, SceneBlendFactor sourceFactorAlpha, SceneBlendFactor destFactorAlpha, SceneBlendOperation op, SceneBlendOperation alphaOp );
        /// @copydoc RenderSystem::getDisplayMonitorCount
        unsigned int getDisplayMonitorCount() const;

        void _setSceneBlendingOperation(SceneBlendOperation op);
        void _setSeparateSceneBlendingOperation(SceneBlendOperation op, SceneBlendOperation alphaOp);
        /// @copydoc RenderSystem::hasAnisotropicMipMapFilter
        virtual bool hasAnisotropicMipMapFilter() const { return false; }

        /// @copydoc RenderSystem::beginProfileEvent
        virtual void beginProfileEvent( const String &eventName );

        /// @copydoc RenderSystem::endProfileEvent
        virtual void endProfileEvent( void );

        /// @copydoc RenderSystem::markProfileEvent
        virtual void markProfileEvent( const String &eventName );
    };
}

#endif<|MERGE_RESOLUTION|>--- conflicted
+++ resolved
@@ -168,7 +168,6 @@
         GLSLShader* mCurrentDomainShader;
         GLSLShader* mCurrentComputeShader;
 
-<<<<<<< HEAD
         struct Uav
         {
             bool        dirty;
@@ -191,10 +190,6 @@
         /// and still mMaxUavIndexPlusOne = 3.
         uint8   mMaxModifiedUavPlusOne;
 
-=======
-        GLuint  mNullColourFramebuffer;
-
->>>>>>> 9a24a52e
         GLint getTextureAddressingMode(TextureAddressingMode tam) const;
         GLenum getBlendMode(SceneBlendFactor ogreBlend) const;
 
