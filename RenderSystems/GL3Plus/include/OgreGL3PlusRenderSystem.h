--- conflicted
+++ resolved
@@ -1,31 +1,4 @@
 /*
-<<<<<<< HEAD
------------------------------------------------------------------------------
-This source file is part of OGRE
-    (Object-oriented Graphics Rendering Engine)
-For the latest info, see http://www.ogre3d.org
-
-Copyright (c) 2000-2014 Torus Knot Software Ltd
-
-Permission is hereby granted, free of charge, to any person obtaining a copy
-of this software and associated documentation files (the "Software"), to deal
-in the Software without restriction, including without limitation the rights
-to use, copy, modify, merge, publish, distribute, sublicense, and/or sell
-copies of the Software, and to permit persons to whom the Software is
-furnished to do so, subject to the following conditions:
-
-The above copyright notice and this permission notice shall be included in
-all copies or substantial portions of the Software.
-
-THE SOFTWARE IS PROVIDED "AS IS", WITHOUT WARRANTY OF ANY KIND, EXPRESS OR
-IMPLIED, INCLUDING BUT NOT LIMITED TO THE WARRANTIES OF MERCHANTABILITY,
-FITNESS FOR A PARTICULAR PURPOSE AND NONINFRINGEMENT. IN NO EVENT SHALL THE
-AUTHORS OR COPYRIGHT HOLDERS BE LIABLE FOR ANY CLAIM, DAMAGES OR OTHER
-LIABILITY, WHETHER IN AN ACTION OF CONTRACT, TORT OR OTHERWISE, ARISING FROM,
-OUT OF OR IN CONNECTION WITH THE SOFTWARE OR THE USE OR OTHER DEALINGS IN
-THE SOFTWARE.
------------------------------------------------------------------------------
-=======
   -----------------------------------------------------------------------------
   This source file is part of OGRE
   (Object-oriented Graphics Rendering Engine)
@@ -51,7 +24,6 @@
   OUT OF OR IN CONNECTION WITH THE SOFTWARE OR THE USE OR OTHER DEALINGS IN
   THE SOFTWARE.
   -----------------------------------------------------------------------------
->>>>>>> 83e497b5
 */
 
 #ifndef __GL3PlusRenderSystem_H__
@@ -93,473 +65,6 @@
 
         bool mTextureCompareEnabled;
 
-<<<<<<< HEAD
-            /** Used to store the number of mipmaps in the currently bound texture.  This is then
-             used to modify the texture unit filtering.
-             */
-            size_t mTextureMipmapCount;
-
-            /// What texture coord set each texture unit is using
-            size_t mTextureCoordIndex[OGRE_MAX_TEXTURE_LAYERS];
-
-            /// Holds texture type settings for every stage
-            GLenum mTextureTypes[OGRE_MAX_TEXTURE_LAYERS];
-
-            /// Number of fixed-function texture units
-            unsigned short mFixedFunctionTextureUnits;
-
-            void initConfigOptions(void);
-
-            /// Store last colour write state
-            bool mColourWrite[4];
-
-            /// Store last depth write state
-            bool mDepthWrite;
-
-            /// Store last stencil mask state
-            uint32 mStencilWriteMask;
-
-            GLfloat mAutoTextureMatrix[16];
-
-            bool mUseAutoTextureMatrix;
-
-            /// GL support class, used for creating windows etc.
-            GL3PlusSupport *mGLSupport;
-
-            /* The main GL context - main thread only */
-            GL3PlusContext *mMainContext;
-
-            /* The current GL context  - main thread only */
-            GL3PlusContext *mCurrentContext;
-        
-            typedef list<GL3PlusContext*>::type GL3PlusContextList;
-            /// List of background thread contexts
-            GL3PlusContextList mBackgroundContextList;
-
-            GL3PlusGpuProgramManager *mGpuProgramManager;
-            GLSLProgramFactory* mGLSLProgramFactory;
-            HardwareBufferManager* mHardwareBufferManager;
-
-            /** Manager object for creating render textures.
-                Direct render to texture via FBO is preferable 
-                to pbuffers, which depend on the GL support used and are generally 
-                unwieldy and slow. However, FBO support for stencil buffers is poor.
-              */
-            GL3PlusRTTManager *mRTTManager;
-
-            /** These variables are used for caching RenderSystem state.
-                They are cached because OpenGL state changes can be quite expensive,
-                which is especially important on mobile or embedded systems.
-             */
-            GLenum mActiveTextureUnit;
-            BindBufferMap mActiveBufferMap;
-
-            /// Check if the GL system has already been initialised
-            bool mGLInitialised;
-
-            // local data members of _render that were moved here to improve performance
-            // (save allocations)
-            vector<GLuint>::type mRenderAttribsBound;
-            vector<GLuint>::type mRenderInstanceAttribsBound;
-
-            /** 
-                Cache the polygon mode value
-             */
-            GLenum mPolygonMode;
-
-            GLint getCombinedMinMipFilter(void) const;
-
-            GL3PlusGpuProgram* mCurrentVertexProgram;
-            GL3PlusGpuProgram* mCurrentFragmentProgram;
-            GL3PlusGpuProgram* mCurrentGeometryProgram;
-            GL3PlusGpuProgram* mCurrentHullProgram;
-            GL3PlusGpuProgram* mCurrentDomainProgram;
-            GL3PlusGpuProgram* mCurrentComputeProgram;
-
-            GLint getTextureAddressingMode(TextureUnitState::TextureAddressingMode tam) const;
-            GLenum getBlendMode(SceneBlendFactor ogreBlend) const;
-
-            bool activateGLTextureUnit(size_t unit);
-            void bindVertexElementToGpu( const VertexElement &elem, HardwareVertexBufferSharedPtr vertexBuffer,
-                                        const size_t vertexStart, 
-                                        vector<GLuint>::type &attribsBound,
-                                        vector<GLuint>::type &instanceAttribsBound,
-                                        bool updateVAO);
-
-        public:
-            // Default constructor / destructor
-            GL3PlusRenderSystem();
-            ~GL3PlusRenderSystem();
-        
-            friend class ShaderGeneratorTechniqueResolverListener;
-
-            // ----------------------------------
-            // Overridden RenderSystem functions
-            // ----------------------------------
-            /** See
-              RenderSystem
-             */
-            const String& getName(void) const;
-            /** See
-              RenderSystem
-             */
-            ConfigOptionMap& getConfigOptions(void);
-            /** See
-              RenderSystem
-             */
-            void setConfigOption(const String &name, const String &value);
-            /** See
-              RenderSystem
-             */
-            String validateConfigOptions(void);
-            /** See
-              RenderSystem
-             */
-            RenderWindow* _initialise(bool autoCreateWindow, const String& windowTitle = "OGRE Render Window");
-            /** See
-              RenderSystem
-             */
-            virtual RenderSystemCapabilities* createRenderSystemCapabilities() const;
-            /** See
-              RenderSystem
-             */
-            void initialiseFromRenderSystemCapabilities(RenderSystemCapabilities* caps, RenderTarget* primary);
-            /** See
-              RenderSystem
-             */
-            void reinitialise(void); // Used if settings changed mid-rendering
-            /** See
-              RenderSystem
-             */
-            void shutdown(void);
-            /** See
-              RenderSystem
-             */
-            void setAmbientLight(float r, float g, float b) { };   // Not supported
-            /** See
-              RenderSystem
-             */
-            void setShadingType(ShadeOptions so) { };   // Not supported
-            /** See
-              RenderSystem
-             */
-            void setLightingEnabled(bool enabled) { };   // Not supported
-
-            /// @copydoc RenderSystem::_createRenderWindow
-            RenderWindow* _createRenderWindow(const String &name, unsigned int width, unsigned int height, 
-                bool fullScreen, const NameValuePairList *miscParams = 0);
-
-            /// @copydoc RenderSystem::_createRenderWindows
-            bool _createRenderWindows(const RenderWindowDescriptionList& renderWindowDescriptions, 
-            RenderWindowList& createdWindows);
-
-            /// @copydoc RenderSystem::_createDepthBufferFor
-            DepthBuffer* _createDepthBufferFor( RenderTarget *renderTarget );
-
-            /// Mimics D3D9RenderSystem::_getDepthStencilFormatFor, if no FBO RTT manager, outputs GL_NONE
-            void _getDepthStencilFormatFor( GLenum internalColourFormat, GLenum *depthFormat,
-                                            GLenum *stencilFormat );
-
-            /// @copydoc RenderSystem::createMultiRenderTarget
-            virtual MultiRenderTarget * createMultiRenderTarget(const String & name);
-
-            /** See
-              RenderSystem
-             */
-            void destroyRenderWindow(RenderWindow* pWin);
-            /** See
-              RenderSystem
-             */
-            String getErrorDescription(long errorNumber) const;
-            /** See
-              RenderSystem
-             */
-            VertexElementType getColourVertexElementType(void) const;
-            /** See
-              RenderSystem
-             */
-            void setNormaliseNormals(bool normalise) { };   // Not supported
-
-            // -----------------------------
-            // Low-level overridden members
-            // -----------------------------
-            /** See
-             RenderSystem
-             */
-            void _useLights(const LightList& lights, unsigned short limit) { };   // Not supported
-            /** See
-             RenderSystem
-             */
-            bool areFixedFunctionLightsInViewSpace() const { return true; }
-            /** See
-             RenderSystem
-             */
-            void _setWorldMatrix(const Matrix4 &m);
-            /** See
-             RenderSystem
-             */
-            void _setViewMatrix(const Matrix4 &m);
-            /** See
-             RenderSystem
-             */
-            void _setProjectionMatrix(const Matrix4 &m);
-            /** See
-             RenderSystem
-             */
-            void _setSurfaceParams(const ColourValue &ambient,
-                                   const ColourValue &diffuse, const ColourValue &specular,
-                                   const ColourValue &emissive, Real shininess,
-                                   TrackVertexColourType tracking) {}
-            /** See
-             RenderSystem
-             */
-            void _setPointParameters(Real size, bool attenuationEnabled,
-                                     Real constant, Real linear, Real quadratic, Real minSize, Real maxSize);
-            /** See
-             RenderSystem
-             */
-            void _setPointSpritesEnabled(bool enabled);
-            /** See
-             RenderSystem
-             */
-            void _setTexture(size_t unit, bool enabled, const TexturePtr &tex);
-            /** See
-             RenderSystem
-             */
-            void _setTextureCoordSet(size_t stage, size_t index);
-            /** See
-             RenderSystem
-             */
-            void _setTextureCoordCalculation(size_t stage, TexCoordCalcMethod m,
-                    const Frustum* frustum = 0) { };   // Not supported
-            /** See
-             RenderSystem
-             */
-            void _setTextureBlendMode(size_t stage, const LayerBlendModeEx& bm) { };   // Not supported
-            /** See
-             RenderSystem
-             */
-            void _setTextureAddressingMode(size_t stage, const TextureUnitState::UVWAddressingMode& uvw);
-            /** See
-             RenderSystem
-             */
-            void _setTextureBorderColour(size_t stage, const ColourValue& colour);
-            /** See
-             RenderSystem
-             */
-            void _setTextureMipmapBias(size_t unit, float bias);
-            /** See
-             RenderSystem
-             */
-            void _setTextureMatrix(size_t stage, const Matrix4& xform) { };   // Not supported
-            /** See
-             RenderSystem
-             */
-            void _setViewport(Viewport *vp);
-            /** See
-             RenderSystem
-             */
-            void _beginFrame(void);
-            /** See
-             RenderSystem
-             */
-            void _endFrame(void);
-            /** See
-             RenderSystem
-             */
-            void _setCullingMode(CullingMode mode);
-            /** See
-             RenderSystem
-             */
-            void _setDepthBufferParams(bool depthTest = true, bool depthWrite = true, CompareFunction depthFunction = CMPF_LESS_EQUAL);
-            /** See
-             RenderSystem
-             */
-            void _setDepthBufferCheckEnabled(bool enabled = true);
-            /** See
-             RenderSystem
-             */
-            void _setDepthBufferWriteEnabled(bool enabled = true);
-            /** See
-             RenderSystem
-             */
-            void _setDepthBufferFunction(CompareFunction func = CMPF_LESS_EQUAL);
-            /** See
-             RenderSystem
-             */
-            void _setDepthBias(float constantBias, float slopeScaleBias);
-            /** See
-             RenderSystem
-             */
-            void _setColourBufferWriteEnabled(bool red, bool green, bool blue, bool alpha);
-            /** See
-             RenderSystem
-             */
-            void _setFog(FogMode mode, const ColourValue& colour, Real density, Real start, Real end);
-            /** See
-             RenderSystem
-             */
-            void _convertProjectionMatrix(const Matrix4& matrix,
-                    Matrix4& dest, bool forGpuProgram = false);
-            /** See
-             RenderSystem
-             */
-            void _makeProjectionMatrix(const Radian& fovy, Real aspect, Real nearPlane, Real farPlane,
-                    Matrix4& dest, bool forGpuProgram = false);
-            /** See
-             RenderSystem
-             */
-            void _makeProjectionMatrix(Real left, Real right, Real bottom, Real top, 
-                    Real nearPlane, Real farPlane, Matrix4& dest, bool forGpuProgram = false);
-            /** See
-             RenderSystem
-             */
-            void _makeOrthoMatrix(const Radian& fovy, Real aspect, Real nearPlane, Real farPlane,
-                    Matrix4& dest, bool forGpuProgram = false);
-            /** See
-             RenderSystem
-             */
-            void _applyObliqueDepthProjection(Matrix4& matrix, const Plane& plane, 
-                    bool forGpuProgram);
-            /** See
-             RenderSystem
-             */
-            void setClipPlane (ushort index, Real A, Real B, Real C, Real D);
-            /** See
-             RenderSystem
-             */
-            void enableClipPlane (ushort index, bool enable);
-            /** See
-             RenderSystem
-             */
-            void _setPolygonMode(PolygonMode level);
-            /** See
-             RenderSystem
-             */
-            void setStencilCheckEnabled(bool enabled);
-            /** See
-             RenderSystem.
-             */
-            void setStencilBufferParams(CompareFunction func = CMPF_ALWAYS_PASS, 
-                    uint32 refValue = 0, uint32 compareMask = 0xFFFFFFFF, uint32 writeMask = 0xFFFFFFFF,
-                    StencilOperation stencilFailOp = SOP_KEEP,
-                    StencilOperation depthFailOp = SOP_KEEP,
-                    StencilOperation passOp = SOP_KEEP,
-                    bool twoSidedOperation = false);
-            /** See
-             RenderSystem
-             */
-            void _setTextureUnitFiltering(size_t unit, FilterType ftype, FilterOptions filter);
-            /** See
-             RenderSystem
-             */
-            void _setTextureUnitCompareFunction(size_t unit, CompareFunction function);
-            /** See
-             RenderSystem
-             */
-            void _setTextureUnitCompareEnabled(size_t unit, bool compare);
-            /** See
-             RenderSystem
-             */
-            void _setTextureLayerAnisotropy(size_t unit, unsigned int maxAnisotropy);
-            /** See
-             RenderSystem
-             */
-            void setVertexDeclaration(VertexDeclaration* decl) {}
-            /** See
-             RenderSystem
-             */
-            void setVertexDeclaration(VertexDeclaration* decl, VertexBufferBinding* binding) {}
-            /** See
-             RenderSystem.
-             */
-            void setVertexBufferBinding(VertexBufferBinding* binding) {}
-            /** See
-             RenderSystem
-             */
-            void _render(const RenderOperation& op);
-            /** See
-             RenderSystem
-             */
-            void setScissorTest(bool enabled, size_t left = 0, size_t top = 0, size_t right = 800, size_t bottom = 600);
-
-            void clearFrameBuffer(unsigned int buffers,
-                const ColourValue& colour = ColourValue::Black,
-                Real depth = 1.0f, unsigned short stencil = 0);
-            HardwareOcclusionQuery* createHardwareOcclusionQuery(void);
-            Real getHorizontalTexelOffset(void) { return 0.0; }               // No offset in GL
-            Real getVerticalTexelOffset(void) { return 0.0; }                 // No offset in GL
-            Real getMinimumDepthInputValue(void) { return -1.0f; }            // Range [-1.0f, 1.0f]
-            Real getMaximumDepthInputValue(void) { return 1.0f; }             // Range [-1.0f, 1.0f]
-            OGRE_MUTEX(mThreadInitMutex);
-            void registerThread();
-            void unregisterThread();
-            void preExtraThreadsStarted();
-            void postExtraThreadsStarted();
-            void setClipPlanesImpl(const Ogre::PlaneList& planeList);
-
-            // ----------------------------------
-            // GL3PlusRenderSystem specific members
-            // ----------------------------------
-            /** Returns the main context */
-            GL3PlusContext* _getMainContext() { return mMainContext; }
-            /** Unregister a render target->context mapping. If the context of target 
-             is the current context, change the context to the main context so it
-             can be destroyed safely. 
-             
-             @note This is automatically called by the destructor of 
-             GL3PlusContext.
-             */
-            void _unregisterContext(GL3PlusContext *context);
-            /** Switch GL context, dealing with involved internal cached states too
-             */
-            void _switchContext(GL3PlusContext *context);
-            /** One time initialization for the RenderState of a context. Things that
-             only need to be set once, like the LightingModel can be defined here.
-             */
-            void _oneTimeContextInitialization();
-            void initialiseContext(RenderWindow* primary);
-            /**
-             * Set current render target to target, enabling its GL context if needed
-             */
-            void _setRenderTarget(RenderTarget *target);
-
-            GLint convertCompareFunction(CompareFunction func) const;
-            GLint convertStencilOp(StencilOperation op, bool invert = false) const;
-
-            void bindGpuProgram(GpuProgram* prg);
-            void unbindGpuProgram(GpuProgramType gptype);
-            void bindGpuProgramParameters(GpuProgramType gptype, GpuProgramParametersSharedPtr params, uint16 mask);
-            void bindGpuProgramPassIterationParameters(GpuProgramType gptype);
-
-            /// @copydoc RenderSystem::_setSceneBlending
-            void _setSceneBlending( SceneBlendFactor sourceFactor, SceneBlendFactor destFactor, SceneBlendOperation op );
-            /// @copydoc RenderSystem::_setSeparateSceneBlending
-            void _setSeparateSceneBlending( SceneBlendFactor sourceFactor, SceneBlendFactor destFactor, SceneBlendFactor sourceFactorAlpha, SceneBlendFactor destFactorAlpha, SceneBlendOperation op, SceneBlendOperation alphaOp );
-            /// @copydoc RenderSystem::_setAlphaRejectSettings
-            void _setAlphaRejectSettings( CompareFunction func, unsigned char value, bool alphaToCoverage );
-            /// @copydoc RenderSystem::getDisplayMonitorCount
-            unsigned int getDisplayMonitorCount() const;
-
-            /// Internal method for anisotropy validation
-            GLfloat _getCurrentAnisotropy(size_t unit);
-
-            GLenum _getPolygonMode(void) { return mPolygonMode; }
-
-            void _setSceneBlendingOperation(SceneBlendOperation op);
-            void _setSeparateSceneBlendingOperation(SceneBlendOperation op, SceneBlendOperation alphaOp);
-            /// @copydoc RenderSystem::hasAnisotropicMipMapFilter
-            virtual bool hasAnisotropicMipMapFilter() const { return false; }
-
-            /// @copydoc RenderSystem::beginProfileEvent
-            virtual void beginProfileEvent( const String &eventName );
-
-            /// @copydoc RenderSystem::endProfileEvent
-            virtual void endProfileEvent( void );
-
-            /// @copydoc RenderSystem::markProfileEvent
-            virtual void markProfileEvent( const String &eventName );
-=======
         /** Used to store the number of mipmaps in the currently bound texture.  This is then
             used to modify the texture unit filtering.
         */
@@ -1046,7 +551,6 @@
 
         /// @copydoc RenderSystem::markProfileEvent
         virtual void markProfileEvent( const String &eventName );
->>>>>>> 83e497b5
     };
 }
 
