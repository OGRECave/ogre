/*
<<<<<<< HEAD
-----------------------------------------------------------------------------
This source file is part of OGRE
    (Object-oriented Graphics Rendering Engine)
For the latest info, see http://www.ogre3d.org/

Copyright (c) 2000-2014 Torus Knot Software Ltd

Permission is hereby granted, free of charge, to any person obtaining a copy
of this software and associated documentation files (the "Software"), to deal
in the Software without restriction, including without limitation the rights
to use, copy, modify, merge, publish, distribute, sublicense, and/or sell
copies of the Software, and to permit persons to whom the Software is
furnished to do so, subject to the following conditions:

The above copyright notice and this permission notice shall be included in
all copies or substantial portions of the Software.

THE SOFTWARE IS PROVIDED "AS IS", WITHOUT WARRANTY OF ANY KIND, EXPRESS OR
IMPLIED, INCLUDING BUT NOT LIMITED TO THE WARRANTIES OF MERCHANTABILITY,
FITNESS FOR A PARTICULAR PURPOSE AND NONINFRINGEMENT. IN NO EVENT SHALL THE
AUTHORS OR COPYRIGHT HOLDERS BE LIABLE FOR ANY CLAIM, DAMAGES OR OTHER
LIABILITY, WHETHER IN AN ACTION OF CONTRACT, TORT OR OTHERWISE, ARISING FROM,
OUT OF OR IN CONNECTION WITH THE SOFTWARE OR THE USE OR OTHER DEALINGS IN
THE SOFTWARE.
-----------------------------------------------------------------------------
=======
  -----------------------------------------------------------------------------
  This source file is part of OGRE
  (Object-oriented Graphics Rendering Engine)
  For the latest info, see http://www.ogre3d.org/

Copyright (c) 2000-2014 Torus Knot Software Ltd

  Permission is hereby granted, free of charge, to any person obtaining a copy
  of this software and associated documentation files (the "Software"), to deal
  in the Software without restriction, including without limitation the rights
  to use, copy, modify, merge, publish, distribute, sublicense, and/or sell
  copies of the Software, and to permit persons to whom the Software is
  furnished to do so, subject to the following conditions:

  The above copyright notice and this permission notice shall be included in
  all copies or substantial portions of the Software.

  THE SOFTWARE IS PROVIDED "AS IS", WITHOUT WARRANTY OF ANY KIND, EXPRESS OR
  IMPLIED, INCLUDING BUT NOT LIMITED TO THE WARRANTIES OF MERCHANTABILITY,
  FITNESS FOR A PARTICULAR PURPOSE AND NONINFRINGEMENT. IN NO EVENT SHALL THE
  AUTHORS OR COPYRIGHT HOLDERS BE LIABLE FOR ANY CLAIM, DAMAGES OR OTHER
  LIABILITY, WHETHER IN AN ACTION OF CONTRACT, TORT OR OTHERWISE, ARISING FROM,
  OUT OF OR IN CONNECTION WITH THE SOFTWARE OR THE USE OR OTHER DEALINGS IN
  THE SOFTWARE.
  -----------------------------------------------------------------------------
>>>>>>> 83e497b5
*/

#ifndef __GL3PlusTexture_H__
#define __GL3PlusTexture_H__

#include "OgreGL3PlusPrerequisites.h"
#include "OgreGL3PlusSupport.h"
#include "OgrePlatform.h"
#include "OgreRenderTexture.h"
#include "OgreTexture.h"
#include "OgreHardwarePixelBuffer.h"

namespace Ogre {
    class _OgreGL3PlusExport GL3PlusTexture : public Texture
    {
<<<<<<< HEAD
        public:
            // Constructor
            GL3PlusTexture(ResourceManager* creator, const String& name, ResourceHandle handle,
                const String& group, bool isManual, ManualResourceLoader* loader, 
                GL3PlusSupport& support);

            virtual ~GL3PlusTexture();

            void createRenderTexture();
            /// @copydoc Texture::getBuffer
            HardwarePixelBufferSharedPtr getBuffer(size_t face, size_t mipmap);

            // Takes the OGRE texture type (1d/2d/3d/cube) and returns the appropriate GL one
            GLenum getGL3PlusTextureTarget(void) const;

            /** Returns the GL Id of the texture. When this texture is a render target
                with FSAA enabled and explicit resolves, it may return the ID of the
                Multisample texture version instead. When this happens, outIsFsaa
                will be set to true.
            @param outIsFsaa
                True if the returned value belongs to a 2D multisample buffer. This
                will happen if all of the following conditions are met:
                    * Texture is a RenderTarget that uses antialising
                    * Explicit resolves are turned on
                    * The texture hasn't been resolved yet.
            @return
                The GLuint handle/id of the texture.
            */
            GLuint getGLID( bool &outIsFsaa ) const
            {
                GLuint retVal = mTextureID;
                bool isFsaa = false;

                if( mFSAA > 0 )
                {
                    RenderTarget *renderTarget = mSurfaceList[0]->getRenderTarget();
                    if( !mFsaaExplicitResolve )
                    {
                        for( size_t face=0; face<getNumFaces(); ++face )
                        {
                            renderTarget = mSurfaceList[face * (mNumMipmaps+1)]->getRenderTarget();
                            if( renderTarget->isFsaaResolveDirty() )
                                renderTarget->swapBuffers( );
                        }
                    }
                    else if( renderTarget->isFsaaResolveDirty() )
                    {
                        //GL 3.2+ supports explicit resolves. Only use the
                        //Fsaa texture before it has been resolved
                        renderTarget->getCustomAttribute( "GL_MULTISAMPLEFBOID", &retVal );
                        isFsaa = true;
                    }
                }

                outIsFsaa = isFsaa;
                return mTextureID;
            }

        void getCustomAttribute(const String& name, void* pData);

        protected:
            /// @copydoc Texture::createInternalResourcesImpl
            void createInternalResourcesImpl(void);
            /// @copydoc Resource::prepareImpl
            void prepareImpl(void);
            /// @copydoc Resource::unprepareImpl
            void unprepareImpl(void);
            /// @copydoc Resource::loadImpl
            void loadImpl(void);
            /// @copydoc Resource::freeInternalResourcesImpl
            void freeInternalResourcesImpl(void);

        /** internal method, create GL3PlusHardwarePixelBuffers for every face and
             mipmap level. This method must be called after the GL texture object was created,
             the number of mipmaps was set (GL_TEXTURE_MAX_LEVEL) and glTexImageXD was called to
             actually allocate the buffer
             */
            void _createSurfaceList();

            /// Used to hold images between calls to prepare and load.
            typedef SharedPtr<vector<Image>::type > LoadedImages;

            /** Vector of images that were pulled from disk by
             prepareLoad but have yet to be pushed into texture memory
             by loadImpl.  Images should be deleted by loadImpl and unprepareImpl.
             */
            LoadedImages mLoadedImages;


        private:
            GLuint mTextureID;
            GL3PlusSupport& mGLSupport;

            /// Vector of pointers to subsurfaces
            typedef vector<HardwarePixelBufferSharedPtr>::type SurfaceList;
            SurfaceList mSurfaceList;

=======
    public:
        // Constructor
        GL3PlusTexture(ResourceManager* creator, const String& name, ResourceHandle handle,
                       const String& group, bool isManual, ManualResourceLoader* loader,
                       GL3PlusSupport& support);

        virtual ~GL3PlusTexture();

        void createRenderTexture();
        /// @copydoc Texture::getBuffer
        HardwarePixelBufferSharedPtr getBuffer(size_t face, size_t mipmap);

        // Takes the OGRE texture type (1d/2d/3d/cube) and returns the appropriate GL one
        GLenum getGL3PlusTextureTarget(void) const;

        GLuint getGLID() const
        {
            return mTextureID;
        }

        void getCustomAttribute(const String& name, void* pData);

        void createShaderAccessPoint(uint bindPoint, TextureAccess access = TA_READ_WRITE,
                                     int mipmapLevel = 0, int textureArrayIndex = 0,
                                     PixelFormat* format = NULL);

    protected:
        /// @copydoc Texture::createInternalResourcesImpl
        void createInternalResourcesImpl(void);
        /// @copydoc Resource::prepareImpl
        void prepareImpl(void);
        /// @copydoc Resource::unprepareImpl
        void unprepareImpl(void);
        /// @copydoc Resource::loadImpl
        void loadImpl(void);
        /// @copydoc Resource::freeInternalResourcesImpl
        void freeInternalResourcesImpl(void);

        /** internal method, create GL3PlusHardwarePixelBuffers for every face and
            mipmap level. This method must be called after the GL texture object was created,
            the number of mipmaps was set (GL_TEXTURE_MAX_LEVEL) and glTexImageXD was called to
            actually allocate the buffer
        */
        void _createSurfaceList();

        /// Used to hold images between calls to prepare and load.
        typedef SharedPtr<vector<Image>::type > LoadedImages;

        /** Vector of images that were pulled from disk by
            prepareLoad but have yet to be pushed into texture memory
            by loadImpl.  Images should be deleted by loadImpl and unprepareImpl.
        */
        LoadedImages mLoadedImages;


    private:
        GLuint mTextureID;
        GL3PlusSupport& mGLSupport;

        /// Vector of pointers to subsurfaces
        typedef vector<HardwarePixelBufferSharedPtr>::type SurfaceList;
        SurfaceList mSurfaceList;
>>>>>>> 83e497b5
    };
}

#endif<|MERGE_RESOLUTION|>--- conflicted
+++ resolved
@@ -1,31 +1,4 @@
 /*
-<<<<<<< HEAD
------------------------------------------------------------------------------
-This source file is part of OGRE
-    (Object-oriented Graphics Rendering Engine)
-For the latest info, see http://www.ogre3d.org/
-
-Copyright (c) 2000-2014 Torus Knot Software Ltd
-
-Permission is hereby granted, free of charge, to any person obtaining a copy
-of this software and associated documentation files (the "Software"), to deal
-in the Software without restriction, including without limitation the rights
-to use, copy, modify, merge, publish, distribute, sublicense, and/or sell
-copies of the Software, and to permit persons to whom the Software is
-furnished to do so, subject to the following conditions:
-
-The above copyright notice and this permission notice shall be included in
-all copies or substantial portions of the Software.
-
-THE SOFTWARE IS PROVIDED "AS IS", WITHOUT WARRANTY OF ANY KIND, EXPRESS OR
-IMPLIED, INCLUDING BUT NOT LIMITED TO THE WARRANTIES OF MERCHANTABILITY,
-FITNESS FOR A PARTICULAR PURPOSE AND NONINFRINGEMENT. IN NO EVENT SHALL THE
-AUTHORS OR COPYRIGHT HOLDERS BE LIABLE FOR ANY CLAIM, DAMAGES OR OTHER
-LIABILITY, WHETHER IN AN ACTION OF CONTRACT, TORT OR OTHERWISE, ARISING FROM,
-OUT OF OR IN CONNECTION WITH THE SOFTWARE OR THE USE OR OTHER DEALINGS IN
-THE SOFTWARE.
------------------------------------------------------------------------------
-=======
   -----------------------------------------------------------------------------
   This source file is part of OGRE
   (Object-oriented Graphics Rendering Engine)
@@ -51,7 +24,6 @@
   OUT OF OR IN CONNECTION WITH THE SOFTWARE OR THE USE OR OTHER DEALINGS IN
   THE SOFTWARE.
   -----------------------------------------------------------------------------
->>>>>>> 83e497b5
 */
 
 #ifndef __GL3PlusTexture_H__
@@ -67,21 +39,20 @@
 namespace Ogre {
     class _OgreGL3PlusExport GL3PlusTexture : public Texture
     {
-<<<<<<< HEAD
-        public:
-            // Constructor
-            GL3PlusTexture(ResourceManager* creator, const String& name, ResourceHandle handle,
-                const String& group, bool isManual, ManualResourceLoader* loader, 
-                GL3PlusSupport& support);
+    public:
+        // Constructor
+        GL3PlusTexture(ResourceManager* creator, const String& name, ResourceHandle handle,
+                       const String& group, bool isManual, ManualResourceLoader* loader,
+                       GL3PlusSupport& support);
 
-            virtual ~GL3PlusTexture();
+        virtual ~GL3PlusTexture();
 
-            void createRenderTexture();
-            /// @copydoc Texture::getBuffer
-            HardwarePixelBufferSharedPtr getBuffer(size_t face, size_t mipmap);
+        void createRenderTexture();
+        /// @copydoc Texture::getBuffer
+        HardwarePixelBufferSharedPtr getBuffer(size_t face, size_t mipmap);
 
-            // Takes the OGRE texture type (1d/2d/3d/cube) and returns the appropriate GL one
-            GLenum getGL3PlusTextureTarget(void) const;
+        // Takes the OGRE texture type (1d/2d/3d/cube) and returns the appropriate GL one
+        GLenum getGL3PlusTextureTarget(void) const;
 
             /** Returns the GL Id of the texture. When this texture is a render target
                 with FSAA enabled and explicit resolves, it may return the ID of the
@@ -128,66 +99,6 @@
 
         void getCustomAttribute(const String& name, void* pData);
 
-        protected:
-            /// @copydoc Texture::createInternalResourcesImpl
-            void createInternalResourcesImpl(void);
-            /// @copydoc Resource::prepareImpl
-            void prepareImpl(void);
-            /// @copydoc Resource::unprepareImpl
-            void unprepareImpl(void);
-            /// @copydoc Resource::loadImpl
-            void loadImpl(void);
-            /// @copydoc Resource::freeInternalResourcesImpl
-            void freeInternalResourcesImpl(void);
-
-        /** internal method, create GL3PlusHardwarePixelBuffers for every face and
-             mipmap level. This method must be called after the GL texture object was created,
-             the number of mipmaps was set (GL_TEXTURE_MAX_LEVEL) and glTexImageXD was called to
-             actually allocate the buffer
-             */
-            void _createSurfaceList();
-
-            /// Used to hold images between calls to prepare and load.
-            typedef SharedPtr<vector<Image>::type > LoadedImages;
-
-            /** Vector of images that were pulled from disk by
-             prepareLoad but have yet to be pushed into texture memory
-             by loadImpl.  Images should be deleted by loadImpl and unprepareImpl.
-             */
-            LoadedImages mLoadedImages;
-
-
-        private:
-            GLuint mTextureID;
-            GL3PlusSupport& mGLSupport;
-
-            /// Vector of pointers to subsurfaces
-            typedef vector<HardwarePixelBufferSharedPtr>::type SurfaceList;
-            SurfaceList mSurfaceList;
-
-=======
-    public:
-        // Constructor
-        GL3PlusTexture(ResourceManager* creator, const String& name, ResourceHandle handle,
-                       const String& group, bool isManual, ManualResourceLoader* loader,
-                       GL3PlusSupport& support);
-
-        virtual ~GL3PlusTexture();
-
-        void createRenderTexture();
-        /// @copydoc Texture::getBuffer
-        HardwarePixelBufferSharedPtr getBuffer(size_t face, size_t mipmap);
-
-        // Takes the OGRE texture type (1d/2d/3d/cube) and returns the appropriate GL one
-        GLenum getGL3PlusTextureTarget(void) const;
-
-        GLuint getGLID() const
-        {
-            return mTextureID;
-        }
-
-        void getCustomAttribute(const String& name, void* pData);
-
         void createShaderAccessPoint(uint bindPoint, TextureAccess access = TA_READ_WRITE,
                                      int mipmapLevel = 0, int textureArrayIndex = 0,
                                      PixelFormat* format = NULL);
@@ -228,7 +139,6 @@
         /// Vector of pointers to subsurfaces
         typedef vector<HardwarePixelBufferSharedPtr>::type SurfaceList;
         SurfaceList mSurfaceList;
->>>>>>> 83e497b5
     };
 }
 
