--- conflicted
+++ resolved
@@ -41,17 +41,9 @@
          shaders.
     */
     class _OgreGL3PlusExport GL3PlusRenderToVertexBuffer : public RenderToVertexBuffer
-<<<<<<< HEAD
-    {    
-    public:
-        /** C'tor */
-        GL3PlusRenderToVertexBuffer();
-        /** D'tor */
-=======
     {
     public:
         GL3PlusRenderToVertexBuffer();
->>>>>>> 83e497b5
         virtual ~GL3PlusRenderToVertexBuffer();
 
         /** Get the render operation for this buffer
@@ -62,18 +54,10 @@
          */
         virtual void update(SceneManager* sceneMgr);
     protected:
-<<<<<<< HEAD
-        void reallocateBuffer(size_t index);
-        void bindVerticesOutput(Pass* pass);
-        String getSemanticVaryingName(VertexElementSemantic semantic, unsigned short index);
-        HardwareVertexBufferSharedPtr mVertexBuffers[2];
-        size_t mFrontBufferIndex;
-=======
         HardwareVertexBufferSharedPtr mVertexBuffers[2];
         /* size_t mSourceBufferIndex; */
         std::vector<String> feedbackVariableNames;
         size_t mTargetBufferIndex;
->>>>>>> 83e497b5
         GLuint mPrimitivesDrawnQuery;
         bool mFeedbackActive;
         bool mFirstUpdate;
