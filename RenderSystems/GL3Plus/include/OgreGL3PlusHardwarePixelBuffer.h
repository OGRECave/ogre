/*
  -----------------------------------------------------------------------------
  This source file is part of OGRE
  (Object-oriented Graphics Rendering Engine)
  For the latest info, see http://www.ogre3d.org/

  Copyright (c) 2000-2013 Torus Knot Software Ltd

  Permission is hereby granted, free of charge, to any person obtaining a copy
  of this software and associated documentation files (the "Software"), to deal
  in the Software without restriction, including without limitation the rights
  to use, copy, modify, merge, publish, distribute, sublicense, and/or sell
  copies of the Software, and to permit persons to whom the Software is
  furnished to do so, subject to the following conditions:

  The above copyright notice and this permission notice shall be included in
  all copies or substantial portions of the Software.

  THE SOFTWARE IS PROVIDED "AS IS", WITHOUT WARRANTY OF ANY KIND, EXPRESS OR
  IMPLIED, INCLUDING BUT NOT LIMITED TO THE WARRANTIES OF MERCHANTABILITY,
  FITNESS FOR A PARTICULAR PURPOSE AND NONINFRINGEMENT. IN NO EVENT SHALL THE
  AUTHORS OR COPYRIGHT HOLDERS BE LIABLE FOR ANY CLAIM, DAMAGES OR OTHER
  LIABILITY, WHETHER IN AN ACTION OF CONTRACT, TORT OR OTHERWISE, ARISING FROM,
  OUT OF OR IN CONNECTION WITH THE SOFTWARE OR THE USE OR OTHER DEALINGS IN
  THE SOFTWARE.
  -----------------------------------------------------------------------------
*/

#ifndef __GL3PlusHardwarePixelBuffer_H__
#define __GL3PlusHardwarePixelBuffer_H__

#include "OgreGL3PlusPrerequisites.h"
#include "OgreHardwarePixelBuffer.h"

namespace Ogre {
    class _OgreGL3PlusExport GL3PlusHardwarePixelBuffer: public HardwarePixelBuffer
    {
<<<<<<< HEAD
    protected:
        /// Lock a box
        PixelBox lockImpl(const Image::Box lockBox,  LockOptions options);
=======
        protected:
            /// Lock a box
            PixelBox lockImpl(const Image::Box &lockBox, LockOptions options);
>>>>>>> b87ada62

        /// Unlock a box
        void unlockImpl(void);

        // Internal buffer; either on-card or in system memory, freed/allocated on demand
        // depending on buffer usage
        PixelBox mBuffer;
        GLenum mGLInternalFormat; // GL internal format
        LockOptions mCurrentLockOptions;

        // Buffer allocation/freeage
        void allocateBuffer();

        void freeBuffer();

        /// Upload a box of pixels to this buffer on the card
        virtual void upload(const PixelBox &data, const Image::Box &dest);

        /// Download a box of pixels from the card
        virtual void download(const PixelBox &data);

    public:
        /// Should be called by HardwareBufferManager
            GL3PlusHardwarePixelBuffer(uint32 mWidth, uint32 mHeight, uint32 mDepth,
                                   PixelFormat mFormat,
                                   HardwareBuffer::Usage usage);

        /// @copydoc HardwarePixelBuffer::blitFromMemory
        void blitFromMemory(const PixelBox &src, const Image::Box &dstBox);

        /// @copydoc HardwarePixelBuffer::blitToMemory
        void blitToMemory(const Image::Box &srcBox, const PixelBox &dst);

        ~GL3PlusHardwarePixelBuffer();

        /** Bind surface to frame buffer. Needs FBO extension.
         */
            virtual void bindToFramebuffer(GLenum attachment, uint32 zoffset);
        GLenum getGLFormat() { return mGLInternalFormat; }
    };

    /** Renderbuffer surface.  Needs FBO extension.
     */
    class _OgreGL3PlusExport GL3PlusRenderBuffer: public GL3PlusHardwarePixelBuffer
    {
    public:
            GL3PlusRenderBuffer(GLenum format, uint32 width, uint32 height, GLsizei numSamples);
        ~GL3PlusRenderBuffer();

        /// @copydoc GL3PlusHardwarePixelBuffer::bindToFramebuffer
            virtual void bindToFramebuffer(GLenum attachment, uint32 zoffset);

    protected:
        // In case this is a render buffer
        GLuint mRenderbufferID;
    };
}

#endif<|MERGE_RESOLUTION|>--- conflicted
+++ resolved
@@ -35,15 +35,9 @@
 namespace Ogre {
     class _OgreGL3PlusExport GL3PlusHardwarePixelBuffer: public HardwarePixelBuffer
     {
-<<<<<<< HEAD
     protected:
         /// Lock a box
-        PixelBox lockImpl(const Image::Box lockBox,  LockOptions options);
-=======
-        protected:
-            /// Lock a box
-            PixelBox lockImpl(const Image::Box &lockBox, LockOptions options);
->>>>>>> b87ada62
+        PixelBox lockImpl(const Image::Box &lockBox, LockOptions options);
 
         /// Unlock a box
         void unlockImpl(void);
