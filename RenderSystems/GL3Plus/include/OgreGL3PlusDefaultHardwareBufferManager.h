--- conflicted
+++ resolved
@@ -180,13 +180,8 @@
     class _OgreGL3PlusExport GL3PlusDefaultHardwareBufferManager : public HardwareBufferManager
     {
     public:
-<<<<<<< HEAD
         GL3PlusDefaultHardwareBufferManager()
             : HardwareBufferManager(OGRE_NEW GL3PlusDefaultHardwareBufferManagerBase()) 
-=======
-    GL3PlusDefaultHardwareBufferManager()
-        : HardwareBufferManager(OGRE_NEW GL3PlusDefaultHardwareBufferManagerBase())
->>>>>>> 83e497b5
         {
 
         }
