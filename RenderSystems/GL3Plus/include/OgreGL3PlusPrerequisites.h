--- conflicted
+++ resolved
@@ -61,23 +61,11 @@
 #endif
 #   include <windows.h>
 #   include <wingdi.h>
-<<<<<<< HEAD
-#	include <GL/gl3w.h>
-#	include <GL/glext.h>
-#   include <GL/wglext.h>
-#elif OGRE_PLATFORM == OGRE_PLATFORM_LINUX
-#	include <GL/gl3w.h>
-#	include <GL/glext.h>
-#elif OGRE_PLATFORM == OGRE_PLATFORM_APPLE
-#	include <GL/gl3w.h>
-#	include <OpenGL/gl3ext.h>
-=======
 #   include <GL/gl3w.h>
 #elif OGRE_PLATFORM == OGRE_PLATFORM_LINUX
 #   include <GL/gl3w.h>
 #elif OGRE_PLATFORM == OGRE_PLATFORM_APPLE
 #   include <GL/gl3w.h>
->>>>>>> 4d4082db
 #endif
 
 // Lots of generated code in here which triggers the new VC CRT security warnings
