/*
-----------------------------------------------------------------------------
This source file is part of OGRE
    (Object-oriented Graphics Rendering Engine)
For the latest info, see http://www.ogre3d.org/

Copyright (c) 2000-2014 Torus Knot Software Ltd

Permission is hereby granted, free of charge, to any person obtaining a copy
of this software and associated documentation files (the "Software"), to deal
in the Software without restriction, including without limitation the rights
to use, copy, modify, merge, publish, distribute, sublicense, and/or sell
copies of the Software, and to permit persons to whom the Software is
furnished to do so, subject to the following conditions:

The above copyright notice and this permission notice shall be included in
all copies or substantial portions of the Software.

THE SOFTWARE IS PROVIDED "AS IS", WITHOUT WARRANTY OF ANY KIND, EXPRESS OR
IMPLIED, INCLUDING BUT NOT LIMITED TO THE WARRANTIES OF MERCHANTABILITY,
FITNESS FOR A PARTICULAR PURPOSE AND NONINFRINGEMENT. IN NO EVENT SHALL THE
AUTHORS OR COPYRIGHT HOLDERS BE LIABLE FOR ANY CLAIM, DAMAGES OR OTHER
LIABILITY, WHETHER IN AN ACTION OF CONTRACT, TORT OR OTHERWISE, ARISING FROM,
OUT OF OR IN CONNECTION WITH THE SOFTWARE OR THE USE OR OTHER DEALINGS IN
THE SOFTWARE.
-----------------------------------------------------------------------------
*/
#ifndef __GL3PlusPrerequisites_H__
#define __GL3PlusPrerequisites_H__

#include "OgrePrerequisites.h"

#include "OgreLogManager.h"

namespace Ogre {
    // Forward declarations
    class GL3PlusStagingBuffer;
    class GL3PlusSupport;
    class GL3PlusRenderSystem;
    class GL3PlusTexture;
    class GL3PlusTextureManager;
    class GL3PlusContext;
    class GL3PlusRTTManager;
    class GL3PlusFBOManager;
    class GL3PlusDepthBuffer;
    class GL3PlusVaoManager;
    
    class GLSLShader;

    namespace v1
    {
        class GL3PlusHardwarePixelBuffer;
        class GL3PlusRenderBuffer;
    }

    typedef SharedPtr<GLSLShader> GLSLShaderPtr;
    typedef SharedPtr<GL3PlusTexture> GL3PlusTexturePtr;
}

#if OGRE_PLATFORM == OGRE_PLATFORM_WIN32
#if !defined( __MINGW32__ )
#   define WIN32_LEAN_AND_MEAN
#  ifndef NOMINMAX
#   define NOMINMAX // required to stop windows.h messing up std::min
#  endif
#endif
//#   define WGL_WGLEXT_PROTOTYPES
#   include <windows.h>
#   include <wingdi.h>
#   include <GL/gl3w.h>
#   include <GL/glext.h>
#   include <GL/wglext.h>
#elif OGRE_PLATFORM == OGRE_PLATFORM_LINUX
#   define GL_GLEXT_PROTOTYPES
#   define GLX_GLXEXT_PROTOTYPES

#   include <X11/Xlib.h>
#   include <GL/gl3w.h>
#   include <GL/glext.h>
#   include <GL/glx.h>
#   include <GL/glxext.h>
#   include <GL/glu.h>
#elif OGRE_PLATFORM == OGRE_PLATFORM_APPLE
#   include <GL/gl3w.h>
#   include <OpenGL/gl3ext.h>
#endif

// Lots of generated code in here which triggers the new VC CRT security warnings
#if !defined( _CRT_SECURE_NO_DEPRECATE )
#define _CRT_SECURE_NO_DEPRECATE
#endif

#if (OGRE_PLATFORM == OGRE_PLATFORM_WIN32) && !defined(__MINGW32__) && !defined(OGRE_STATIC_LIB)
#   ifdef RenderSystem_GL3Plus_EXPORTS
#       define _OgreGL3PlusExport __declspec(dllexport)
#   else
#       if defined( __MINGW32__ )
#           define _OgreGL3PlusExport
#       else
#           define _OgreGL3PlusExport __declspec(dllimport)
#       endif
#   endif
#elif defined ( OGRE_GCC_VISIBILITY )
#    define _OgreGL3PlusExport  __attribute__ ((visibility("default")))
#else
#    define _OgreGL3PlusExport
#endif

// Convenience macro from ARB_vertex_buffer_object spec
#define GL_BUFFER_OFFSET(i) ((char *)NULL + (i))

#if OGRE_COMPILER == OGRE_COMPILER_MSVC
#   define __PRETTY_FUNCTION__ __FUNCTION__
#endif

#define ENABLE_GL_CHECK 0
#if ENABLE_GL_CHECK
#include "OgreStringVector.h"
#define OGRE_CHECK_GL_ERROR(glFunc) \
{ \
    glFunc; \
    int e = glGetError(); \
    if (e != 0) \
    { \
        const char * errorString = ""; \
        switch(e) \
        { \
            case GL_INVALID_ENUM:       errorString = "GL_INVALID_ENUM";        break; \
            case GL_INVALID_VALUE:      errorString = "GL_INVALID_VALUE";       break; \
            case GL_INVALID_OPERATION:  errorString = "GL_INVALID_OPERATION";   break; \
            case GL_INVALID_FRAMEBUFFER_OPERATION:  errorString = "GL_INVALID_FRAMEBUFFER_OPERATION";   break; \
            case GL_OUT_OF_MEMORY:      errorString = "GL_OUT_OF_MEMORY";       break; \
            default:                                                            break; \
        } \
        char msgBuf[4096]; \
        StringVector tokens = StringUtil::split(#glFunc, "("); \
        sprintf(msgBuf, "OpenGL error 0x%04X %s in %s at line %i for %s\n", e, errorString, __PRETTY_FUNCTION__, __LINE__, tokens[0].c_str()); \
        LogManager::getSingleton().logMessage(msgBuf, LML_CRITICAL); \
    } \
}
#else
#   define OGRE_CHECK_GL_ERROR(glFunc) { glFunc; }
#endif

<<<<<<< HEAD
#define OCGLE OGRE_CHECK_GL_ERROR
=======
#define OCGE OGRE_CHECK_GL_ERROR
>>>>>>> ec8a25f5

#endif //#ifndef __GL3PlusPrerequisites_H__<|MERGE_RESOLUTION|>--- conflicted
+++ resolved
@@ -142,10 +142,6 @@
 #   define OGRE_CHECK_GL_ERROR(glFunc) { glFunc; }
 #endif
 
-<<<<<<< HEAD
-#define OCGLE OGRE_CHECK_GL_ERROR
-=======
 #define OCGE OGRE_CHECK_GL_ERROR
->>>>>>> ec8a25f5
 
 #endif //#ifndef __GL3PlusPrerequisites_H__