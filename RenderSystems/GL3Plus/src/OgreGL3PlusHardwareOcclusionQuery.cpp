/*
  -----------------------------------------------------------------------------
  This source file is part of OGRE
  (Object-oriented Graphics Rendering Engine)
  For the latest info, see http://www.ogre3d.org

Copyright (c) 2000-2014 Torus Knot Software Ltd

  Permission is hereby granted, free of charge, to any person obtaining a copy
  of this software and associated documentation files (the "Software"), to deal
  in the Software without restriction, including without limitation the rights
  to use, copy, modify, merge, publish, distribute, sublicense, and/or sell
  copies of the Software, and to permit persons to whom the Software is
  furnished to do so, subject to the following conditions:

  The above copyright notice and this permission notice shall be included in
  all copies or substantial portions of the Software.

  THE SOFTWARE IS PROVIDED "AS IS", WITHOUT WARRANTY OF ANY KIND, EXPRESS OR
  IMPLIED, INCLUDING BUT NOT LIMITED TO THE WARRANTIES OF MERCHANTABILITY,
  FITNESS FOR A PARTICULAR PURPOSE AND NONINFRINGEMENT. IN NO EVENT SHALL THE
  AUTHORS OR COPYRIGHT HOLDERS BE LIABLE FOR ANY CLAIM, DAMAGES OR OTHER
  LIABILITY, WHETHER IN AN ACTION OF CONTRACT, TORT OR OTHERWISE, ARISING FROM,
  OUT OF OR IN CONNECTION WITH THE SOFTWARE OR THE USE OR OTHER DEALINGS IN
  THE SOFTWARE.
  -----------------------------------------------------------------------------
*/

#include "OgreGL3PlusHardwareOcclusionQuery.h"
#include "OgreLogManager.h"

namespace Ogre {

<<<<<<< HEAD
/**
  * This is a class that is the base class of the query class for 
  * hardware occlusion testing.
  *
  * @author Lee Sandberg email: lee@abcmedia.se
  *
  * Updated on 12/7/2004 by Chris McGuirk
  * - Implemented ARB_occlusion_query
  * Updated on 13/9/2005 by Tuan Kuranes email: tuan.kuranes@free.fr
  * Updated on 19/3/2012 by David Rogers to ARB_occlusion_query2 
  */
//------------------------------------------------------------------
/**
  * Default object constructor
  * 
  */
GL3PlusHardwareOcclusionQuery::GL3PlusHardwareOcclusionQuery() 
{ 
    // Check for hardware occlusion support
    OGRE_CHECK_GL_ERROR(glGenQueries(1, &mQueryID ));
}
//------------------------------------------------------------------
/**
  * Object destructor
  */
GL3PlusHardwareOcclusionQuery::~GL3PlusHardwareOcclusionQuery() 
{ 
    OGRE_CHECK_GL_ERROR(glDeleteQueries(1, &mQueryID));
}
//------------------------------------------------------------------
void GL3PlusHardwareOcclusionQuery::beginOcclusionQuery() 
{ 
    OGRE_CHECK_GL_ERROR(glBeginQuery(GL_ANY_SAMPLES_PASSED, mQueryID));
}
//------------------------------------------------------------------
void GL3PlusHardwareOcclusionQuery::endOcclusionQuery() 
{ 
    OGRE_CHECK_GL_ERROR(glEndQuery(GL_ANY_SAMPLES_PASSED));
}
//------------------------------------------------------------------
bool GL3PlusHardwareOcclusionQuery::pullOcclusionQuery( unsigned int* NumOfFragments ) 
{
    OGRE_CHECK_GL_ERROR(glGetQueryObjectuiv(mQueryID, GL_QUERY_RESULT, (GLuint*)NumOfFragments));
    mPixelCount = *NumOfFragments;
    return true;
}
//------------------------------------------------------------------
bool GL3PlusHardwareOcclusionQuery::isStillOutstanding(void)
{    
    GLuint available = GL_FALSE;
=======
    /**
     * This is the base class of the query class for
     * hardware occlusion testing.
     *
     * @author Lee Sandberg email: lee@abcmedia.se
     *
     * Updated on 12/7/2004 by Chris McGuirk
     * - Implemented ARB_occlusion_query
     * Updated on 13/9/2005 by Tuan Kuranes email: tuan.kuranes@free.fr
     * Updated on 19/3/2012 by David Rogers to ARB_occlusion_query2
     */
    
    /**
     * Default object constructor
     *
     */
    GL3PlusHardwareOcclusionQuery::GL3PlusHardwareOcclusionQuery()
    {
        // Check for hardware occlusion support
        OGRE_CHECK_GL_ERROR(glGenQueries(1, &mQueryID ));
    }
    
    /**
     * Object destructor
     */
    GL3PlusHardwareOcclusionQuery::~GL3PlusHardwareOcclusionQuery()
    {
        OGRE_CHECK_GL_ERROR(glDeleteQueries(1, &mQueryID));
    }
    
    void GL3PlusHardwareOcclusionQuery::beginOcclusionQuery()
    {
        OGRE_CHECK_GL_ERROR(glBeginQuery(GL_ANY_SAMPLES_PASSED, mQueryID));
    }
    
    void GL3PlusHardwareOcclusionQuery::endOcclusionQuery()
    {
        OGRE_CHECK_GL_ERROR(glEndQuery(GL_ANY_SAMPLES_PASSED));
    }
    
    bool GL3PlusHardwareOcclusionQuery::pullOcclusionQuery( unsigned int* NumOfFragments )
    {
        OGRE_CHECK_GL_ERROR(glGetQueryObjectuiv(mQueryID, GL_QUERY_RESULT, (GLuint*)NumOfFragments));
        mPixelCount = *NumOfFragments;
        return true;
    }
    
    bool GL3PlusHardwareOcclusionQuery::isStillOutstanding(void)
    {
        GLuint available = GL_FALSE;
>>>>>>> 83e497b5

        OGRE_CHECK_GL_ERROR(glGetQueryObjectuiv(mQueryID, GL_QUERY_RESULT_AVAILABLE, &available));

<<<<<<< HEAD
    // GL_TRUE means a wait would occur
    return !(available == GL_TRUE);  
} 
=======
        // GL_TRUE means a wait would occur
        return !(available == GL_TRUE);
    }
>>>>>>> 83e497b5

}<|MERGE_RESOLUTION|>--- conflicted
+++ resolved
@@ -31,7 +31,6 @@
 
 namespace Ogre {
 
-<<<<<<< HEAD
 /**
   * This is a class that is the base class of the query class for 
   * hardware occlusion testing.
@@ -82,69 +81,11 @@
 bool GL3PlusHardwareOcclusionQuery::isStillOutstanding(void)
 {    
     GLuint available = GL_FALSE;
-=======
-    /**
-     * This is the base class of the query class for
-     * hardware occlusion testing.
-     *
-     * @author Lee Sandberg email: lee@abcmedia.se
-     *
-     * Updated on 12/7/2004 by Chris McGuirk
-     * - Implemented ARB_occlusion_query
-     * Updated on 13/9/2005 by Tuan Kuranes email: tuan.kuranes@free.fr
-     * Updated on 19/3/2012 by David Rogers to ARB_occlusion_query2
-     */
-    
-    /**
-     * Default object constructor
-     *
-     */
-    GL3PlusHardwareOcclusionQuery::GL3PlusHardwareOcclusionQuery()
-    {
-        // Check for hardware occlusion support
-        OGRE_CHECK_GL_ERROR(glGenQueries(1, &mQueryID ));
-    }
-    
-    /**
-     * Object destructor
-     */
-    GL3PlusHardwareOcclusionQuery::~GL3PlusHardwareOcclusionQuery()
-    {
-        OGRE_CHECK_GL_ERROR(glDeleteQueries(1, &mQueryID));
-    }
-    
-    void GL3PlusHardwareOcclusionQuery::beginOcclusionQuery()
-    {
-        OGRE_CHECK_GL_ERROR(glBeginQuery(GL_ANY_SAMPLES_PASSED, mQueryID));
-    }
-    
-    void GL3PlusHardwareOcclusionQuery::endOcclusionQuery()
-    {
-        OGRE_CHECK_GL_ERROR(glEndQuery(GL_ANY_SAMPLES_PASSED));
-    }
-    
-    bool GL3PlusHardwareOcclusionQuery::pullOcclusionQuery( unsigned int* NumOfFragments )
-    {
-        OGRE_CHECK_GL_ERROR(glGetQueryObjectuiv(mQueryID, GL_QUERY_RESULT, (GLuint*)NumOfFragments));
-        mPixelCount = *NumOfFragments;
-        return true;
-    }
-    
-    bool GL3PlusHardwareOcclusionQuery::isStillOutstanding(void)
-    {
-        GLuint available = GL_FALSE;
->>>>>>> 83e497b5
 
         OGRE_CHECK_GL_ERROR(glGetQueryObjectuiv(mQueryID, GL_QUERY_RESULT_AVAILABLE, &available));
 
-<<<<<<< HEAD
-    // GL_TRUE means a wait would occur
-    return !(available == GL_TRUE);  
-} 
-=======
         // GL_TRUE means a wait would occur
         return !(available == GL_TRUE);
     }
->>>>>>> 83e497b5
 
 }