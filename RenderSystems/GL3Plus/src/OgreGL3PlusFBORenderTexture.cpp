/*
<<<<<<< HEAD
-----------------------------------------------------------------------------
This source file is part of OGRE
    (Object-oriented Graphics Rendering Engine)
For the latest info, see http://www.ogre3d.org/

Copyright (c) 2000-2014 Torus Knot Software Ltd

Permission is hereby granted, free of charge, to any person obtaining a copy
of this software and associated documentation files (the "Software"), to deal
in the Software without restriction, including without limitation the rights
to use, copy, modify, merge, publish, distribute, sublicense, and/or sell
copies of the Software, and to permit persons to whom the Software is
furnished to do so, subject to the following conditions:

The above copyright notice and this permission notice shall be included in
all copies or substantial portions of the Software.

THE SOFTWARE IS PROVIDED "AS IS", WITHOUT WARRANTY OF ANY KIND, EXPRESS OR
IMPLIED, INCLUDING BUT NOT LIMITED TO THE WARRANTIES OF MERCHANTABILITY,
FITNESS FOR A PARTICULAR PURPOSE AND NONINFRINGEMENT. IN NO EVENT SHALL THE
AUTHORS OR COPYRIGHT HOLDERS BE LIABLE FOR ANY CLAIM, DAMAGES OR OTHER
LIABILITY, WHETHER IN AN ACTION OF CONTRACT, TORT OR OTHERWISE, ARISING FROM,
OUT OF OR IN CONNECTION WITH THE SOFTWARE OR THE USE OR OTHER DEALINGS IN
THE SOFTWARE.
-----------------------------------------------------------------------------
=======
  -----------------------------------------------------------------------------
  This source file is part of OGRE
  (Object-oriented Graphics Rendering Engine)
  For the latest info, see http://www.ogre3d.org/

Copyright (c) 2000-2014 Torus Knot Software Ltd

  Permission is hereby granted, free of charge, to any person obtaining a copy
  of this software and associated documentation files (the "Software"), to deal
  in the Software without restriction, including without limitation the rights
  to use, copy, modify, merge, publish, distribute, sublicense, and/or sell
  copies of the Software, and to permit persons to whom the Software is
  furnished to do so, subject to the following conditions:

  The above copyright notice and this permission notice shall be included in
  all copies or substantial portions of the Software.

  THE SOFTWARE IS PROVIDED "AS IS", WITHOUT WARRANTY OF ANY KIND, EXPRESS OR
  IMPLIED, INCLUDING BUT NOT LIMITED TO THE WARRANTIES OF MERCHANTABILITY,
  FITNESS FOR A PARTICULAR PURPOSE AND NONINFRINGEMENT. IN NO EVENT SHALL THE
  AUTHORS OR COPYRIGHT HOLDERS BE LIABLE FOR ANY CLAIM, DAMAGES OR OTHER
  LIABILITY, WHETHER IN AN ACTION OF CONTRACT, TORT OR OTHERWISE, ARISING FROM,
  OUT OF OR IN CONNECTION WITH THE SOFTWARE OR THE USE OR OTHER DEALINGS IN
  THE SOFTWARE.
  -----------------------------------------------------------------------------
>>>>>>> 83e497b5
*/
#include "OgreGL3PlusPrerequisites.h"

#include "OgreGL3PlusFBORenderTexture.h"
#include "OgreGL3PlusPixelFormat.h"
#include "OgreLogManager.h"
#include "OgreGL3PlusHardwarePixelBuffer.h"
#include "OgreGL3PlusFBOMultiRenderTarget.h"

namespace Ogre {


    GL3PlusFBORenderTexture::GL3PlusFBORenderTexture(
        GL3PlusFBOManager *manager, const String &name,
        const GL3PlusSurfaceDesc &target, bool writeGamma, uint fsaa):
        GL3PlusRenderTexture(name, target, writeGamma, fsaa),
        mFB(manager, fsaa)
    {
        // Bind target to surface 0 and initialise
        mFB.bindSurface(0, target);

        // Get attributes
        mWidth = mFB.getWidth();
        mHeight = mFB.getHeight();
    }

    void GL3PlusFBORenderTexture::getCustomAttribute(const String& name, void* pData)
    {
        if(name == GL3PlusRenderTexture::CustomAttributeString_FBO)
        {
            *static_cast<GL3PlusFrameBufferObject **>(pData) = &mFB;
        }
        else if (name == "GL_FBOID")
        {
            *static_cast<GLuint*>(pData) = mFB.getGLFBOID();
        }
        else if (name == "GL_MULTISAMPLEFBOID")
        {
            *static_cast<GLuint*>(pData) = mFB.getGLMultisampleFBOID();
        }
<<<<<<< HEAD
    }

    void GL3PlusFBORenderTexture::swapBuffers()
    {
        mFB.swapBuffers();
    }
    //-----------------------------------------------------------------------------
    bool GL3PlusFBORenderTexture::attachDepthBuffer( DepthBuffer *depthBuffer )
    {
        bool result;
        if( (result = GL3PlusRenderTexture::attachDepthBuffer( depthBuffer )) )
            mFB.attachDepthBuffer( depthBuffer );

        return result;
    }
    //-----------------------------------------------------------------------------
    void GL3PlusFBORenderTexture::detachDepthBuffer()
    {
        mFB.detachDepthBuffer();
        GL3PlusRenderTexture::detachDepthBuffer();
    }
    //-----------------------------------------------------------------------------
    void GL3PlusFBORenderTexture::_detachDepthBuffer()
    {
        mFB.detachDepthBuffer();
        GL3PlusRenderTexture::_detachDepthBuffer();
    }
   
=======
    }

    void GL3PlusFBORenderTexture::swapBuffers()
    {
        mFB.swapBuffers();
    }

    bool GL3PlusFBORenderTexture::attachDepthBuffer( DepthBuffer *depthBuffer )
    {
        bool result;
        if( (result = GL3PlusRenderTexture::attachDepthBuffer( depthBuffer )) )
            mFB.attachDepthBuffer( depthBuffer );

        return result;
    }

    void GL3PlusFBORenderTexture::detachDepthBuffer()
    {
        mFB.detachDepthBuffer();
        GL3PlusRenderTexture::detachDepthBuffer();
    }

    void GL3PlusFBORenderTexture::_detachDepthBuffer()
    {
        mFB.detachDepthBuffer();
        GL3PlusRenderTexture::_detachDepthBuffer();
    }

>>>>>>> 83e497b5
    // Size of probe texture
#define PROBE_SIZE 16

    // Stencil and depth formats to be tried
    static const GLenum stencilFormats[] =
        {
            GL_NONE,                    // No stencil
            GL_STENCIL_INDEX1,
            GL_STENCIL_INDEX4,
            GL_STENCIL_INDEX8,
            GL_STENCIL_INDEX16
        };
    static const size_t stencilBits[] =
        {
            0, 1, 4, 8, 16
        };
#define STENCILFORMAT_COUNT (sizeof(stencilFormats)/sizeof(GLenum))

    static const GLenum depthFormats[] =
        {
            GL_NONE,
            GL_DEPTH_COMPONENT16,
            GL_DEPTH_COMPONENT24,   // Prefer 24 bit depth
            GL_DEPTH_COMPONENT32,
            GL_DEPTH_COMPONENT32F,
            GL_DEPTH24_STENCIL8,    // Packed depth / stencil
            GL_DEPTH32F_STENCIL8
        };
    static const size_t depthBits[] =
        {
            0,16,24,32,32,24,32
        };
#define DEPTHFORMAT_COUNT (sizeof(depthFormats)/sizeof(GLenum))

    GL3PlusFBOManager::GL3PlusFBOManager()
    {
        detectFBOFormats();

        GLsizei numBuffers = 1;

        OGRE_CHECK_GL_ERROR(glGenFramebuffers(numBuffers, &mTempFBO));
    }

    GL3PlusFBOManager::~GL3PlusFBOManager()
    {
        if(!mRenderBufferMap.empty())
        {
<<<<<<< HEAD
            LogManager::getSingleton().logMessage("GL: Warning! GL3PlusFBOManager destructor called, but not all renderbuffers were released.");
        }
        
        OGRE_CHECK_GL_ERROR(glDeleteFramebuffers(1, &mTempFBO));
=======
            LogManager::getSingleton().logMessage("GL: Warning! GL3PlusFBOManager destructor called, but not all renderbuffers were released.", LML_CRITICAL);
        }

        GLsizei numBuffers = 1;

        OGRE_CHECK_GL_ERROR(glDeleteFramebuffers(numBuffers, &mTempFBO));
>>>>>>> 83e497b5
    }

    void GL3PlusFBOManager::_createTempFramebuffer(int ogreFormat, GLuint internalFormat, GLuint fmt, GLenum dataType, GLuint &fb, GLuint &tid)
    {
        OGRE_CHECK_GL_ERROR(glGenFramebuffers(1, &fb));
        OGRE_CHECK_GL_ERROR(glBindFramebuffer(GL_DRAW_FRAMEBUFFER, fb));
        if (fmt != GL_NONE)
        {
            if (tid)
                OGRE_CHECK_GL_ERROR(glDeleteTextures(1, &tid));

            // Create and attach texture
            OGRE_CHECK_GL_ERROR(glGenTextures(1, &tid));
            OGRE_CHECK_GL_ERROR(glBindTexture(GL_TEXTURE_2D, tid));

            // Set some default parameters
            OGRE_CHECK_GL_ERROR(glTexParameteri(GL_TEXTURE_2D, GL_TEXTURE_BASE_LEVEL, 0));
            OGRE_CHECK_GL_ERROR(glTexParameteri(GL_TEXTURE_2D, GL_TEXTURE_MAX_LEVEL, 0));
            OGRE_CHECK_GL_ERROR(glTexParameteri(GL_TEXTURE_2D, GL_TEXTURE_MIN_FILTER, GL_NEAREST));
            OGRE_CHECK_GL_ERROR(glTexParameteri(GL_TEXTURE_2D, GL_TEXTURE_MAG_FILTER, GL_NEAREST));
            OGRE_CHECK_GL_ERROR(glTexParameteri(GL_TEXTURE_2D, GL_TEXTURE_WRAP_S, GL_CLAMP_TO_EDGE));
            OGRE_CHECK_GL_ERROR(glTexParameteri(GL_TEXTURE_2D, GL_TEXTURE_WRAP_T, GL_CLAMP_TO_EDGE));

            OGRE_CHECK_GL_ERROR(glTexImage2D(GL_TEXTURE_2D, 0, internalFormat, PROBE_SIZE, PROBE_SIZE, 0, fmt, dataType, 0));

            if (ogreFormat == PF_DEPTH)
            {
                OGRE_CHECK_GL_ERROR(glFramebufferTexture(GL_DRAW_FRAMEBUFFER, GL_DEPTH_ATTACHMENT, tid, 0));
            }
            else
            {
                OGRE_CHECK_GL_ERROR(glFramebufferTexture(GL_DRAW_FRAMEBUFFER, GL_COLOR_ATTACHMENT0, tid, 0));
            }
        }
        else
        {
            // Draw to nowhere -- stencil/depth only
            OGRE_CHECK_GL_ERROR(glDrawBuffer(GL_NONE));
            OGRE_CHECK_GL_ERROR(glReadBuffer(GL_NONE));
        }
    }

    /** Try a certain FBO format, and return the status. Also sets mDepthRB and mStencilRB.
        @returns true    if this combo is supported
        false   if this combo is not supported
    */
    GLuint GL3PlusFBOManager::_tryFormat(GLenum depthFormat, GLenum stencilFormat)
    {
        GLuint status, depthRB = 0, stencilRB = 0;

        if (depthFormat != GL_NONE)
        {
            // Generate depth renderbuffer
            OGRE_CHECK_GL_ERROR(glGenRenderbuffers(1, &depthRB));

            // Bind it to FBO
            OGRE_CHECK_GL_ERROR(glBindRenderbuffer(GL_RENDERBUFFER, depthRB));

            // Allocate storage for depth buffer
            OGRE_CHECK_GL_ERROR(glRenderbufferStorage(GL_RENDERBUFFER, depthFormat,
                                                      PROBE_SIZE, PROBE_SIZE));

            // Attach depth
            OGRE_CHECK_GL_ERROR(glFramebufferRenderbuffer(GL_DRAW_FRAMEBUFFER, GL_DEPTH_ATTACHMENT, GL_RENDERBUFFER, depthRB));
        }

        if (stencilFormat != GL_NONE)
        {
            // Generate stencil renderbuffer
            OGRE_CHECK_GL_ERROR(glGenRenderbuffers(1, &stencilRB));
            // Bind it to FBO
            OGRE_CHECK_GL_ERROR(glBindRenderbuffer(GL_RENDERBUFFER, stencilRB));

            // Allocate storage for stencil buffer
            OGRE_CHECK_GL_ERROR(glRenderbufferStorage(GL_RENDERBUFFER, stencilFormat, PROBE_SIZE, PROBE_SIZE));

            // Attach stencil
            OGRE_CHECK_GL_ERROR(glFramebufferRenderbuffer(GL_DRAW_FRAMEBUFFER, GL_STENCIL_ATTACHMENT,
                                                          GL_RENDERBUFFER, stencilRB));
        }

        OGRE_CHECK_GL_ERROR(status = glCheckFramebufferStatus(GL_DRAW_FRAMEBUFFER));

        // If status is negative, clean up
        // Detach and destroy
        OGRE_CHECK_GL_ERROR(glFramebufferRenderbuffer(GL_DRAW_FRAMEBUFFER, GL_DEPTH_ATTACHMENT, GL_RENDERBUFFER, 0));
        OGRE_CHECK_GL_ERROR(glFramebufferRenderbuffer(GL_DRAW_FRAMEBUFFER, GL_STENCIL_ATTACHMENT, GL_RENDERBUFFER, 0));

        if (depthRB)
            OGRE_CHECK_GL_ERROR(glDeleteRenderbuffers(1, &depthRB));

        if (stencilRB)
            OGRE_CHECK_GL_ERROR(glDeleteRenderbuffers(1, &stencilRB));

        return status == GL_FRAMEBUFFER_COMPLETE;
    }

    /** Try a certain packed depth/stencil format, and return the status.
        @return true    if this combo is supported
        false   if this combo is not supported
    */
    bool GL3PlusFBOManager::_tryPackedFormat(GLenum packedFormat)
    {
        GLuint packedRB;

        // Generate renderbuffer
        OGRE_CHECK_GL_ERROR(glGenRenderbuffers(1, &packedRB));

        // Bind it to FBO
        OGRE_CHECK_GL_ERROR(glBindRenderbuffer(GL_RENDERBUFFER, packedRB));

        // Allocate storage for buffer
        OGRE_CHECK_GL_ERROR(glRenderbufferStorage(GL_RENDERBUFFER, packedFormat, PROBE_SIZE, PROBE_SIZE));

        // Attach depth
        OGRE_CHECK_GL_ERROR(glFramebufferRenderbuffer(GL_DRAW_FRAMEBUFFER, GL_DEPTH_ATTACHMENT,
                                                      GL_RENDERBUFFER, packedRB));

        // Attach stencil
        OGRE_CHECK_GL_ERROR(glFramebufferRenderbuffer(GL_DRAW_FRAMEBUFFER, GL_STENCIL_ATTACHMENT,
                                                      GL_RENDERBUFFER, packedRB));

        GLuint status;
        OGRE_CHECK_GL_ERROR(status = glCheckFramebufferStatus(GL_DRAW_FRAMEBUFFER));

        // Detach and destroy
        OGRE_CHECK_GL_ERROR(glFramebufferRenderbuffer(GL_DRAW_FRAMEBUFFER, GL_DEPTH_ATTACHMENT, GL_RENDERBUFFER, 0));
        OGRE_CHECK_GL_ERROR(glFramebufferRenderbuffer(GL_DRAW_FRAMEBUFFER, GL_STENCIL_ATTACHMENT, GL_RENDERBUFFER, 0));
        OGRE_CHECK_GL_ERROR(glDeleteRenderbuffers(1, &packedRB));

        return status == GL_FRAMEBUFFER_COMPLETE;
    }

    /** Detect which internal formats are allowed as RTT
        Also detect what combinations of stencil and depth are allowed with this internal
        format.
    */
    void GL3PlusFBOManager::detectFBOFormats()
    {
        // Try all formats, and report which ones work as target
        GLuint fb = 0, tid = 0;

        for(int x = 0; x < PF_COUNT; ++x)
        {
            mProps[x].valid = false;

            // Fetch GL format token
            GLenum fmt = GL3PlusPixelUtil::getGLInternalFormat((PixelFormat)x);
            GLenum fmt2 = GL3PlusPixelUtil::getGLOriginFormat((PixelFormat)x);
            GLenum type = GL3PlusPixelUtil::getGLOriginDataType((PixelFormat)x);
            if(fmt == GL_NONE && x != 0)
                continue;

            // No test for compressed formats
            if(PixelUtil::isCompressed((PixelFormat)x))
                continue;

            // Create and attach framebuffer
            _createTempFramebuffer(x, fmt, fmt2, type, fb, tid);

            // Check status
            GLuint status;
            OGRE_CHECK_GL_ERROR(status = glCheckFramebufferStatus(GL_DRAW_FRAMEBUFFER));

            // Ignore status in case of fmt==GL_NONE, because no implementation will accept
            // a buffer without *any* attachment. Buffers with only stencil and depth attachment
            // might still be supported, so we must continue probing.
            if(fmt == GL_NONE || status == GL_FRAMEBUFFER_COMPLETE)
            {
                mProps[x].valid = true;
<<<<<<< HEAD
                StringUtil::StrStreamType str;
                str << "FBO " << PixelUtil::getFormatName((PixelFormat)x) 
=======
                StringStream str;
                str << "FBO " << PixelUtil::getFormatName((PixelFormat)x)
>>>>>>> 83e497b5
                    << " depth/stencil support: ";

                // For each depth/stencil formats
                for (size_t depth = 0; depth < DEPTHFORMAT_COUNT; ++depth)
                {
                    if ((depthFormats[depth] != GL_DEPTH24_STENCIL8) && (depthFormats[depth] != GL_DEPTH32F_STENCIL8))
                    {
                        // General depth/stencil combination

                        for (size_t stencil = 0; stencil < STENCILFORMAT_COUNT; ++stencil)
                        {
<<<<<<< HEAD
//                            StringUtil::StrStreamType l;
//                            l << "Trying " << PixelUtil::getFormatName((PixelFormat)x) 
//                              << " D" << depthBits[depth] 
//                              << "S" << stencilBits[stencil];
//                            LogManager::getSingleton().logMessage(l.str());
=======
                            //                            StringStream l;
                            //                            l << "Trying " << PixelUtil::getFormatName((PixelFormat)x)
                            //                                  << " D" << depthBits[depth]
                            //                                  << "S" << stencilBits[stencil];
                            //                            LogManager::getSingleton().logMessage(l.str());
>>>>>>> 83e497b5

                            if (_tryFormat(depthFormats[depth], stencilFormats[stencil]))
                            {
                                // Add mode to allowed modes
                                str << "D" << depthBits[depth] << "S" << stencilBits[stencil] << " ";
                                FormatProperties::Mode mode;
                                mode.depth = depth;
                                mode.stencil = stencil;
                                mProps[x].modes.push_back(mode);
                            }
                            else
                            {
                                // There is a small edge case that FBO is trashed during the test
                                // on some drivers resulting in undefined behavior
                                OGRE_CHECK_GL_ERROR(glBindFramebuffer(GL_FRAMEBUFFER, 0));
                                OGRE_CHECK_GL_ERROR(glDeleteFramebuffers(1, &fb));

                                // Workaround for NVIDIA / Linux 169.21 driver problem
                                // see http://www.ogre3d.org/phpBB2/viewtopic.php?t=38037&start=25
                                OGRE_CHECK_GL_ERROR(glFinish());

                                _createTempFramebuffer(x, fmt, fmt2, type, fb, tid);
                            }
                        }
                    }
                    else
                    {
                        // Packed depth/stencil format
                        if (_tryPackedFormat(depthFormats[depth]))
                        {
                            // Add mode to allowed modes
                            str << "Packed-D" << depthBits[depth] << "S" << 8 << " ";
                            FormatProperties::Mode mode;
                            mode.depth = depth;
                            mode.stencil = 0;   // unuse
                            mProps[x].modes.push_back(mode);
                        }
                        else
                        {
                            // There is a small edge case that FBO is trashed during the test
                            // on some drivers resulting in undefined behavior
                            OGRE_CHECK_GL_ERROR(glBindFramebuffer(GL_FRAMEBUFFER, 0));
                            OGRE_CHECK_GL_ERROR(glDeleteFramebuffers(1, &fb));

                            // Workaround for NVIDIA / Linux 169.21 driver problem
                            // see http://www.ogre3d.org/phpBB2/viewtopic.php?t=38037&start=25
                            OGRE_CHECK_GL_ERROR(glFinish());

                            _createTempFramebuffer(x, fmt, fmt2, type, fb, tid);
                        }
                    }
                }
                LogManager::getSingleton().logMessage(str.str());
            }

            // Delete texture and framebuffer
<<<<<<< HEAD
            glBindFramebuffer(GL_DRAW_FRAMEBUFFER, 0);
            glDeleteFramebuffers(1, &fb);
            
=======
            OGRE_CHECK_GL_ERROR(glBindFramebuffer(GL_DRAW_FRAMEBUFFER, 0));
            OGRE_CHECK_GL_ERROR(glDeleteFramebuffers(1, &fb));

>>>>>>> 83e497b5
            if (fmt != GL_NONE)
            {
                OGRE_CHECK_GL_ERROR(glDeleteTextures(1, &tid));
                tid = 0;
            }
        }

        String fmtstring = "";
        for(size_t x = 0; x < PF_COUNT; ++x)
        {
            if(mProps[x].valid)
                fmtstring += PixelUtil::getFormatName((PixelFormat)x)+" ";
        }
        LogManager::getSingleton().logMessage("[GL] : Valid FBO targets " + fmtstring);
    }

    void GL3PlusFBOManager::getBestDepthStencil(GLenum internalFormat, GLenum *depthFormat, GLenum *stencilFormat)
    {
        const FormatProperties &props = mProps[internalFormat];
        // Decide what stencil and depth formats to use
        // [best supported for internal format]
        size_t bestmode=0;
        int bestscore=-1;
        bool requestDepthOnly = internalFormat == PF_DEPTH;
        for(size_t mode=0; mode<props.modes.size(); mode++)
        {
            int desirability = 0;
            // Find most desirable mode
            // desirability == 0            if no depth, no stencil
            // desirability == 1000...2000  if no depth, stencil
            // desirability == 2000...3000  if depth, no stencil
            // desirability == 3000+        if depth and stencil
            // beyond this, the total number of bits (stencil+depth) is maximised
            if(props.modes[mode].stencil && !requestDepthOnly)
                desirability += 1000;
            if(props.modes[mode].depth)
                desirability += 2000;
            if(depthBits[props.modes[mode].depth]==24) // Prefer 24 bit for now
                desirability += 500;
            if((depthFormats[props.modes[mode].depth]==GL_DEPTH24_STENCIL8 || depthFormats[props.modes[mode].depth]==GL_DEPTH32F_STENCIL8) && !requestDepthOnly) // Prefer 24/8 packed
                desirability += 5000;
            desirability += stencilBits[props.modes[mode].stencil] + depthBits[props.modes[mode].depth];

            if(desirability>bestscore)
            {
                bestscore = desirability;
                bestmode = mode;
            }
        }
        *depthFormat = depthFormats[props.modes[bestmode].depth];
        if(requestDepthOnly)
            *stencilFormat = 0;
        else
            *stencilFormat = stencilFormats[props.modes[bestmode].stencil];
    }

<<<<<<< HEAD
    GL3PlusFBORenderTexture *GL3PlusFBOManager::createRenderTexture(const String &name, 
        const GL3PlusSurfaceDesc &target, bool writeGamma, uint fsaa)
=======
    GL3PlusFBORenderTexture *GL3PlusFBOManager::createRenderTexture(const String &name,
                                                                    const GL3PlusSurfaceDesc &target, bool writeGamma, uint fsaa)
>>>>>>> 83e497b5
    {
        GL3PlusFBORenderTexture *retval = new GL3PlusFBORenderTexture(this, name, target, writeGamma, fsaa);
        return retval;
    }
    MultiRenderTarget *GL3PlusFBOManager::createMultiRenderTarget(const String & name)
    {
        return new GL3PlusFBOMultiRenderTarget(this, name);
    }

    void GL3PlusFBOManager::bind(RenderTarget *target)
    {
        // Check if the render target is in the rendertarget->FBO map
        GL3PlusFrameBufferObject *fbo = 0;
        target->getCustomAttribute(GL3PlusRenderTexture::CustomAttributeString_FBO, &fbo);
        if(fbo)
            fbo->bind();
        else
            // Old style context (window/pbuffer) or copying render texture
            OGRE_CHECK_GL_ERROR(glBindFramebuffer(GL_FRAMEBUFFER, 0));
    }

    GL3PlusSurfaceDesc GL3PlusFBOManager::requestRenderBuffer(GLenum format, uint32 width, uint32 height, uint fsaa)
    {
        GL3PlusSurfaceDesc retval;
        retval.buffer = 0; // Return 0 buffer if GL_NONE is requested
        if(format != GL_NONE)
        {
            RBFormat key(format, width, height, fsaa);
            RenderBufferMap::iterator it = mRenderBufferMap.find(key);
            if(it != mRenderBufferMap.end() && (it->second.refcount == 0))
            {
                retval.buffer = it->second.buffer;
                retval.zoffset = 0;
                retval.numSamples = fsaa;
                // Increase refcount
                ++it->second.refcount;
            }
            else
            {
                // New one
                GL3PlusRenderBuffer *rb = new GL3PlusRenderBuffer(format, width, height, fsaa);
                mRenderBufferMap[key] = RBRef(rb);
                retval.buffer = rb;
                retval.zoffset = 0;
                retval.numSamples = fsaa;
            }
        }
        //        std::cerr << "Requested renderbuffer with format " << std::hex << format << std::dec << " of " << width << "x" << height << " :" << retval.buffer << std::endl;
        return retval;
    }

    void GL3PlusFBOManager::requestRenderBuffer(const GL3PlusSurfaceDesc &surface)
    {
        if(surface.buffer == 0)
            return;
        RBFormat key(surface.buffer->getGLFormat(), surface.buffer->getWidth(), surface.buffer->getHeight(), surface.numSamples);
        RenderBufferMap::iterator it = mRenderBufferMap.find(key);
        assert(it != mRenderBufferMap.end());
        if (it != mRenderBufferMap.end())   // Just in case
        {
            assert(it->second.buffer == surface.buffer);
            // Increase refcount
            ++it->second.refcount;
        }
    }

    void GL3PlusFBOManager::releaseRenderBuffer(const GL3PlusSurfaceDesc &surface)
    {
        if(surface.buffer == 0)
            return;
        RBFormat key(surface.buffer->getGLFormat(), surface.buffer->getWidth(), surface.buffer->getHeight(), surface.numSamples);
        RenderBufferMap::iterator it = mRenderBufferMap.find(key);
        if(it != mRenderBufferMap.end())
        {
            // Decrease refcount
            --it->second.refcount;
            if(it->second.refcount==0)
            {
                // If refcount reaches zero, delete buffer and remove from map
                delete it->second.buffer;
                mRenderBufferMap.erase(it);
<<<<<<< HEAD
//              std::cerr << "Destroyed renderbuffer of format " << std::hex << key.format << std::dec
//                      << " of " << key.width << "x" << key.height << std::endl;
=======
                //                              std::cerr << "Destroyed renderbuffer of format " << std::hex << key.format << std::dec
                //                                      << " of " << key.width << "x" << key.height << std::endl;
>>>>>>> 83e497b5
            }
        }
    }
}<|MERGE_RESOLUTION|>--- conflicted
+++ resolved
@@ -1,31 +1,4 @@
 /*
-<<<<<<< HEAD
------------------------------------------------------------------------------
-This source file is part of OGRE
-    (Object-oriented Graphics Rendering Engine)
-For the latest info, see http://www.ogre3d.org/
-
-Copyright (c) 2000-2014 Torus Knot Software Ltd
-
-Permission is hereby granted, free of charge, to any person obtaining a copy
-of this software and associated documentation files (the "Software"), to deal
-in the Software without restriction, including without limitation the rights
-to use, copy, modify, merge, publish, distribute, sublicense, and/or sell
-copies of the Software, and to permit persons to whom the Software is
-furnished to do so, subject to the following conditions:
-
-The above copyright notice and this permission notice shall be included in
-all copies or substantial portions of the Software.
-
-THE SOFTWARE IS PROVIDED "AS IS", WITHOUT WARRANTY OF ANY KIND, EXPRESS OR
-IMPLIED, INCLUDING BUT NOT LIMITED TO THE WARRANTIES OF MERCHANTABILITY,
-FITNESS FOR A PARTICULAR PURPOSE AND NONINFRINGEMENT. IN NO EVENT SHALL THE
-AUTHORS OR COPYRIGHT HOLDERS BE LIABLE FOR ANY CLAIM, DAMAGES OR OTHER
-LIABILITY, WHETHER IN AN ACTION OF CONTRACT, TORT OR OTHERWISE, ARISING FROM,
-OUT OF OR IN CONNECTION WITH THE SOFTWARE OR THE USE OR OTHER DEALINGS IN
-THE SOFTWARE.
------------------------------------------------------------------------------
-=======
   -----------------------------------------------------------------------------
   This source file is part of OGRE
   (Object-oriented Graphics Rendering Engine)
@@ -51,7 +24,6 @@
   OUT OF OR IN CONNECTION WITH THE SOFTWARE OR THE USE OR OTHER DEALINGS IN
   THE SOFTWARE.
   -----------------------------------------------------------------------------
->>>>>>> 83e497b5
 */
 #include "OgreGL3PlusPrerequisites.h"
 
@@ -92,7 +64,6 @@
         {
             *static_cast<GLuint*>(pData) = mFB.getGLMultisampleFBOID();
         }
-<<<<<<< HEAD
     }
 
     void GL3PlusFBORenderTexture::swapBuffers()
@@ -121,36 +92,6 @@
         GL3PlusRenderTexture::_detachDepthBuffer();
     }
    
-=======
-    }
-
-    void GL3PlusFBORenderTexture::swapBuffers()
-    {
-        mFB.swapBuffers();
-    }
-
-    bool GL3PlusFBORenderTexture::attachDepthBuffer( DepthBuffer *depthBuffer )
-    {
-        bool result;
-        if( (result = GL3PlusRenderTexture::attachDepthBuffer( depthBuffer )) )
-            mFB.attachDepthBuffer( depthBuffer );
-
-        return result;
-    }
-
-    void GL3PlusFBORenderTexture::detachDepthBuffer()
-    {
-        mFB.detachDepthBuffer();
-        GL3PlusRenderTexture::detachDepthBuffer();
-    }
-
-    void GL3PlusFBORenderTexture::_detachDepthBuffer()
-    {
-        mFB.detachDepthBuffer();
-        GL3PlusRenderTexture::_detachDepthBuffer();
-    }
-
->>>>>>> 83e497b5
     // Size of probe texture
 #define PROBE_SIZE 16
 
@@ -198,19 +139,12 @@
     {
         if(!mRenderBufferMap.empty())
         {
-<<<<<<< HEAD
-            LogManager::getSingleton().logMessage("GL: Warning! GL3PlusFBOManager destructor called, but not all renderbuffers were released.");
-        }
-        
-        OGRE_CHECK_GL_ERROR(glDeleteFramebuffers(1, &mTempFBO));
-=======
             LogManager::getSingleton().logMessage("GL: Warning! GL3PlusFBOManager destructor called, but not all renderbuffers were released.", LML_CRITICAL);
         }
 
         GLsizei numBuffers = 1;
 
         OGRE_CHECK_GL_ERROR(glDeleteFramebuffers(numBuffers, &mTempFBO));
->>>>>>> 83e497b5
     }
 
     void GL3PlusFBOManager::_createTempFramebuffer(int ogreFormat, GLuint internalFormat, GLuint fmt, GLenum dataType, GLuint &fb, GLuint &tid)
@@ -381,13 +315,8 @@
             if(fmt == GL_NONE || status == GL_FRAMEBUFFER_COMPLETE)
             {
                 mProps[x].valid = true;
-<<<<<<< HEAD
-                StringUtil::StrStreamType str;
-                str << "FBO " << PixelUtil::getFormatName((PixelFormat)x) 
-=======
                 StringStream str;
                 str << "FBO " << PixelUtil::getFormatName((PixelFormat)x)
->>>>>>> 83e497b5
                     << " depth/stencil support: ";
 
                 // For each depth/stencil formats
@@ -399,19 +328,11 @@
 
                         for (size_t stencil = 0; stencil < STENCILFORMAT_COUNT; ++stencil)
                         {
-<<<<<<< HEAD
-//                            StringUtil::StrStreamType l;
-//                            l << "Trying " << PixelUtil::getFormatName((PixelFormat)x) 
-//                              << " D" << depthBits[depth] 
-//                              << "S" << stencilBits[stencil];
-//                            LogManager::getSingleton().logMessage(l.str());
-=======
                             //                            StringStream l;
                             //                            l << "Trying " << PixelUtil::getFormatName((PixelFormat)x)
                             //                                  << " D" << depthBits[depth]
                             //                                  << "S" << stencilBits[stencil];
                             //                            LogManager::getSingleton().logMessage(l.str());
->>>>>>> 83e497b5
 
                             if (_tryFormat(depthFormats[depth], stencilFormats[stencil]))
                             {
@@ -468,15 +389,9 @@
             }
 
             // Delete texture and framebuffer
-<<<<<<< HEAD
-            glBindFramebuffer(GL_DRAW_FRAMEBUFFER, 0);
-            glDeleteFramebuffers(1, &fb);
-            
-=======
             OGRE_CHECK_GL_ERROR(glBindFramebuffer(GL_DRAW_FRAMEBUFFER, 0));
             OGRE_CHECK_GL_ERROR(glDeleteFramebuffers(1, &fb));
 
->>>>>>> 83e497b5
             if (fmt != GL_NONE)
             {
                 OGRE_CHECK_GL_ERROR(glDeleteTextures(1, &tid));
@@ -533,13 +448,8 @@
             *stencilFormat = stencilFormats[props.modes[bestmode].stencil];
     }
 
-<<<<<<< HEAD
-    GL3PlusFBORenderTexture *GL3PlusFBOManager::createRenderTexture(const String &name, 
-        const GL3PlusSurfaceDesc &target, bool writeGamma, uint fsaa)
-=======
     GL3PlusFBORenderTexture *GL3PlusFBOManager::createRenderTexture(const String &name,
                                                                     const GL3PlusSurfaceDesc &target, bool writeGamma, uint fsaa)
->>>>>>> 83e497b5
     {
         GL3PlusFBORenderTexture *retval = new GL3PlusFBORenderTexture(this, name, target, writeGamma, fsaa);
         return retval;
@@ -621,13 +531,8 @@
                 // If refcount reaches zero, delete buffer and remove from map
                 delete it->second.buffer;
                 mRenderBufferMap.erase(it);
-<<<<<<< HEAD
-//              std::cerr << "Destroyed renderbuffer of format " << std::hex << key.format << std::dec
-//                      << " of " << key.width << "x" << key.height << std::endl;
-=======
                 //                              std::cerr << "Destroyed renderbuffer of format " << std::hex << key.format << std::dec
                 //                                      << " of " << key.width << "x" << key.height << std::endl;
->>>>>>> 83e497b5
             }
         }
     }
