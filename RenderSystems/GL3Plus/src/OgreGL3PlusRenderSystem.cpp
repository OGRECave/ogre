/*
  -----------------------------------------------------------------------------
  This source file is part of OGRE
  (Object-oriented Graphics Rendering Engine)
  For the latest info, see http://www.ogre3d.org

Copyright (c) 2000-2014 Torus Knot Software Ltd

  Permission is hereby granted, free of charge, to any person obtaining a copy
  of this software and associated documentation files (the "Software"), to deal
  in the Software without restriction, including without limitation the rights
  to use, copy, modify, merge, publish, distribute, sublicense, and/or sell
  copies of the Software, and to permit persons to whom the Software is
  furnished to do so, subject to the following conditions:

  The above copyright notice and this permission notice shall be included in
  all copies or substantial portions of the Software.

  THE SOFTWARE IS PROVIDED "AS IS", WITHOUT WARRANTY OF ANY KIND, EXPRESS OR
  IMPLIED, INCLUDING BUT NOT LIMITED TO THE WARRANTIES OF MERCHANTABILITY,
  FITNESS FOR A PARTICULAR PURPOSE AND NONINFRINGEMENT. IN NO EVENT SHALL THE
  AUTHORS OR COPYRIGHT HOLDERS BE LIABLE FOR ANY CLAIM, DAMAGES OR OTHER
  LIABILITY, WHETHER IN AN ACTION OF CONTRACT, TORT OR OTHERWISE, ARISING FROM,
  OUT OF OR IN CONNECTION WITH THE SOFTWARE OR THE USE OR OTHER DEALINGS IN
  THE SOFTWARE.
  -----------------------------------------------------------------------------
*/

#include "OgreGL3PlusRenderSystem.h"

#include "OgreGLUtil.h"
#include "OgreRenderSystem.h"
#include "OgreLogManager.h"
#include "OgreStringConverter.h"
#include "OgreLight.h"
#include "OgreCamera.h"
#include "OgreGL3PlusTextureManager.h"
#include "OgreGL3PlusHardwareCounterBuffer.h"
#include "OgreGL3PlusHardwareUniformBuffer.h"
#include "OgreGL3PlusHardwareShaderStorageBuffer.h"
#include "OgreGL3PlusHardwareVertexBuffer.h"
#include "OgreGL3PlusHardwareIndexBuffer.h"
#include "OgreGL3PlusDefaultHardwareBufferManager.h"
#include "OgreGLSLShader.h"
#include "OgreGLSLShaderManager.h"
#include "OgreException.h"
#include "OgreGLSLExtSupport.h"
#include "OgreGL3PlusHardwareOcclusionQuery.h"
#include "OgreGL3PlusDepthBuffer.h"
#include "OgreGL3PlusHardwarePixelBuffer.h"
#include "OgreGLContext.h"
#include "OgreGLSLShaderFactory.h"
#include "OgreGL3PlusFBORenderTexture.h"
#include "OgreGL3PlusHardwareBufferManager.h"
#include "OgreGLSLSeparableProgramManager.h"
#include "OgreGLSLSeparableProgram.h"
#include "OgreGLSLMonolithicProgramManager.h"
#include "OgreGL3PlusVertexArrayObject.h"
#include "OgreRoot.h"
#include "OgreConfig.h"
#include "OgreViewport.h"
#include "OgreGL3PlusPixelFormat.h"

#ifndef GL_EXT_texture_filter_anisotropic
#define GL_TEXTURE_MAX_ANISOTROPY_EXT     0x84FE
#define GL_MAX_TEXTURE_MAX_ANISOTROPY_EXT 0x84FF
#endif

#if OGRE_DEBUG_MODE && ENABLE_GL_DEBUG_OUTPUT
static void APIENTRY GLDebugCallback(GLenum source,
                                     GLenum type,
                                     GLuint id,
                                     GLenum severity,
                                     GLsizei length,
                                     const GLchar* message,
                                     GLvoid* userParam)
{
    char debSource[32] = {0}, debType[32] = {0}, debSev[32] = {0};

    if (source == GL_DEBUG_SOURCE_API)
        strcpy(debSource, "OpenGL");
    else if (source == GL_DEBUG_SOURCE_WINDOW_SYSTEM)
        strcpy(debSource, "Windows");
    else if (source == GL_DEBUG_SOURCE_SHADER_COMPILER)
        strcpy(debSource, "Shader Compiler");
    else if (source == GL_DEBUG_SOURCE_THIRD_PARTY)
        strcpy(debSource, "Third Party");
    else if (source == GL_DEBUG_SOURCE_APPLICATION)
        strcpy(debSource, "Application");
    else if (source == GL_DEBUG_SOURCE_OTHER)
        strcpy(debSource, "Other");

    if (type == GL_DEBUG_TYPE_ERROR)
        strcpy(debType, "error");
    else if (type == GL_DEBUG_TYPE_DEPRECATED_BEHAVIOR)
        strcpy(debType, "deprecated behavior");
    else if (type == GL_DEBUG_TYPE_UNDEFINED_BEHAVIOR)
        strcpy(debType, "undefined behavior");
    else if (type == GL_DEBUG_TYPE_PORTABILITY)
        strcpy(debType, "portability");
    else if (type == GL_DEBUG_TYPE_PERFORMANCE)
        strcpy(debType, "performance");
    else if (type == GL_DEBUG_TYPE_OTHER)
        strcpy(debType, "message");

    if (severity == GL_DEBUG_SEVERITY_HIGH)
    {
        strcpy(debSev, "high");
    }
    else if (severity == GL_DEBUG_SEVERITY_MEDIUM)
        strcpy(debSev, "medium");
    else if (severity == GL_DEBUG_SEVERITY_LOW)
        strcpy(debSev, "low");

    Ogre::LogManager::getSingleton().stream() << debSource << ":" << debType << "(" << debSev << ") " << id << ": " << message;
}
#endif

namespace Ogre {

    static GL3PlusSupport* glsupport;
    static void* get_proc(const char* proc) {
        return glsupport->getProcAddress(proc);
    }

    GL3PlusRenderSystem::GL3PlusRenderSystem()
        : mDepthWrite(true),
          mScissorsEnabled(false),
          mStencilWriteMask(0xFFFFFFFF),
          mShaderManager(0),
          mGLSLShaderFactory(0),
          mHardwareBufferManager(0),
          mRTTManager(0),
          mActiveTextureUnit(0)
    {
        size_t i;

        LogManager::getSingleton().logMessage(getName() + " created.");

        mRenderAttribsBound.reserve(100);
        mRenderInstanceAttribsBound.reserve(100);

        // Get our GLSupport
        mGLSupport = new GL3PlusSupport(getGLSupport());
        glsupport = mGLSupport;

        mWorldMatrix = Matrix4::IDENTITY;
        mViewMatrix = Matrix4::IDENTITY;

        initConfigOptions();

        mColourWrite[0] = mColourWrite[1] = mColourWrite[2] = mColourWrite[3] = true;

        for (i = 0; i < OGRE_MAX_TEXTURE_LAYERS; i++)
        {
            // Dummy value
            mTextureCoordIndex[i] = 99;
            mTextureTypes[i] = 0;
        }

        mActiveRenderTarget = 0;
        mCurrentContext = 0;
        mMainContext = 0;
        mGLInitialised = false;
        mTextureMipmapCount = 0;
        mMinFilter = FO_LINEAR;
        mMipFilter = FO_POINT;
        mCurrentVertexShader = 0;
        mCurrentGeometryShader = 0;
        mCurrentFragmentShader = 0;
        mCurrentHullShader = 0;
        mCurrentDomainShader = 0;
        mCurrentComputeShader = 0;
        mPolygonMode = GL_FILL;
        mEnableFixedPipeline = false;
        mLargestSupportedAnisotropy = 1;
    }

    GL3PlusRenderSystem::~GL3PlusRenderSystem()
    {
        shutdown();

        // Destroy render windows
        RenderTargetMap::iterator i;
        for (i = mRenderTargets.begin(); i != mRenderTargets.end(); ++i)
        {
            OGRE_DELETE i->second;
        }
        mRenderTargets.clear();

        if (mGLSupport)
            OGRE_DELETE mGLSupport;
    }

    const String& GL3PlusRenderSystem::getName(void) const
    {
        static String strName("OpenGL 3+ Rendering Subsystem");
        return strName;
    }

    void GL3PlusRenderSystem::initConfigOptions(void)
    {
        mGLSupport->addConfig();
    }

    ConfigOptionMap& GL3PlusRenderSystem::getConfigOptions(void)
    {
        return mGLSupport->getConfigOptions();
    }

    void GL3PlusRenderSystem::setConfigOption(const String &name, const String &value)
    {
        mGLSupport->setConfigOption(name, value);
    }

    String GL3PlusRenderSystem::validateConfigOptions(void)
    {
        // XXX Return an error string if something is invalid
        return mGLSupport->validateConfig();
    }

    RenderWindow* GL3PlusRenderSystem::_initialise(bool autoCreateWindow,
                                                   const String& windowTitle)
    {
        mGLSupport->start();

        RenderWindow *autoWindow = mGLSupport->createWindow(autoCreateWindow,
                                                            this, windowTitle);
        RenderSystem::_initialise(autoCreateWindow, windowTitle);
        return autoWindow;
    }

    RenderSystemCapabilities* GL3PlusRenderSystem::createRenderSystemCapabilities() const
    {
        RenderSystemCapabilities* rsc = OGRE_NEW RenderSystemCapabilities();

        rsc->setCategoryRelevant(CAPS_CATEGORY_GL, true);
        rsc->setDriverVersion(mDriverVersion);

        const char* deviceName = (const char*)glGetString(GL_RENDERER);
        if (deviceName)
        {
            rsc->setDeviceName(deviceName);
        }

        rsc->setRenderSystemName(getName());
        rsc->parseVendorFromString(mGLSupport->getGLVendor());

        bool hasGL31 = mGLSupport->hasMinGLVersion(3, 1);
        bool hasGL33 = mGLSupport->hasMinGLVersion(3, 3);
        bool hasGL40 = mGLSupport->hasMinGLVersion(4, 0);
        bool hasGL41 = mGLSupport->hasMinGLVersion(4, 1);
        bool hasGL42 = mGLSupport->hasMinGLVersion(4, 2);

        // Check for hardware mipmapping support.
        rsc->setCapability(RSC_AUTOMIPMAP);

        // Check for blending support
        rsc->setCapability(RSC_BLENDING);

        // Multitexturing support and set number of texture units
        GLint units;
        OGRE_CHECK_GL_ERROR(glGetIntegerv(GL_MAX_TEXTURE_IMAGE_UNITS, &units));
        rsc->setNumTextureUnits(std::min<ushort>(16, units));

        // Check for Anisotropy support
        if (mGLSupport->checkExtension("GL_EXT_texture_filter_anisotropic"))
            rsc->setCapability(RSC_ANISOTROPY);

        // DOT3 support is standard
        rsc->setCapability(RSC_DOT3);

        // Cube map
        rsc->setCapability(RSC_CUBEMAPPING);

        // Point sprites
        rsc->setCapability(RSC_POINT_SPRITES);
        rsc->setCapability(RSC_POINT_EXTENDED_PARAMETERS);

        // Check for hardware stencil support and set bit depth
        rsc->setCapability(RSC_HWSTENCIL);
        rsc->setCapability(RSC_TWO_SIDED_STENCIL);
        rsc->setStencilBufferBitDepth(8);

        rsc->setCapability(RSC_HW_GAMMA);

        // Vertex Buffer Objects are always supported
        rsc->setCapability(RSC_VBO);
        rsc->setCapability(RSC_32BIT_INDEX);

        // Vertex Array Objects are supported in 3.0
        rsc->setCapability(RSC_VAO);

        // Check for texture compression
        rsc->setCapability(RSC_TEXTURE_COMPRESSION);

        // Check for dxt compression
        if (mGLSupport->checkExtension("GL_EXT_texture_compression_s3tc"))
        {
            rsc->setCapability(RSC_TEXTURE_COMPRESSION_DXT);
        }

        // Check for etc compression
        if (mGLSupport->checkExtension("GL_ARB_ES3_compatibility") || mHasGL43)
        {
            rsc->setCapability(RSC_TEXTURE_COMPRESSION_ETC2);
        }

        // Check for vtc compression
        if (mGLSupport->checkExtension("GL_NV_texture_compression_vtc"))
        {
            rsc->setCapability(RSC_TEXTURE_COMPRESSION_VTC);
        }

        // RGTC(BC4/BC5) is supported by the 3.0 spec
        rsc->setCapability(RSC_TEXTURE_COMPRESSION_BC4_BC5);

        // BPTC(BC6H/BC7) is supported by the extension or OpenGL 4.2 or higher
        if (mGLSupport->checkExtension("GL_ARB_texture_compression_bptc") || hasGL42)
        {
            rsc->setCapability(RSC_TEXTURE_COMPRESSION_BC6H_BC7);
        }

        rsc->setCapability(RSC_FBO);
        rsc->setCapability(RSC_HWRENDER_TO_TEXTURE);
        // Probe number of draw buffers
        // Only makes sense with FBO support, so probe here
        GLint buffers;
        OGRE_CHECK_GL_ERROR(glGetIntegerv(GL_MAX_DRAW_BUFFERS, &buffers));
        rsc->setNumMultiRenderTargets(std::min<int>(buffers, (GLint)OGRE_MAX_MULTIPLE_RENDER_TARGETS));
        rsc->setCapability(RSC_MRT_DIFFERENT_BIT_DEPTHS);

        // Stencil wrapping
        rsc->setCapability(RSC_STENCIL_WRAP);

        // GL always shares vertex and fragment texture units (for now?)
        rsc->setVertexTextureUnitsShared(true);

        // Blending support
        rsc->setCapability(RSC_BLENDING);
        rsc->setCapability(RSC_ADVANCED_BLEND_OPERATIONS);

        // Check for non-power-of-2 texture support
        if (mGLSupport->checkExtension("GL_ARB_texture_rectangle") || mGLSupport->checkExtension("GL_ARB_texture_non_power_of_two") ||
                hasGL31)
            rsc->setCapability(RSC_NON_POWER_OF_2_TEXTURES);

        // Check for atomic counter support
        if (mGLSupport->checkExtension("GL_ARB_shader_atomic_counters") || hasGL42)
            rsc->setCapability(RSC_ATOMIC_COUNTERS);

        // Scissor test is standard
        rsc->setCapability(RSC_SCISSOR_TEST);

        // As are user clipping planes
        rsc->setCapability(RSC_USER_CLIP_PLANES);

        // So are 1D & 3D textures
        rsc->setCapability(RSC_TEXTURE_1D);
        rsc->setCapability(RSC_TEXTURE_3D);

        // UBYTE4 always supported
        rsc->setCapability(RSC_VERTEX_FORMAT_UBYTE4);

        // Infinite far plane always supported
        rsc->setCapability(RSC_INFINITE_FAR_PLANE);

        // Check for hardware occlusion support
        rsc->setCapability(RSC_HWOCCLUSION);

        // Point size
        GLfloat psRange[2] = {0.0, 0.0};
        OGRE_CHECK_GL_ERROR(glGetFloatv(GL_POINT_SIZE_RANGE, psRange));
        rsc->setMaxPointSize(psRange[1]);

        // GLSL is always supported in GL
        // TODO: Deprecate this profile name in favor of versioned names
        rsc->addShaderProfile("glsl");

        // Support for specific shader profiles
        if (getNativeShadingLanguageVersion() >= 440)
            rsc->addShaderProfile("glsl440");
        if (getNativeShadingLanguageVersion() >= 430)
            rsc->addShaderProfile("glsl430");
        if (getNativeShadingLanguageVersion() >= 420)
            rsc->addShaderProfile("glsl420");
        if (getNativeShadingLanguageVersion() >= 410)
            rsc->addShaderProfile("glsl410");
        if (getNativeShadingLanguageVersion() >= 400)
            rsc->addShaderProfile("glsl400");
        if (getNativeShadingLanguageVersion() >= 330)
            rsc->addShaderProfile("glsl330");
        if (getNativeShadingLanguageVersion() >= 150)
            rsc->addShaderProfile("glsl150");
        if (getNativeShadingLanguageVersion() >= 140)
            rsc->addShaderProfile("glsl140");
        if (getNativeShadingLanguageVersion() >= 130)
            rsc->addShaderProfile("glsl130");

        // FIXME: This isn't working right yet in some rarer cases
        if (mGLSupport->checkExtension("GL_ARB_separate_shader_objects") || hasGL41)
            rsc->setCapability(RSC_SEPARATE_SHADER_OBJECTS);

        // Vertex/Fragment Programs
        rsc->setCapability(RSC_VERTEX_PROGRAM);
        rsc->setCapability(RSC_FRAGMENT_PROGRAM);

        GLint constantCount = 0;
        OGRE_CHECK_GL_ERROR(glGetIntegerv(GL_MAX_VERTEX_UNIFORM_COMPONENTS, &constantCount));
        rsc->setVertexProgramConstantFloatCount((Ogre::ushort)constantCount);
        rsc->setVertexProgramConstantBoolCount((Ogre::ushort)constantCount);
        rsc->setVertexProgramConstantIntCount((Ogre::ushort)constantCount);

        // Fragment Program Properties
        constantCount = 0;
        OGRE_CHECK_GL_ERROR(glGetIntegerv(GL_MAX_FRAGMENT_UNIFORM_COMPONENTS, &constantCount));
        rsc->setFragmentProgramConstantFloatCount((Ogre::ushort)constantCount);
        rsc->setFragmentProgramConstantBoolCount((Ogre::ushort)constantCount);
        rsc->setFragmentProgramConstantIntCount((Ogre::ushort)constantCount);

        // Geometry Program Properties
        if(mHasGL32 || mGLSupport->checkExtension("ARB_geometry_shader4")) {
            rsc->setCapability(RSC_GEOMETRY_PROGRAM);

            OGRE_CHECK_GL_ERROR(glGetIntegerv(GL_MAX_GEOMETRY_UNIFORM_COMPONENTS, &constantCount));
            rsc->setGeometryProgramConstantFloatCount(constantCount);

            OGRE_CHECK_GL_ERROR(glGetIntegerv(GL_MAX_GEOMETRY_OUTPUT_VERTICES, &constantCount));
            rsc->setGeometryProgramNumOutputVertices(constantCount);

            //FIXME Is this correct?
            OGRE_CHECK_GL_ERROR(glGetIntegerv(GL_MAX_GEOMETRY_UNIFORM_COMPONENTS, &constantCount));
            rsc->setGeometryProgramConstantFloatCount(constantCount);
            rsc->setGeometryProgramConstantBoolCount(constantCount);
            rsc->setGeometryProgramConstantIntCount(constantCount);
        }

        // Tessellation Program Properties
        if (mGLSupport->checkExtension("GL_ARB_tessellation_shader") || hasGL40)
        {
            rsc->setCapability(RSC_TESSELLATION_HULL_PROGRAM);
            rsc->setCapability(RSC_TESSELLATION_DOMAIN_PROGRAM);

            OGRE_CHECK_GL_ERROR(glGetIntegerv(GL_MAX_TESS_CONTROL_UNIFORM_COMPONENTS, &constantCount));
            // 16 boolean params allowed
            rsc->setTessellationHullProgramConstantBoolCount(constantCount);
            // 16 integer params allowed, 4D
            rsc->setTessellationHullProgramConstantIntCount(constantCount);
            // float params, always 4D
            rsc->setTessellationHullProgramConstantFloatCount(constantCount);

            OGRE_CHECK_GL_ERROR(glGetIntegerv(GL_MAX_TESS_EVALUATION_UNIFORM_COMPONENTS, &constantCount));
            // 16 boolean params allowed
            rsc->setTessellationDomainProgramConstantBoolCount(constantCount);
            // 16 integer params allowed, 4D
            rsc->setTessellationDomainProgramConstantIntCount(constantCount);
            // float params, always 4D
            rsc->setTessellationDomainProgramConstantFloatCount(constantCount);
        }

        // Compute Program Properties
        if (mGLSupport->checkExtension("GL_ARB_compute_shader") || mHasGL43)
        {
            rsc->setCapability(RSC_COMPUTE_PROGRAM);

            //FIXME Is this correct?
            OGRE_CHECK_GL_ERROR(glGetIntegerv(GL_MAX_COMPUTE_UNIFORM_COMPONENTS, &constantCount));
            rsc->setComputeProgramConstantFloatCount(constantCount);
            rsc->setComputeProgramConstantBoolCount(constantCount);
            rsc->setComputeProgramConstantIntCount(constantCount);

            //TODO we should also check max workgroup count & size
            // OGRE_CHECK_GL_ERROR(glGetIntegerv(GL_MAX_COMPUTE_WORK_GROUP_SIZE, &workgroupCount));
            // OGRE_CHECK_GL_ERROR(glGetIntegerv(GL_MAX_COMPUTE_WORK_GROUP_INVOCATIONS, &workgroupInvocations));
        }

        if (mGLSupport->checkExtension("GL_ARB_get_program_binary") || hasGL41)
        {
            GLint formats = 0;
            OGRE_CHECK_GL_ERROR(glGetIntegerv(GL_NUM_PROGRAM_BINARY_FORMATS, &formats));

            if (formats > 0)
                rsc->setCapability(RSC_CAN_GET_COMPILED_SHADER_BUFFER);
        }

        if (mGLSupport->checkExtension("GL_ARB_instanced_arrays") || hasGL33)
        {
            rsc->setCapability(RSC_VERTEX_BUFFER_INSTANCE_DATA);
        }

        // Check for Float textures
        rsc->setCapability(RSC_TEXTURE_FLOAT);

        // OpenGL 3.0 requires a minimum of 16 texture image units
        units = std::max<GLint>(16, units);

        rsc->setNumVertexTextureUnits(static_cast<ushort>(units));
        rsc->setCapability(RSC_VERTEX_TEXTURE_FETCH);

        // Mipmap LOD biasing?
        rsc->setCapability(RSC_MIPMAP_LOD_BIAS);

        // Alpha to coverage always 'supported' when MSAA is available
        // although card may ignore it if it doesn't specifically support A2C
        rsc->setCapability(RSC_ALPHA_TO_COVERAGE);

        // Check if render to vertex buffer (transform feedback in OpenGL)
        rsc->setCapability(RSC_HWRENDER_TO_VERTEX_BUFFER);

        return rsc;
    }

    void GL3PlusRenderSystem::initialiseFromRenderSystemCapabilities(RenderSystemCapabilities* caps, RenderTarget* primary)
    {
        if (caps->getRenderSystemName() != getName())
        {
            OGRE_EXCEPT(Exception::ERR_INVALIDPARAMS,
                        "Trying to initialize GL3PlusRenderSystem from RenderSystemCapabilities that do not support OpenGL 3+",
                        "GL3PlusRenderSystem::initialiseFromRenderSystemCapabilities");
        }

        mShaderManager = OGRE_NEW GLSLShaderManager();

        // Create GLSL shader factory
        mGLSLShaderFactory = new GLSLShaderFactory(*mGLSupport);
        HighLevelGpuProgramManager::getSingleton().addFactory(mGLSLShaderFactory);

        // Set texture the number of texture units
        mFixedFunctionTextureUnits = caps->getNumTextureUnits();

        // Use VBO's by default
        mHardwareBufferManager = new GL3PlusHardwareBufferManager();

        // Use FBO's for RTT, PBuffers and Copy are no longer supported
        // Create FBO manager
        LogManager::getSingleton().logMessage("GL3+: Using FBOs for rendering to textures");
        mRTTManager = new GL3PlusFBOManager(*mGLSupport);
        caps->setCapability(RSC_RTT_DEPTHBUFFER_RESOLUTION_LESSEQUAL);

        Log* defaultLog = LogManager::getSingleton().getDefaultLog();
        if (defaultLog)
        {
            caps->log(defaultLog);
        }

        // Create the texture manager
        mTextureManager = new GL3PlusTextureManager(*mGLSupport);

        if (caps->hasCapability(RSC_CAN_GET_COMPILED_SHADER_BUFFER))
        {
            // Enable microcache
            mShaderManager->setSaveMicrocodesToCache(true);
        }

        mGLInitialised = true;
    }

    void GL3PlusRenderSystem::shutdown(void)
    {
        RenderSystem::shutdown();

        // Deleting the GLSL program factory
        if (mGLSLShaderFactory)
        {
            // Remove from manager safely
            if (HighLevelGpuProgramManager::getSingletonPtr())
                HighLevelGpuProgramManager::getSingleton().removeFactory(mGLSLShaderFactory);
            OGRE_DELETE mGLSLShaderFactory;
            mGLSLShaderFactory = 0;
        }

        // Deleting the GPU program manager and hardware buffer manager.  Has to be done before the mGLSupport->stop().
        OGRE_DELETE mShaderManager;
        mShaderManager = 0;

        OGRE_DELETE mHardwareBufferManager;
        mHardwareBufferManager = 0;

        OGRE_DELETE mRTTManager;
        mRTTManager = 0;

        OGRE_DELETE mTextureManager;
        mTextureManager = 0;

        // Delete extra threads contexts
        for (GL3PlusContextList::iterator i = mBackgroundContextList.begin();
             i != mBackgroundContextList.end(); ++i)
        {
            GL3PlusContext* pCurContext = *i;

            pCurContext->releaseContext();

            OGRE_DELETE pCurContext;
        }
        mBackgroundContextList.clear();

        mGLSupport->stop();
        mStopRendering = true;

        // delete mTextureManager;
        // mTextureManager = 0;

        mGLInitialised = 0;

        // RenderSystem::shutdown();
    }

    bool GL3PlusRenderSystem::_createRenderWindows(const RenderWindowDescriptionList& renderWindowDescriptions,
                                                   RenderWindowList& createdWindows)
    {
        // Call base render system method.
        if (false == RenderSystem::_createRenderWindows(renderWindowDescriptions, createdWindows))
            return false;

        // Simply call _createRenderWindow in a loop.
        for (size_t i = 0; i < renderWindowDescriptions.size(); ++i)
        {
            const RenderWindowDescription& curRenderWindowDescription = renderWindowDescriptions[i];
            RenderWindow* curWindow = NULL;

            curWindow = _createRenderWindow(curRenderWindowDescription.name,
                                            curRenderWindowDescription.width,
                                            curRenderWindowDescription.height,
                                            curRenderWindowDescription.useFullScreen,
                                            &curRenderWindowDescription.miscParams);

            createdWindows.push_back(curWindow);
        }

        return true;
    }

    RenderWindow* GL3PlusRenderSystem::_createRenderWindow(const String &name, unsigned int width, unsigned int height,
                                                           bool fullScreen, const NameValuePairList *miscParams)
    {
        if (mRenderTargets.find(name) != mRenderTargets.end())
        {
            OGRE_EXCEPT(Exception::ERR_INVALIDPARAMS,
                        "Window with name '" + name + "' already exists",
                        "GL3PlusRenderSystem::_createRenderWindow");
        }

        // Log a message
        StringStream ss;
        ss << "GL3PlusRenderSystem::_createRenderWindow \"" << name << "\", " <<
            width << "x" << height << " ";
        if (fullScreen)
            ss << "fullscreen ";
        else
            ss << "windowed ";

        if (miscParams)
        {
            ss << " miscParams: ";
            NameValuePairList::const_iterator it;
            for (it = miscParams->begin(); it != miscParams->end(); ++it)
            {
                ss << it->first << "=" << it->second << " ";
            }

            LogManager::getSingleton().logMessage(ss.str());
        }

        // Create the window
        RenderWindow* win = mGLSupport->newWindow(name, width, height, fullScreen, miscParams);
        attachRenderTarget((Ogre::RenderTarget&) *win);

        if (!mGLInitialised)
        {
            initialiseContext(win);
            mDriverVersion = mGLSupport->getGLVersion();

            if (mDriverVersion.major < 3)
                OGRE_EXCEPT(Exception::ERR_RENDERINGAPI_ERROR,
                            "Driver does not support at least OpenGL 3.0.",
                            "GL3PlusRenderSystem::_createRenderWindow");

            const char* shadingLangVersion = (const char*)glGetString(GL_SHADING_LANGUAGE_VERSION);
            StringVector tokens = StringUtil::split(shadingLangVersion, ". ");
            mNativeShadingLanguageVersion = (StringConverter::parseUnsignedInt(tokens[0]) * 100) + StringConverter::parseUnsignedInt(tokens[1]);

            // Initialise GL after the first window has been created
            // TODO: fire this from emulation options, and don't duplicate Real and Current capabilities
            mRealCapabilities = createRenderSystemCapabilities();

            // use real capabilities if custom capabilities are not available
            if (!mUseCustomCapabilities)
                mCurrentCapabilities = mRealCapabilities;

            fireEvent("RenderSystemCapabilitiesCreated");

            initialiseFromRenderSystemCapabilities(mCurrentCapabilities, (RenderTarget *) win);

            // Initialise the main context
            _oneTimeContextInitialization();
            if (mCurrentContext)
                mCurrentContext->setInitialized();
        }

        if ( win->getDepthBufferPool() != DepthBuffer::POOL_NO_DEPTH )
        {
            // Unlike D3D9, OGL doesn't allow sharing the main depth buffer, so keep them separate.
            // Only Copy does, but Copy means only one depth buffer...
            GL3PlusContext *windowContext = 0;
            win->getCustomAttribute( GL3PlusRenderTexture::CustomAttributeString_GLCONTEXT, &windowContext );
            GL3PlusDepthBuffer *depthBuffer = new GL3PlusDepthBuffer( DepthBuffer::POOL_DEFAULT, this,
                                                                      windowContext, 0, 0,
                                                                      win->getWidth(), win->getHeight(),
                                                                      win->getFSAA(), 0, true );

            mDepthBufferPool[depthBuffer->getPoolId()].push_back( depthBuffer );

            win->attachDepthBuffer( depthBuffer );
        }

        return win;
    }


    DepthBuffer* GL3PlusRenderSystem::_createDepthBufferFor( RenderTarget *renderTarget )
    {
        GL3PlusDepthBuffer *retVal = 0;

        // Only FBOs support different depth buffers, so everything
        // else creates dummy (empty) containers
        // retVal = mRTTManager->_createDepthBufferFor( renderTarget );
        GL3PlusFrameBufferObject *fbo = 0;
        renderTarget->getCustomAttribute(GL3PlusRenderTexture::CustomAttributeString_FBO, &fbo);

        if ( fbo )
        {
            // Presence of an FBO means the manager is an FBO Manager, that's why it's safe to downcast.
            // Find best depth & stencil format suited for the RT's format.
            GLuint depthFormat, stencilFormat;
            static_cast<GL3PlusFBOManager*>(mRTTManager)->getBestDepthStencil( fbo->getFormat(),
                                                                               &depthFormat, &stencilFormat );

            GL3PlusRenderBuffer *depthBuffer = new GL3PlusRenderBuffer( depthFormat, fbo->getWidth(),
                                                                        fbo->getHeight(), fbo->getFSAA() );

            GL3PlusRenderBuffer *stencilBuffer = fbo->getFormat() != PF_DEPTH ? depthBuffer : 0;
            if ( depthFormat != GL_DEPTH24_STENCIL8 && depthFormat != GL_DEPTH32F_STENCIL8 && stencilFormat != GL_NONE )
            {
                stencilBuffer = new GL3PlusRenderBuffer( stencilFormat, fbo->getWidth(),
                                                         fbo->getHeight(), fbo->getFSAA() );
            }

            // No "custom-quality" multisample for now in GL
            retVal = new GL3PlusDepthBuffer( 0, this, mCurrentContext, depthBuffer, stencilBuffer,
                                             fbo->getWidth(), fbo->getHeight(), fbo->getFSAA(), 0, false );
        }

        return retVal;
    }

    void GL3PlusRenderSystem::_getDepthStencilFormatFor( GLenum internalColourFormat, GLenum *depthFormat,
                                                         GLenum *stencilFormat )
    {
        mRTTManager->getBestDepthStencil( internalColourFormat, depthFormat, stencilFormat );
    }

    MultiRenderTarget* GL3PlusRenderSystem::createMultiRenderTarget(const String & name)
    {
        MultiRenderTarget *retval = mRTTManager->createMultiRenderTarget(name);
        attachRenderTarget(*retval);
        return retval;
    }

    void GL3PlusRenderSystem::destroyRenderWindow(const String& name)
    {
        // Find it to remove from list.
        RenderTarget* pWin = detachRenderTarget(name);
        OgreAssert(pWin, "unknown RenderWindow name");

        GL3PlusContext *windowContext = 0;
        pWin->getCustomAttribute(GL3PlusRenderTexture::CustomAttributeString_GLCONTEXT, &windowContext);

        // 1 Window <-> 1 Context, should be always true.
        assert( windowContext );

        bool bFound = false;
        // Find the depth buffer from this window and remove it.
        DepthBufferMap::iterator itMap = mDepthBufferPool.begin();
        DepthBufferMap::iterator enMap = mDepthBufferPool.end();

        while( itMap != enMap && !bFound )
        {
            DepthBufferVec::iterator itor = itMap->second.begin();
            DepthBufferVec::iterator end  = itMap->second.end();

            while( itor != end )
            {
                // A DepthBuffer with no depth & stencil pointers is a dummy one,
                // look for the one that matches the same GL context.
                GL3PlusDepthBuffer *depthBuffer = static_cast<GL3PlusDepthBuffer*>(*itor);
                GL3PlusContext *glContext = depthBuffer->getGLContext();

                if ( glContext == windowContext &&
                     (depthBuffer->getDepthBuffer() || depthBuffer->getStencilBuffer()) )
                {
                    bFound = true;

                    delete *itor;
                    itMap->second.erase( itor );
                    break;
                }
                ++itor;
            }

            ++itMap;
        }

        delete pWin;
    }

    String GL3PlusRenderSystem::getErrorDescription(long errorNumber) const
    {
        return BLANKSTRING;
    }

    void GL3PlusRenderSystem::_setWorldMatrix(const Matrix4 &m)
    {
        mWorldMatrix = m;
    }

    void GL3PlusRenderSystem::_setViewMatrix(const Matrix4 &m)
    {
        mViewMatrix = m;

        // Also mark clip planes dirty.
        if (!mClipPlanes.empty())
        {
            mClipPlanesDirty = true;
        }
    }

    void GL3PlusRenderSystem::_setProjectionMatrix(const Matrix4 &m)
    {
        // Nothing to do but mark clip planes dirty.
        if (!mClipPlanes.empty())
            mClipPlanesDirty = true;
    }

    void GL3PlusRenderSystem::_setPointParameters(Real size,
                                                  bool attenuationEnabled, Real constant, Real linear, Real quadratic,
                                                  Real minSize, Real maxSize)
    {

        if (attenuationEnabled)
        {
            // Point size is still calculated in pixels even when attenuation is
            // enabled, which is pretty awkward, since you typically want a viewport
            // independent size if you're looking for attenuation.
            // So, scale the point size up by viewport size (this is equivalent to
            // what D3D does as standard).
            size = size * mActiveViewport->getActualHeight();

            // XXX: why do I need this for results to be consistent with D3D?
            // Equations are supposedly the same once you factor in vp height.
            // Real correction = 0.005;
            // Scaling required.
            // float val[4] = {1, 0, 0, 1};
            // val[1] = linear * correction;
            // val[2] = quadratic * correction;
            // val[3] = 1;

            OGRE_CHECK_GL_ERROR(glEnable(GL_PROGRAM_POINT_SIZE));
        }
        else
        {
            OGRE_CHECK_GL_ERROR(glDisable(GL_PROGRAM_POINT_SIZE));
        }

        OGRE_CHECK_GL_ERROR(glPointSize(size));
        //OGRE_CHECK_GL_ERROR(glPointParameterf(GL_POINT_FADE_THRESHOLD_SIZE, 64.0));
    }

    void GL3PlusRenderSystem::_setPointSpritesEnabled(bool enabled)
    {
        // Point sprites are always on in OpenGL 3.2 and up.
    }

    void GL3PlusRenderSystem::_setTexture(size_t stage, bool enabled, const TexturePtr &texPtr)
    {
        GL3PlusTexturePtr tex = texPtr.staticCast<GL3PlusTexture>();

        if (!activateGLTextureUnit(stage))
            return;

        if (enabled)
        {
            if (!tex.isNull())
            {
                // Note used
                tex->touch();
                mTextureTypes[stage] = tex->getGL3PlusTextureTarget();

                // Store the number of mipmaps.
                mTextureMipmapCount = tex->getNumMipmaps();
            }
            else
                // Assume 2D.
                mTextureTypes[stage] = GL_TEXTURE_2D;

            if (!tex.isNull())
            {
                OGRE_CHECK_GL_ERROR(glBindTexture( mTextureTypes[stage], tex->getGLID() ));
            }
            else
            {
                OGRE_CHECK_GL_ERROR(glBindTexture( mTextureTypes[stage], static_cast<GL3PlusTextureManager*>(mTextureManager)->getWarningTextureID() ));
            }
        }
        else
        {
            // Bind zero texture.
            OGRE_CHECK_GL_ERROR(glBindTexture(GL_TEXTURE_2D, 0));
        }

        activateGLTextureUnit(0);
    }

    void GL3PlusRenderSystem::_setVertexTexture( size_t unit, const TexturePtr &tex )
    {
        _setTexture(unit, true, tex);
    }

    void GL3PlusRenderSystem::_setGeometryTexture( size_t unit, const TexturePtr &tex )
    {
        _setTexture(unit, true, tex);
    }

    void GL3PlusRenderSystem::_setComputeTexture( size_t unit, const TexturePtr &tex )
    {
        _setTexture(unit, true, tex);
    }

    void GL3PlusRenderSystem::_setTesselationHullTexture( size_t unit, const TexturePtr &tex )
    {
        _setTexture(unit, true, tex);
    }

    void GL3PlusRenderSystem::_setTesselationDomainTexture( size_t unit, const TexturePtr &tex )
    {
        _setTexture(unit, true, tex);
    }

    void GL3PlusRenderSystem::_setTextureCoordSet(size_t stage, size_t index)
    {
        mTextureCoordIndex[stage] = index;
    }

    GLint GL3PlusRenderSystem::getTextureAddressingMode(TextureUnitState::TextureAddressingMode tam) const
    {
        switch (tam)
        {
        default:
        case TextureUnitState::TAM_WRAP:
            return GL_REPEAT;
        case TextureUnitState::TAM_MIRROR:
            return GL_MIRRORED_REPEAT;
        case TextureUnitState::TAM_CLAMP:
            return GL_CLAMP_TO_EDGE;
        case TextureUnitState::TAM_BORDER:
            return GL_CLAMP_TO_BORDER;
        }
    }

    void GL3PlusRenderSystem::_setTextureAddressingMode(size_t stage, const TextureUnitState::UVWAddressingMode& uvw)
    {
        if (!activateGLTextureUnit(stage))
            return;
        OGRE_CHECK_GL_ERROR(glTexParameteri( mTextureTypes[stage], GL_TEXTURE_WRAP_S, getTextureAddressingMode(uvw.u)));
        OGRE_CHECK_GL_ERROR(glTexParameteri( mTextureTypes[stage], GL_TEXTURE_WRAP_T, getTextureAddressingMode(uvw.v)));
        OGRE_CHECK_GL_ERROR(glTexParameteri( mTextureTypes[stage], GL_TEXTURE_WRAP_R, getTextureAddressingMode(uvw.w)));

        activateGLTextureUnit(0);
    }

    void GL3PlusRenderSystem::_setTextureBorderColour(size_t stage, const ColourValue& colour)
    {
        GLfloat border[4] = { colour.r, colour.g, colour.b, colour.a };
        if (activateGLTextureUnit(stage))
        {
            OGRE_CHECK_GL_ERROR(glTexParameterfv( mTextureTypes[stage], GL_TEXTURE_BORDER_COLOR, border));
            activateGLTextureUnit(0);
        }
    }

    void GL3PlusRenderSystem::_setTextureMipmapBias(size_t stage, float bias)
    {
        if (activateGLTextureUnit(stage))
        {
            OGRE_CHECK_GL_ERROR(glTexParameterf(mTextureTypes[stage], GL_TEXTURE_LOD_BIAS, bias));
            activateGLTextureUnit(0);
        }
    }

    GLenum GL3PlusRenderSystem::getBlendMode(SceneBlendFactor ogreBlend) const
    {
        switch (ogreBlend)
        {
        case SBF_ONE:
            return GL_ONE;
        case SBF_ZERO:
            return GL_ZERO;
        case SBF_DEST_COLOUR:
            return GL_DST_COLOR;
        case SBF_SOURCE_COLOUR:
            return GL_SRC_COLOR;
        case SBF_ONE_MINUS_DEST_COLOUR:
            return GL_ONE_MINUS_DST_COLOR;
        case SBF_ONE_MINUS_SOURCE_COLOUR:
            return GL_ONE_MINUS_SRC_COLOR;
        case SBF_DEST_ALPHA:
            return GL_DST_ALPHA;
        case SBF_SOURCE_ALPHA:
            return GL_SRC_ALPHA;
        case SBF_ONE_MINUS_DEST_ALPHA:
            return GL_ONE_MINUS_DST_ALPHA;
        case SBF_ONE_MINUS_SOURCE_ALPHA:
            return GL_ONE_MINUS_SRC_ALPHA;
        };

        // To keep compiler happy.
        return GL_ONE;
    }

    void GL3PlusRenderSystem::_setSceneBlending(SceneBlendFactor sourceFactor, SceneBlendFactor destFactor, SceneBlendOperation op)
    {
        GLenum sourceBlend = getBlendMode(sourceFactor);
        GLenum destBlend = getBlendMode(destFactor);
        if (sourceFactor == SBF_ONE && destFactor == SBF_ZERO)
        {
            OGRE_CHECK_GL_ERROR(glDisable(GL_BLEND));
        }
        else
        {
            OGRE_CHECK_GL_ERROR(glEnable(GL_BLEND));
            OGRE_CHECK_GL_ERROR(glBlendFunc(sourceBlend, destBlend));
        }

        GLint func = GL_FUNC_ADD;
        switch(op)
        {
        case SBO_ADD:
            func = GL_FUNC_ADD;
            break;
        case SBO_SUBTRACT:
            func = GL_FUNC_SUBTRACT;
            break;
        case SBO_REVERSE_SUBTRACT:
            func = GL_FUNC_REVERSE_SUBTRACT;
            break;
        case SBO_MIN:
            func = GL_MIN;
            break;
        case SBO_MAX:
            func = GL_MAX;
            break;
        }

        OGRE_CHECK_GL_ERROR(glBlendEquation(func));
    }

    void GL3PlusRenderSystem::_setSeparateSceneBlending(
        SceneBlendFactor sourceFactor, SceneBlendFactor destFactor,
        SceneBlendFactor sourceFactorAlpha, SceneBlendFactor destFactorAlpha,
        SceneBlendOperation op, SceneBlendOperation alphaOp )
    {
        GLenum sourceBlend = getBlendMode(sourceFactor);
        GLenum destBlend = getBlendMode(destFactor);
        GLenum sourceBlendAlpha = getBlendMode(sourceFactorAlpha);
        GLenum destBlendAlpha = getBlendMode(destFactorAlpha);

        if (sourceFactor == SBF_ONE && destFactor == SBF_ZERO &&
            sourceFactorAlpha == SBF_ONE && destFactorAlpha == SBF_ZERO)
        {
            OGRE_CHECK_GL_ERROR(glDisable(GL_BLEND));
        }
        else
        {
            OGRE_CHECK_GL_ERROR(glEnable(GL_BLEND));
            OGRE_CHECK_GL_ERROR(glBlendFuncSeparate(sourceBlend, destBlend, sourceBlendAlpha, destBlendAlpha));
        }

        GLint func = GL_FUNC_ADD, alphaFunc = GL_FUNC_ADD;

        switch(op)
        {
        case SBO_ADD:
            func = GL_FUNC_ADD;
            break;
        case SBO_SUBTRACT:
            func = GL_FUNC_SUBTRACT;
            break;
        case SBO_REVERSE_SUBTRACT:
            func = GL_FUNC_REVERSE_SUBTRACT;
            break;
        case SBO_MIN:
            func = GL_MIN;
            break;
        case SBO_MAX:
            func = GL_MAX;
            break;
        }

        switch(alphaOp)
        {
        case SBO_ADD:
            alphaFunc = GL_FUNC_ADD;
            break;
        case SBO_SUBTRACT:
            alphaFunc = GL_FUNC_SUBTRACT;
            break;
        case SBO_REVERSE_SUBTRACT:
            alphaFunc = GL_FUNC_REVERSE_SUBTRACT;
            break;
        case SBO_MIN:
            alphaFunc = GL_MIN;
            break;
        case SBO_MAX:
            alphaFunc = GL_MAX;
            break;
        }

        OGRE_CHECK_GL_ERROR(glBlendEquationSeparate(func, alphaFunc));
    }

    void GL3PlusRenderSystem::_setAlphaRejectSettings(CompareFunction func, unsigned char value, bool alphaToCoverage)
    {
        bool a2c = false;
        static bool lasta2c = false;

        if (func != CMPF_ALWAYS_PASS)
        {
            a2c = alphaToCoverage;
        }

        if (a2c != lasta2c)
        {
            if (a2c)
            {
                OGRE_CHECK_GL_ERROR(glEnable(GL_SAMPLE_ALPHA_TO_COVERAGE));
            }
            else
            {
                OGRE_CHECK_GL_ERROR(glDisable(GL_SAMPLE_ALPHA_TO_COVERAGE));
            }

            lasta2c = a2c;
        }
    }

    void GL3PlusRenderSystem::_setViewport(Viewport *vp)
    {
        // Check if viewport is different
        if (!vp)
        {
            mActiveViewport = NULL;
            _setRenderTarget(NULL);
        }

        else if (vp != mActiveViewport || vp->_isUpdated())
        {
            RenderTarget* target;

            target = vp->getTarget();
            _setRenderTarget(target);
            mActiveViewport = vp;

            GLsizei x, y, w, h;

            // Calculate the "lower-left" corner of the viewport
            w = vp->getActualWidth();
            h = vp->getActualHeight();
            x = vp->getActualLeft();
            y = vp->getActualTop();

            if (target && !target->requiresTextureFlipping())
            {
                // Convert "upper-left" corner to "lower-left"
                y = target->getHeight() - h - y;
            }

            OGRE_CHECK_GL_ERROR(glViewport(x, y, w, h));

            // Configure the viewport clipping
            OGRE_CHECK_GL_ERROR(glScissor(x, y, w, h));

            vp->_clearUpdatedFlag();
        }
    }

    void GL3PlusRenderSystem::_beginFrame(void)
    {
        if (!mActiveViewport)
            OGRE_EXCEPT(Exception::ERR_INVALID_STATE,
                        "Cannot begin frame - no viewport selected.",
                        "GL3PlusRenderSystem::_beginFrame");

        mScissorsEnabled = true;
        OGRE_CHECK_GL_ERROR(glEnable(GL_SCISSOR_TEST));
    }

    void GL3PlusRenderSystem::_endFrame(void)
    {
        // Deactivate the viewport clipping.
        mScissorsEnabled = false;
        OGRE_CHECK_GL_ERROR(glDisable(GL_SCISSOR_TEST));

        OGRE_CHECK_GL_ERROR(glDisable(GL_DEPTH_CLAMP));

        // unbind GPU programs at end of frame
        // this is mostly to avoid holding bound programs that might get deleted
        // outside via the resource manager
        unbindGpuProgram(GPT_VERTEX_PROGRAM);
        unbindGpuProgram(GPT_FRAGMENT_PROGRAM);
        unbindGpuProgram(GPT_GEOMETRY_PROGRAM);

        if (mDriverVersion.major >= 4)
        {
            unbindGpuProgram(GPT_HULL_PROGRAM);
            unbindGpuProgram(GPT_DOMAIN_PROGRAM);
            if (mDriverVersion.minor >= 3)
                unbindGpuProgram(GPT_COMPUTE_PROGRAM);
        }
    }

    void GL3PlusRenderSystem::_setCullingMode(CullingMode mode)
    {
        mCullingMode = mode;
        // NB: Because two-sided stencil API dependence of the front face, we must
        // use the same 'winding' for the front face everywhere. As the OGRE default
        // culling mode is clockwise, we also treat anticlockwise winding as front
        // face for consistently. On the assumption that, we can't change the front
        // face by glFrontFace anywhere.

        GLenum cullMode;

        switch( mode )
        {
        case CULL_NONE:
            OGRE_CHECK_GL_ERROR(glDisable(GL_CULL_FACE));
            return;

        default:
        case CULL_CLOCKWISE:
            if (mActiveRenderTarget &&
                ((mActiveRenderTarget->requiresTextureFlipping() && !mInvertVertexWinding) ||
                 (!mActiveRenderTarget->requiresTextureFlipping() && mInvertVertexWinding)))
            {
                cullMode = GL_FRONT;
            }
            else
            {
                cullMode = GL_BACK;
            }
            break;
        case CULL_ANTICLOCKWISE:
            if (mActiveRenderTarget &&
                ((mActiveRenderTarget->requiresTextureFlipping() && !mInvertVertexWinding) ||
                 (!mActiveRenderTarget->requiresTextureFlipping() && mInvertVertexWinding)))
            {
                cullMode = GL_BACK;
            }
            else
            {
                cullMode = GL_FRONT;
            }
            break;
        }

        OGRE_CHECK_GL_ERROR(glEnable(GL_CULL_FACE));
        OGRE_CHECK_GL_ERROR(glCullFace(cullMode));
    }

    void GL3PlusRenderSystem::_setDepthBufferParams(bool depthTest, bool depthWrite, CompareFunction depthFunction)
    {
        _setDepthBufferCheckEnabled(depthTest);
        _setDepthBufferWriteEnabled(depthWrite);
        _setDepthBufferFunction(depthFunction);
    }

    void GL3PlusRenderSystem::_setDepthBufferCheckEnabled(bool enabled)
    {
        if (enabled)
        {
            OGRE_CHECK_GL_ERROR(glClearDepth(1.0));
            OGRE_CHECK_GL_ERROR(glEnable(GL_DEPTH_TEST));
        }
        else
        {
            OGRE_CHECK_GL_ERROR(glDisable(GL_DEPTH_TEST));
        }
    }

    void GL3PlusRenderSystem::_setDepthBufferWriteEnabled(bool enabled)
    {
        GLboolean flag = enabled ? GL_TRUE : GL_FALSE;
        OGRE_CHECK_GL_ERROR(glDepthMask(flag));

        // Store for reference in _beginFrame
        mDepthWrite = enabled;
    }

    void GL3PlusRenderSystem::_setDepthBufferFunction(CompareFunction func)
    {
        OGRE_CHECK_GL_ERROR(glDepthFunc(convertCompareFunction(func)));
    }

    void GL3PlusRenderSystem::_setDepthBias(float constantBias, float slopeScaleBias)
    {
        //FIXME glPolygonOffset currently is buggy in GL3+ RS but not GL RS.
        if (constantBias != 0 || slopeScaleBias != 0)
        {
            OGRE_CHECK_GL_ERROR(glEnable(GL_POLYGON_OFFSET_FILL));
            OGRE_CHECK_GL_ERROR(glEnable(GL_POLYGON_OFFSET_POINT));
            OGRE_CHECK_GL_ERROR(glEnable(GL_POLYGON_OFFSET_LINE));
            OGRE_CHECK_GL_ERROR(glPolygonOffset(-slopeScaleBias, -constantBias));
        }
        else
        {
            OGRE_CHECK_GL_ERROR(glDisable(GL_POLYGON_OFFSET_FILL));
            OGRE_CHECK_GL_ERROR(glDisable(GL_POLYGON_OFFSET_POINT));
            OGRE_CHECK_GL_ERROR(glDisable(GL_POLYGON_OFFSET_LINE));
        }
    }

    void GL3PlusRenderSystem::_setColourBufferWriteEnabled(bool red, bool green, bool blue, bool alpha)
    {
        OGRE_CHECK_GL_ERROR(glColorMask(red, green, blue, alpha));

        // record this
        mColourWrite[0] = red;
        mColourWrite[1] = green;
        mColourWrite[2] = blue;
        mColourWrite[3] = alpha;
    }

    HardwareOcclusionQuery* GL3PlusRenderSystem::createHardwareOcclusionQuery(void)
    {
        GL3PlusHardwareOcclusionQuery* ret = new GL3PlusHardwareOcclusionQuery();
        mHwOcclusionQueries.push_back(ret);
        return ret;
    }

    void GL3PlusRenderSystem::_setPolygonMode(PolygonMode level)
    {
        switch(level)
        {
        case PM_POINTS:
            //mPolygonMode = GL_POINTS;
            mPolygonMode = GL_POINT;
            break;
        case PM_WIREFRAME:
            //mPolygonMode = GL_LINE_STRIP;
            mPolygonMode = GL_LINE;
            break;
        default:
        case PM_SOLID:
            mPolygonMode = GL_FILL;
            break;
        }
        OGRE_CHECK_GL_ERROR(glPolygonMode(GL_FRONT_AND_BACK, mPolygonMode));
    }

    void GL3PlusRenderSystem::setStencilCheckEnabled(bool enabled)
    {
        if (enabled)
        {
            OGRE_CHECK_GL_ERROR(glEnable(GL_STENCIL_TEST));
        }
        else
        {
            OGRE_CHECK_GL_ERROR(glDisable(GL_STENCIL_TEST));
        }
    }

    void GL3PlusRenderSystem::setStencilBufferParams(CompareFunction func,
                                                     uint32 refValue, uint32 compareMask, uint32 writeMask,
                                                     StencilOperation stencilFailOp,
                                                     StencilOperation depthFailOp,
                                                     StencilOperation passOp,
                                                     bool twoSidedOperation,
                                                     bool readBackAsTexture)
    {
        bool flip;
        mStencilWriteMask = writeMask;

        if (twoSidedOperation)
        {
            if (!mCurrentCapabilities->hasCapability(RSC_TWO_SIDED_STENCIL))
                OGRE_EXCEPT(Exception::ERR_INVALIDPARAMS, "2-sided stencils are not supported",
                            "GL3PlusRenderSystem::setStencilBufferParams");

            // NB: We should always treat CCW as front face for consistent with default
            // culling mode. Therefore, we must take care with two-sided stencil settings.
            flip = (mInvertVertexWinding && !mActiveRenderTarget->requiresTextureFlipping()) ||
                (!mInvertVertexWinding && mActiveRenderTarget->requiresTextureFlipping());
            // Back
            OGRE_CHECK_GL_ERROR(glStencilMaskSeparate(GL_BACK, writeMask));
            OGRE_CHECK_GL_ERROR(glStencilFuncSeparate(GL_BACK, convertCompareFunction(func), refValue, compareMask));
            OGRE_CHECK_GL_ERROR(glStencilOpSeparate(GL_BACK,
                                                    convertStencilOp(stencilFailOp, !flip),
                                                    convertStencilOp(depthFailOp, !flip),
                                                    convertStencilOp(passOp, !flip)));

            // Front
            OGRE_CHECK_GL_ERROR(glStencilMaskSeparate(GL_FRONT, writeMask));
            OGRE_CHECK_GL_ERROR(glStencilFuncSeparate(GL_FRONT, convertCompareFunction(func), refValue, compareMask));
            OGRE_CHECK_GL_ERROR(glStencilOpSeparate(GL_FRONT,
                                                    convertStencilOp(stencilFailOp, flip),
                                                    convertStencilOp(depthFailOp, flip),
                                                    convertStencilOp(passOp, flip)));
        }
        else
        {
            flip = false;
            OGRE_CHECK_GL_ERROR(glStencilMask(writeMask));
            OGRE_CHECK_GL_ERROR(glStencilFunc(convertCompareFunction(func), refValue, compareMask));
            OGRE_CHECK_GL_ERROR(glStencilOp(
                convertStencilOp(stencilFailOp, flip),
                convertStencilOp(depthFailOp, flip),
                convertStencilOp(passOp, flip)));
        }
    }

    GLint GL3PlusRenderSystem::getCombinedMinMipFilter(void) const
    {
        switch(mMinFilter)
        {
        case FO_ANISOTROPIC:
        case FO_LINEAR:
            switch (mMipFilter)
            {
            case FO_ANISOTROPIC:
            case FO_LINEAR:
                // linear min, linear mip
                return GL_LINEAR_MIPMAP_LINEAR;
            case FO_POINT:
                // linear min, point mip
                return GL_LINEAR_MIPMAP_NEAREST;
            case FO_NONE:
                // linear min, no mip
                return GL_LINEAR;
            }
            break;
        case FO_POINT:
        case FO_NONE:
            switch (mMipFilter)
            {
            case FO_ANISOTROPIC:
            case FO_LINEAR:
                // nearest min, linear mip
                return GL_NEAREST_MIPMAP_LINEAR;
            case FO_POINT:
                // nearest min, point mip
                return GL_NEAREST_MIPMAP_NEAREST;
            case FO_NONE:
                // nearest min, no mip
                return GL_NEAREST;
            }
            break;
        }

        // should never get here
        return 0;
    }

    void GL3PlusRenderSystem::_setTextureUnitFiltering(size_t unit, FilterType ftype, FilterOptions fo)
    {
        if (!activateGLTextureUnit(unit))
            return;

        switch (ftype)
        {
        case FT_MIN:
            mMinFilter = fo;

            // Combine with existing mip filter
            OGRE_CHECK_GL_ERROR(glTexParameteri(mTextureTypes[unit],
                                                GL_TEXTURE_MIN_FILTER,
                                                getCombinedMinMipFilter()));
            break;

        case FT_MAG:
            switch (fo)
            {
            case FO_ANISOTROPIC: // GL treats linear and aniso the same
            case FO_LINEAR:
                OGRE_CHECK_GL_ERROR(glTexParameteri(mTextureTypes[unit],
                                                    GL_TEXTURE_MAG_FILTER,
                                                    GL_LINEAR));
                break;
            case FO_POINT:
            case FO_NONE:
                OGRE_CHECK_GL_ERROR(glTexParameteri(mTextureTypes[unit],
                                                    GL_TEXTURE_MAG_FILTER,
                                                    GL_NEAREST));
                break;
            }
            break;
        case FT_MIP:
            mMipFilter = fo;

            // Combine with existing min filter
            OGRE_CHECK_GL_ERROR(glTexParameteri(mTextureTypes[unit],
                                                GL_TEXTURE_MIN_FILTER,
                                                getCombinedMinMipFilter()));
            break;
        }

        activateGLTextureUnit(0);
    }

    GLfloat GL3PlusRenderSystem::_getCurrentAnisotropy(size_t unit)
    {
        GLfloat curAniso = 0;
        OGRE_CHECK_GL_ERROR(glGetTexParameterfv(mTextureTypes[unit],
                                                GL_TEXTURE_MAX_ANISOTROPY_EXT, &curAniso));

        return curAniso ? curAniso : 1;
    }

    void GL3PlusRenderSystem::_setTextureUnitCompareFunction(size_t unit, CompareFunction function)
    {
        // TODO: Sampler objects, GL 3.3 or GL_ARB_sampler_objects required. For example:
        //        OGRE_CHECK_GL_ERROR(glSamplerParameteri(m_rt_ss, GL_TEXTURE_COMPARE_MODE, GL_COMPARE_REF_TO_TEXTURE));
        //        OGRE_CHECK_GL_ERROR(glSamplerParameteri(m_rt_ss, GL_TEXTURE_COMPARE_FUNC, GL_NEVER));
    }

    void GL3PlusRenderSystem::_setTextureUnitCompareEnabled(size_t unit, bool compare)
    {
        // TODO: GL 3.3 or later or GL_ARB_sampler_objects
        mTextureCompareEnabled = compare;
    }

    void GL3PlusRenderSystem::_setTextureLayerAnisotropy(size_t unit, unsigned int maxAnisotropy)
    {
        if (!mCurrentCapabilities->hasCapability(RSC_ANISOTROPY))
            return;

        if (!activateGLTextureUnit(unit))
            return;

        maxAnisotropy = std::min<uint>(mLargestSupportedAnisotropy, maxAnisotropy);
        if (_getCurrentAnisotropy(unit) != maxAnisotropy)
            OGRE_CHECK_GL_ERROR(glTexParameteri(mTextureTypes[unit], GL_TEXTURE_MAX_ANISOTROPY_EXT, maxAnisotropy));

        activateGLTextureUnit(0);
    }

    void GL3PlusRenderSystem::_render(const RenderOperation& op)
    {
        // Call super class.
        RenderSystem::_render(op);

        // Create variables related to instancing.
        HardwareVertexBufferSharedPtr globalInstanceVertexBuffer = getGlobalInstanceVertexBuffer();
        VertexDeclaration* globalVertexDeclaration = getGlobalInstanceVertexBufferVertexDeclaration();
        bool hasInstanceData = (op.useGlobalInstancingVertexBufferIsAvailable &&
                                !globalInstanceVertexBuffer.isNull() && (globalVertexDeclaration != NULL))
            || op.vertexData->vertexBufferBinding->getHasInstanceData();

        size_t numberOfInstances = op.numberOfInstances;

        if (op.useGlobalInstancingVertexBufferIsAvailable)
        {
            numberOfInstances *= getGlobalNumberOfInstances();
        }

        // Get vertex array organization.
        const VertexDeclaration::VertexElementList& decl =
            op.vertexData->vertexDeclaration->getElements();
        VertexDeclaration::VertexElementList::const_iterator elemIter, elemEnd;
        elemEnd = decl.end();

        // Bind VAO (set of per-vertex attributes: position, normal, etc.).
        bool updateVAO = true;
        if (mCurrentCapabilities->hasCapability(RSC_SEPARATE_SHADER_OBJECTS))
        {
            GLSLSeparableProgram* separableProgram =
                GLSLSeparableProgramManager::getSingleton().getCurrentSeparableProgram();
            if (separableProgram)
            {
                if (!op.renderToVertexBuffer)
                {
                    separableProgram->activate();
                }

                updateVAO = !separableProgram->getVertexArrayObject()->isInitialised();

                separableProgram->getVertexArrayObject()->bind();
            }
            else
            {
                Ogre::LogManager::getSingleton().logMessage(
                    "ERROR: Failed to create separable program.", LML_CRITICAL);
            }
        }
        else
        {
            GLSLMonolithicProgram* monolithicProgram = GLSLMonolithicProgramManager::getSingleton().getActiveMonolithicProgram();
            if (monolithicProgram)
            {
                updateVAO = !monolithicProgram->getVertexArrayObject()->isInitialised();

                monolithicProgram->getVertexArrayObject()->bind();
            }
            else
            {
                Ogre::LogManager::getSingleton().logMessage(
                    "ERROR: Failed to create monolithic program.", LML_CRITICAL);
            }
        }

        // Bind the appropriate VBOs to the active attributes of the VAO.
        for (elemIter = decl.begin(); elemIter != elemEnd; ++elemIter)
        {
            const VertexElement & elem = *elemIter;
            uint16 source = elem.getSource();

            if (!op.vertexData->vertexBufferBinding->isBufferBound(source))
                continue; // Skip unbound elements.

            HardwareVertexBufferSharedPtr vertexBuffer =
                op.vertexData->vertexBufferBinding->getBuffer(source);

            bindVertexElementToGpu(elem, vertexBuffer, op.vertexData->vertexStart,
                                   mRenderAttribsBound, mRenderInstanceAttribsBound, updateVAO);
        }

        if ( !globalInstanceVertexBuffer.isNull() && globalVertexDeclaration != NULL )
        {
            elemEnd = globalVertexDeclaration->getElements().end();
            for (elemIter = globalVertexDeclaration->getElements().begin(); elemIter != elemEnd; ++elemIter)
            {
                const VertexElement & elem = *elemIter;
                bindVertexElementToGpu(elem, globalInstanceVertexBuffer, 0,
                                       mRenderAttribsBound, mRenderInstanceAttribsBound, updateVAO);
            }
        }

        activateGLTextureUnit(0);

        // Launch compute shader job(s).
        if (mCurrentComputeShader) // && mComputeProgramPosition == CP_PRERENDER && mComputeProgramExecutions <= compute_execution_cap)
        {
            //FIXME give user control over when and what memory barriers are created
            // if (mPreComputeMemoryBarrier)
            OGRE_CHECK_GL_ERROR(glMemoryBarrier(GL_ALL_BARRIER_BITS));
            Vector3 workgroupDim = mCurrentComputeShader->getComputeGroupDimensions();
            OGRE_CHECK_GL_ERROR(glDispatchCompute(int(workgroupDim[0]),
                                                  int(workgroupDim[1]),
                                                  int(workgroupDim[2])));
            // if (mPostComputeMemoryBarrier)
            //     OGRE_CHECK_GL_ERROR(glMemoryBarrier(toGL(MB_TEXTURE)));
            // if (compute_execution_cap > 0)
            //     mComputeProgramExecutions++;
        }


        // Determine the correct primitive type to render.
        GLint primType;
        // Use adjacency if there is a geometry program and it requested adjacency info.
        bool useAdjacency = (mGeometryProgramBound && mCurrentGeometryShader && mCurrentGeometryShader->isAdjacencyInfoRequired());
        switch (op.operationType)
        {
        case RenderOperation::OT_POINT_LIST:
            primType = GL_POINTS;
            break;
        case RenderOperation::OT_LINE_LIST:
            primType = useAdjacency ? GL_LINES_ADJACENCY : GL_LINES;
            break;
        case RenderOperation::OT_LINE_STRIP:
            primType = useAdjacency ? GL_LINE_STRIP_ADJACENCY : GL_LINE_STRIP;
            break;
        default:
        case RenderOperation::OT_TRIANGLE_LIST:
            primType = useAdjacency ? GL_TRIANGLES_ADJACENCY : GL_TRIANGLES;
            break;
        case RenderOperation::OT_TRIANGLE_STRIP:
            primType = useAdjacency ? GL_TRIANGLE_STRIP_ADJACENCY : GL_TRIANGLE_STRIP;
            break;
        case RenderOperation::OT_TRIANGLE_FAN:
            primType = GL_TRIANGLE_FAN;
            break;
        }


        // Bind atomic counter buffers.
        // if (Root::getSingleton().getRenderSystem()->getCapabilities()->hasCapability(RSC_ATOMIC_COUNTERS))
        // {
        //     GLuint atomicsBuffer = 0;

        //     glGenBuffers(1, &atomicsBuffer);
        //     glBindBuffer(GL_ATOMIC_COUNTER_BUFFER,
        //                  static_cast<GL3PlusHardwareCounterBuffer*>(HardwareBufferManager::getSingleton().getCounterBuffer().getGLBufferId()));
        //                  //static_cast<GL3PlusHardwareCounterBuffer*>(op..getCounterBuffer().getGLBufferId()));
        //     // glBufferData(GL_ATOMIC_COUNTER_BUFFER, sizeof(GLuint) * 3, NULL, GL_DYNAMIC_DRAW);
        //     // glBindBuffer(GL_ATOMIC_COUNTER_BUFFER, 0);
        // }
        //TODO: Reset atomic counters somewhere


        // Render to screen!
        if (mCurrentDomainShader)
        {
            // Tessellation shader special case.
            // Note: Only evaluation (domain) shaders are required.

            // GLuint primCount = 0;
            // // Useful primitives for tessellation
            // switch( op.operationType )
            // {
            // case RenderOperation::OT_LINE_LIST:
            //     primCount = (GLuint)(op.useIndexes ? op.indexData->indexCount : op.vertexData->vertexCount) / 2;
            //     break;

            // case RenderOperation::OT_LINE_STRIP:
            //     primCount = (GLuint)(op.useIndexes ? op.indexData->indexCount : op.vertexData->vertexCount) - 1;
            //     break;

            // case RenderOperation::OT_TRIANGLE_LIST:
            //     primCount = (GLuint)(op.useIndexes ? op.indexData->indexCount : op.vertexData->vertexCount);
            //     //primCount = (GLuint)(op.useIndexes ? op.indexData->indexCount : op.vertexData->vertexCount) / 3;
            //     break;

            // case RenderOperation::OT_TRIANGLE_STRIP:
            //     primCount = (GLuint)(op.useIndexes ? op.indexData->indexCount : op.vertexData->vertexCount) - 2;
            //     break;
            // default:
            //     break;
            // }

            // These are set via shader in DX11, SV_InsideTessFactor and SV_OutsideTessFactor
            // Hardcoding for the sample
            // float patchLevel(1.f);
            // OGRE_CHECK_GL_ERROR(glPatchParameterfv(GL_PATCH_DEFAULT_INNER_LEVEL, &patchLevel));
            // OGRE_CHECK_GL_ERROR(glPatchParameterfv(GL_PATCH_DEFAULT_OUTER_LEVEL, &patchLevel));
            // OGRE_CHECK_GL_ERROR(glPatchParameteri(GL_PATCH_VERTICES, op.vertexData->vertexCount));

            if (op.useIndexes)
            {
                OGRE_CHECK_GL_ERROR(glBindBuffer(GL_ELEMENT_ARRAY_BUFFER,
                                                 static_cast<GL3PlusHardwareIndexBuffer*>(op.indexData->indexBuffer.get())->getGLBufferId()));
                void *pBufferData = GL_BUFFER_OFFSET(op.indexData->indexStart *
                                                     op.indexData->indexBuffer->getIndexSize());
                GLuint indexEnd = op.indexData->indexCount - op.indexData->indexStart;
                GLenum indexType = (op.indexData->indexBuffer->getType() == HardwareIndexBuffer::IT_32BIT) ? GL_UNSIGNED_BYTE : GL_UNSIGNED_SHORT;
                OGRE_CHECK_GL_ERROR(glDrawRangeElements(GL_PATCHES, op.indexData->indexStart, indexEnd, op.indexData->indexCount, indexType, pBufferData));
                //OGRE_CHECK_GL_ERROR(glDrawElements(GL_PATCHES, op.indexData->indexCount, indexType, pBufferData));
                //                OGRE_CHECK_GL_ERROR(glDrawArraysInstanced(GL_PATCHES, 0, primCount, 1));
            }
            else
            {
                OGRE_CHECK_GL_ERROR(glDrawArrays(GL_PATCHES, 0, op.vertexData->vertexCount));
                //OGRE_CHECK_GL_ERROR(glDrawArrays(GL_PATCHES, 0, primCount));
                //                OGRE_CHECK_GL_ERROR(glDrawArraysInstanced(GL_PATCHES, 0, primCount, 1));
            }
        }
        else if (op.useIndexes)
        {
            OGRE_CHECK_GL_ERROR(glBindBuffer(GL_ELEMENT_ARRAY_BUFFER,
                                             static_cast<GL3PlusHardwareIndexBuffer*>(op.indexData->indexBuffer.get())->getGLBufferId()));

            void *pBufferData = GL_BUFFER_OFFSET(op.indexData->indexStart *
                                                 op.indexData->indexBuffer->getIndexSize());

            //TODO : GL_UNSIGNED_INT or GL_UNSIGNED_BYTE?  Latter breaks samples.
            GLenum indexType = (op.indexData->indexBuffer->getType() == HardwareIndexBuffer::IT_16BIT) ? GL_UNSIGNED_SHORT : GL_UNSIGNED_INT;

            do
            {
                // Update derived depth bias.
                if (mDerivedDepthBias && mCurrentPassIterationNum > 0)
                {
                    _setDepthBias(mDerivedDepthBiasBase +
                                  mDerivedDepthBiasMultiplier * mCurrentPassIterationNum,
                                  mDerivedDepthBiasSlopeScale);
                }

                GLuint indexEnd = op.indexData->indexCount - op.indexData->indexStart;
                if (hasInstanceData)
                {
                    if (mGLSupport->checkExtension("GL_ARB_draw_elements_base_vertex") || mHasGL32)
                    {
                        OGRE_CHECK_GL_ERROR(glDrawElementsInstancedBaseVertex(primType, op.indexData->indexCount, indexType, pBufferData, numberOfInstances, op.vertexData->vertexStart));
                    }
                    else
                    {
                        OGRE_CHECK_GL_ERROR(glDrawElementsInstanced(primType, op.indexData->indexCount, indexType, pBufferData, numberOfInstances));
                    }
                }
                else
                {
                    if (mGLSupport->checkExtension("GL_ARB_draw_elements_base_vertex") || mHasGL32)
                    {
                        OGRE_CHECK_GL_ERROR(glDrawRangeElementsBaseVertex(primType, op.indexData->indexStart, indexEnd, op.indexData->indexCount, indexType, pBufferData, op.vertexData->vertexStart));
                    }
                    else
                    {
                        OGRE_CHECK_GL_ERROR(glDrawRangeElements(primType, op.indexData->indexStart, indexEnd, op.indexData->indexCount, indexType, pBufferData));
                    }
                }
            } while (updatePassIterationRenderState());
        }
        else
        {
            do
            {
                // Update derived depth bias.
                if (mDerivedDepthBias && mCurrentPassIterationNum > 0)
                {
                    _setDepthBias(mDerivedDepthBiasBase +
                                  mDerivedDepthBiasMultiplier * mCurrentPassIterationNum,
                                  mDerivedDepthBiasSlopeScale);
                }

                if (hasInstanceData)
                {
                    OGRE_CHECK_GL_ERROR(glDrawArraysInstanced(primType, 0, op.vertexData->vertexCount, numberOfInstances));
                }
                else
                {
                    OGRE_CHECK_GL_ERROR(glDrawArrays(primType, 0, op.vertexData->vertexCount));
                }
            } while (updatePassIterationRenderState());
        }

        // Unbind VAO (if updated).
        if (updateVAO)
        {
            if (mCurrentCapabilities->hasCapability(RSC_SEPARATE_SHADER_OBJECTS))
            {
                GLSLSeparableProgram* separableProgram =
                    GLSLSeparableProgramManager::getSingleton().getCurrentSeparableProgram();
                if (separableProgram)
                {
                    separableProgram->getVertexArrayObject()->setInitialised(true);
                }
            }
            else
            {
                GLSLMonolithicProgram* monolithicProgram = GLSLMonolithicProgramManager::getSingleton().getActiveMonolithicProgram();
                if (monolithicProgram)
                {
                    monolithicProgram->getVertexArrayObject()->setInitialised(true);
                }
            }

            // Unbind the vertex array object.
            // Marks the end of what state will be included.
            OGRE_CHECK_GL_ERROR(glBindVertexArray(0));
        }


        mRenderAttribsBound.clear();
        mRenderInstanceAttribsBound.clear();
    }

    void GL3PlusRenderSystem::setScissorTest(bool enabled, size_t left,
                                             size_t top, size_t right,
                                             size_t bottom)
    {
        mScissorsEnabled = enabled;
        // If request texture flipping, use "upper-left", otherwise use "lower-left"
        bool flipping = mActiveRenderTarget->requiresTextureFlipping();
        //  GL measures from the bottom, not the top
        size_t targetHeight = mActiveRenderTarget->getHeight();
        // Calculate the "lower-left" corner of the viewport
        uint64 x = 0, y = 0, w = 0, h = 0;

        if (enabled)
        {
            OGRE_CHECK_GL_ERROR(glEnable(GL_SCISSOR_TEST));
            // NB GL uses width / height rather than right / bottom
            x = left;
            if (flipping)
                y = top;
            else
                y = targetHeight - bottom;
            w = right - left;
            h = bottom - top;
            OGRE_CHECK_GL_ERROR(glScissor(static_cast<GLsizei>(x),
                                          static_cast<GLsizei>(y),
                                          static_cast<GLsizei>(w),
                                          static_cast<GLsizei>(h)));
        }
        else
        {
            OGRE_CHECK_GL_ERROR(glDisable(GL_SCISSOR_TEST));
            // GL requires you to reset the scissor when disabling
            w = mActiveViewport->getActualWidth();
            h = mActiveViewport->getActualHeight();
            x = mActiveViewport->getActualLeft();
            if (flipping)
                y = mActiveViewport->getActualTop();
            else
                y = targetHeight - mActiveViewport->getActualTop() - h;
            OGRE_CHECK_GL_ERROR(glScissor(static_cast<GLsizei>(x),
                                          static_cast<GLsizei>(y),
                                          static_cast<GLsizei>(w),
                                          static_cast<GLsizei>(h)));
        }
    }

    void GL3PlusRenderSystem::clearFrameBuffer(unsigned int buffers,
                                               const ColourValue& colour,
                                               Real depth, unsigned short stencil)
    {
        bool colourMask = !mColourWrite[0] || !mColourWrite[1] ||
            !mColourWrite[2] || !mColourWrite[3];

        GLbitfield flags = 0;
        if (buffers & FBT_COLOUR)
        {
            flags |= GL_COLOR_BUFFER_BIT;
            // Enable buffer for writing if it isn't
            if (colourMask)
            {
                OGRE_CHECK_GL_ERROR(glColorMask(true, true, true, true));
            }
            OGRE_CHECK_GL_ERROR(glClearColor(colour.r, colour.g, colour.b, colour.a));
        }
        if (buffers & FBT_DEPTH)
        {
            flags |= GL_DEPTH_BUFFER_BIT;
            // Enable buffer for writing if it isn't
            if (!mDepthWrite)
            {
                OGRE_CHECK_GL_ERROR(glDepthMask(GL_TRUE));
            }
            OGRE_CHECK_GL_ERROR(glClearDepth(depth));
        }
        if (buffers & FBT_STENCIL)
        {
            flags |= GL_STENCIL_BUFFER_BIT;
            // Enable buffer for writing if it isn't
            OGRE_CHECK_GL_ERROR(glStencilMask(0xFFFFFFFF));
            OGRE_CHECK_GL_ERROR(glClearStencil(stencil));
        }

        // Should be enable scissor test due the clear region is
        // relied on scissor box bounds.
        if (!mScissorsEnabled)
        {
            OGRE_CHECK_GL_ERROR(glEnable(GL_SCISSOR_TEST));
        }

        // Sets the scissor box as same as viewport
        GLint viewport[4], scissor[4];
        OGRE_CHECK_GL_ERROR(glGetIntegerv(GL_VIEWPORT, viewport));
        OGRE_CHECK_GL_ERROR(glGetIntegerv(GL_SCISSOR_BOX, scissor));
        bool scissorBoxDifference =
            viewport[0] != scissor[0] || viewport[1] != scissor[1] ||
            viewport[2] != scissor[2] || viewport[3] != scissor[3];
        if (scissorBoxDifference)
        {
            OGRE_CHECK_GL_ERROR(glScissor(viewport[0], viewport[1], viewport[2], viewport[3]));
        }

        // Clear buffers
        OGRE_CHECK_GL_ERROR(glClear(flags));

        // Restore scissor box
        if (scissorBoxDifference)
        {
            OGRE_CHECK_GL_ERROR(glScissor(scissor[0], scissor[1], scissor[2], scissor[3]));
        }

        // Restore scissor test
        if (!mScissorsEnabled)
        {
            OGRE_CHECK_GL_ERROR(glDisable(GL_SCISSOR_TEST));
        }

        // Reset buffer write state
        if (!mDepthWrite && (buffers & FBT_DEPTH))
        {
            OGRE_CHECK_GL_ERROR(glDepthMask(GL_FALSE));
        }

        if (colourMask && (buffers & FBT_COLOUR))
        {
            OGRE_CHECK_GL_ERROR(glColorMask(mColourWrite[0], mColourWrite[1], mColourWrite[2], mColourWrite[3]));
        }

        if (buffers & FBT_STENCIL)
        {
            OGRE_CHECK_GL_ERROR(glStencilMask(mStencilWriteMask));
        }
    }

    void GL3PlusRenderSystem::_switchContext(GL3PlusContext *context)
    {
        // Unbind GPU programs and rebind to new context later, because
        // scene manager treat render system as ONE 'context' ONLY, and it
        // cached the GPU programs using state.
        if (mCurrentVertexShader)
            mCurrentVertexShader->unbind();
        if (mCurrentGeometryShader)
            mCurrentGeometryShader->unbind();
        if (mCurrentFragmentShader)
            mCurrentFragmentShader->unbind();
        if (mCurrentHullShader)
            mCurrentHullShader->unbind();
        if (mCurrentDomainShader)
            mCurrentDomainShader->unbind();
        if (mCurrentComputeShader)
            mCurrentComputeShader->unbind();

        // Disable textures
        _disableTextureUnitsFrom(0);

        // It's ready for switching
        if (mCurrentContext)
            mCurrentContext->endCurrent();
        mCurrentContext = context;
        mCurrentContext->setCurrent();

        // Check if the context has already done one-time initialisation
        if (!mCurrentContext->getInitialized())
        {
            _oneTimeContextInitialization();
            mCurrentContext->setInitialized();
        }

        // Rebind GPU programs to new context
        if (mCurrentVertexShader)
            mCurrentVertexShader->bind();
        if (mCurrentGeometryShader)
            mCurrentGeometryShader->bind();
        if (mCurrentFragmentShader)
            mCurrentFragmentShader->bind();
        if (mCurrentHullShader)
            mCurrentHullShader->bind();
        if (mCurrentDomainShader)
            mCurrentDomainShader->bind();
        if (mCurrentComputeShader)
            mCurrentComputeShader->bind();

        // Must reset depth/colour write mask to according with user desired, otherwise,
        // clearFrameBuffer would be wrong because the value we are recorded may be
        // difference with the really state stored in GL context.
        OGRE_CHECK_GL_ERROR(glDepthMask(mDepthWrite));
        OGRE_CHECK_GL_ERROR(glColorMask(mColourWrite[0], mColourWrite[1], mColourWrite[2], mColourWrite[3]));
        OGRE_CHECK_GL_ERROR(glStencilMask(mStencilWriteMask));
    }

    void GL3PlusRenderSystem::_unregisterContext(GL3PlusContext *context)
    {
        if (mCurrentContext == context)
        {
            // Change the context to something else so that a valid context
            // remains active. When this is the main context being unregistered,
            // we set the main context to 0.
            if (mCurrentContext != mMainContext)
            {
                _switchContext(mMainContext);
            }
            else
            {
                /// No contexts remain
                mCurrentContext->endCurrent();
                mCurrentContext = 0;
                mMainContext = 0;
            }
        }
    }

    void GL3PlusRenderSystem::_oneTimeContextInitialization()
    {
        OGRE_CHECK_GL_ERROR(glDisable(GL_DITHER));

        // Check for FSAA
        // Enable the extension if it was enabled by the GL3PlusSupport
        int fsaa_active = false;
        OGRE_CHECK_GL_ERROR(glGetIntegerv(GL_SAMPLE_BUFFERS, (GLint*)&fsaa_active));
        if (fsaa_active)
        {
            OGRE_CHECK_GL_ERROR(glEnable(GL_MULTISAMPLE));
            LogManager::getSingleton().logMessage("Using FSAA.");
        }

     	if (mGLSupport->checkExtension("GL_EXT_texture_filter_anisotropic"))
        {
            OGRE_CHECK_GL_ERROR(glGetIntegerv(GL_MAX_TEXTURE_MAX_ANISOTROPY_EXT, &mLargestSupportedAnisotropy));
        }

        if (mGLSupport->checkExtension("GL_ARB_seamless_cube_map") || mHasGL32)
        {
            // Enable seamless cube maps
            OGRE_CHECK_GL_ERROR(glEnable(GL_TEXTURE_CUBE_MAP_SEAMLESS));
        }

        if (mGLSupport->checkExtension("GL_ARB_provoking_vertex") || mHasGL32)
        {
            // Set provoking vertex convention
            OGRE_CHECK_GL_ERROR(glProvokingVertex(GL_FIRST_VERTEX_CONVENTION));
        }

        if (mGLSupport->checkExtension("GL_KHR_debug") || mHasGL43)
        {
#if OGRE_DEBUG_MODE && ENABLE_GL_DEBUG_OUTPUT
            OGRE_CHECK_GL_ERROR(glEnable(GL_DEBUG_OUTPUT));
            OGRE_CHECK_GL_ERROR(glEnable(GL_DEBUG_OUTPUT_SYNCHRONOUS));
            OGRE_CHECK_GL_ERROR(glDebugMessageCallbackARB(&GLDebugCallback, NULL));
            OGRE_CHECK_GL_ERROR(glDebugMessageControlARB(GL_DEBUG_SOURCE_THIRD_PARTY, GL_DEBUG_TYPE_OTHER, GL_DONT_CARE, 0, NULL, GL_TRUE));
#endif
        }
    }

    void GL3PlusRenderSystem::initialiseContext(RenderWindow* primary)
    {
        // Set main and current context
        mMainContext = 0;
        primary->getCustomAttribute(GL3PlusRenderTexture::CustomAttributeString_GLCONTEXT, &mMainContext);
        mCurrentContext = mMainContext;

        // Set primary context as active
        if (mCurrentContext)
            mCurrentContext->setCurrent();

<<<<<<< HEAD
		// Initialise GL3W
		if (gl3wInit()) { // gl3wInit() fails if GL3.0 is not supported
=======
        // Initialise GL3W
        if (gl3wInitWithGetProc(get_proc)) { // gl3wInit() fails if GL3.0 is not supported
>>>>>>> 4d4082db
            OGRE_EXCEPT(Exception::ERR_RENDERINGAPI_ERROR,
				"OpenGL 3.0 is not supported",
				"GL3PlusRenderSystem::initialiseContext");
        }

        // Setup GL3PlusSupport
        mGLSupport->initialiseExtensions();

        mHasGL32 = mGLSupport->hasMinGLVersion(3, 2);
        mHasGL43 = mGLSupport->hasMinGLVersion(4, 3);

        LogManager::getSingleton().logMessage("**************************************");
        LogManager::getSingleton().logMessage("***   OpenGL 3+ Renderer Started   ***");
        LogManager::getSingleton().logMessage("**************************************");
    }

    void GL3PlusRenderSystem::_setRenderTarget(RenderTarget *target)
    {
        // Unbind frame buffer object
        if (mActiveRenderTarget)
            mRTTManager->unbind(mActiveRenderTarget);

        mActiveRenderTarget = target;
        if (target)
        {
            // Switch context if different from current one
            GL3PlusContext *newContext = 0;
            target->getCustomAttribute(GL3PlusRenderTexture::CustomAttributeString_GLCONTEXT, &newContext);
            if (newContext && mCurrentContext != newContext)
            {
                _switchContext(newContext);
            }

            // Check the FBO's depth buffer status
            GL3PlusDepthBuffer *depthBuffer = static_cast<GL3PlusDepthBuffer*>(target->getDepthBuffer());

            if ( target->getDepthBufferPool() != DepthBuffer::POOL_NO_DEPTH &&
                 (!depthBuffer || depthBuffer->getGLContext() != mCurrentContext ) )
            {
                // Depth is automatically managed and there is no depth buffer attached to this RT
                // or the Current context doesn't match the one this Depth buffer was created with
                setDepthBufferFor( target );
            }

            // Bind frame buffer object
            mRTTManager->bind(target);

            // Enable / disable sRGB states
            if (target->isHardwareGammaEnabled())
            {
                OGRE_CHECK_GL_ERROR(glEnable(GL_FRAMEBUFFER_SRGB));

                // Note: could test GL_FRAMEBUFFER_SRGB_CAPABLE here before
                // enabling, but GL spec says incapable surfaces ignore the setting
                // anyway. We test the capability to enable isHardwareGammaEnabled.
            }
            else
            {
                OGRE_CHECK_GL_ERROR(glDisable(GL_FRAMEBUFFER_SRGB));
            }
        }
    }

    GLint GL3PlusRenderSystem::convertCompareFunction(CompareFunction func) const
    {
        switch(func)
        {
        case CMPF_ALWAYS_FAIL:
            return GL_NEVER;
        case CMPF_ALWAYS_PASS:
            return GL_ALWAYS;
        case CMPF_LESS:
            return GL_LESS;
        case CMPF_LESS_EQUAL:
            return GL_LEQUAL;
        case CMPF_EQUAL:
            return GL_EQUAL;
        case CMPF_NOT_EQUAL:
            return GL_NOTEQUAL;
        case CMPF_GREATER_EQUAL:
            return GL_GEQUAL;
        case CMPF_GREATER:
            return GL_GREATER;
        };
        // To keep compiler happy
        return GL_ALWAYS;
    }

    GLint GL3PlusRenderSystem::convertStencilOp(StencilOperation op, bool invert) const
    {
        switch(op)
        {
        case SOP_KEEP:
            return GL_KEEP;
        case SOP_ZERO:
            return GL_ZERO;
        case SOP_REPLACE:
            return GL_REPLACE;
        case SOP_INCREMENT:
            return invert ? GL_DECR : GL_INCR;
        case SOP_DECREMENT:
            return invert ? GL_INCR : GL_DECR;
        case SOP_INCREMENT_WRAP:
            return invert ? GL_DECR_WRAP : GL_INCR_WRAP;
        case SOP_DECREMENT_WRAP:
            return invert ? GL_INCR_WRAP : GL_DECR_WRAP;
        case SOP_INVERT:
            return GL_INVERT;
        };
        // to keep compiler happy
        return SOP_KEEP;
    }


    void GL3PlusRenderSystem::bindGpuProgram(GpuProgram* prg)
    {
        GLSLShader* glprg = static_cast<GLSLShader*>(prg);

        // Unbind previous shader first.
        //
        // Note:
        //  1. Even if both previous and current are the same object, we can't
        //     bypass re-bind completely since the object itself may be modified.
        //     But we can bypass unbind based on the assumption that the object's
        //     internal GL program type shouldn't change after object creation.
        //     The behavior of binding to a GL program type twice
        //     should be the same as unbinding and rebinding that GL program type,
        //     even for different objects.
        //  2. We also assumed that the program's type (vertex or fragment) should
        //     not change during its use. If not, the following switch
        //     statement will confuse GL state completely, and we can't fix it
        //     here. To fix this case we must code the program implementation
        //     itself: if type is changing (during load/unload, etc), and it's in
        //     use, unbind and notify render system to correct for its state.
        //
        switch (glprg->getType())
        {
        case GPT_VERTEX_PROGRAM:
            if (mCurrentVertexShader != glprg)
            {
                if (mCurrentVertexShader)
                    mCurrentVertexShader->unbind();
                mCurrentVertexShader = glprg;
            }
            break;
        case GPT_HULL_PROGRAM:
            if (mCurrentHullShader != glprg)
            {
                if (mCurrentHullShader)
                    mCurrentHullShader->unbind();
                mCurrentHullShader = glprg;
            }
            break;
        case GPT_DOMAIN_PROGRAM:
            if (mCurrentDomainShader != glprg)
            {
                if (mCurrentDomainShader)
                    mCurrentDomainShader->unbind();
                mCurrentDomainShader = glprg;
            }
            break;
        case GPT_GEOMETRY_PROGRAM:
            if (mCurrentGeometryShader != glprg)
            {
                if (mCurrentGeometryShader)
                    mCurrentGeometryShader->unbind();
                mCurrentGeometryShader = glprg;
            }
            break;
        case GPT_FRAGMENT_PROGRAM:
            if (mCurrentFragmentShader != glprg)
            {
                if (mCurrentFragmentShader)
                    mCurrentFragmentShader->unbind();
                mCurrentFragmentShader = glprg;
            }
            break;
        case GPT_COMPUTE_PROGRAM:
            if (mCurrentComputeShader != glprg)
            {
                if (mCurrentComputeShader )
                    mCurrentComputeShader ->unbind();
                mCurrentComputeShader  = glprg;
            }
            break;
        default:
            break;
        }

        // Bind the program
        glprg->bind();

        RenderSystem::bindGpuProgram(prg);

        // TextureManager::ResourceMapIterator resource = TextureManager::getSingletonPtr()->getResourceIterator();

        // while(resource.hasMoreElements())
        // {
        //     TextureManager::ResourceMapPtr resource_map = resource.getNext();
        //     resource_map.getResourceType();
        // }

        // //FIXME Either a new TextureShaderUsage enum needs to be introduced,
        // // or additional TextureUsages must be created.  See OgreTexture.h
        // if (tex->getUsage() == TU_DYNAMIC_SHADER)
        // {
        //     // OGRE_CHECK_GL_ERROR(glBindImageTexture(0, mTextureID, 0, GL_FALSE, 0, GL_READ_WRITE, GL_RGBA8));
        //     OGRE_CHECK_GL_ERROR(glBindImageTexture(0, tex->getGLID(), 0, GL_FALSE, 0, GL_READ_WRITE, GL_RGBA8));
        // }
    }

    void GL3PlusRenderSystem::unbindGpuProgram(GpuProgramType gptype)
    {
        if (gptype == GPT_VERTEX_PROGRAM && mCurrentVertexShader)
        {
            mActiveVertexGpuProgramParameters.setNull();
            mCurrentVertexShader->unbind();
            mCurrentVertexShader = 0;
        }
        else if (gptype == GPT_GEOMETRY_PROGRAM && mCurrentGeometryShader)
        {
            mActiveGeometryGpuProgramParameters.setNull();
            mCurrentGeometryShader->unbind();
            mCurrentGeometryShader = 0;
        }
        else if (gptype == GPT_FRAGMENT_PROGRAM && mCurrentFragmentShader)
        {
            mActiveFragmentGpuProgramParameters.setNull();
            mCurrentFragmentShader->unbind();
            mCurrentFragmentShader = 0;
        }
        else if (gptype == GPT_HULL_PROGRAM && mCurrentHullShader)
        {
            mActiveTessellationHullGpuProgramParameters.setNull();
            mCurrentHullShader->unbind();
            mCurrentHullShader = 0;
        }
        else if (gptype == GPT_DOMAIN_PROGRAM && mCurrentDomainShader)
        {
            mActiveTessellationDomainGpuProgramParameters.setNull();
            mCurrentDomainShader->unbind();
            mCurrentDomainShader = 0;
        }
        else if (gptype == GPT_COMPUTE_PROGRAM && mCurrentComputeShader)
        {
            mActiveComputeGpuProgramParameters.setNull();
            mCurrentComputeShader->unbind();
            mCurrentComputeShader = 0;
        }
        RenderSystem::unbindGpuProgram(gptype);
    }

    void GL3PlusRenderSystem::bindGpuProgramParameters(GpuProgramType gptype, GpuProgramParametersSharedPtr params, uint16 mask)
    {
        //              if (mask & (uint16)GPV_GLOBAL)
        //              {
        //TODO We could maybe use GL_EXT_bindable_uniform here to produce Dx10-style
        // shared constant buffers, but GPU support seems fairly weak?
        // check the match to constant buffers & use rendersystem data hooks to store
        // for now, just copy
        params->_copySharedParams();

        switch (gptype)
        {
        case GPT_VERTEX_PROGRAM:
            mActiveVertexGpuProgramParameters = params;
            mCurrentVertexShader->bindSharedParameters(params, mask);
            break;
        case GPT_FRAGMENT_PROGRAM:
            mActiveFragmentGpuProgramParameters = params;
            mCurrentFragmentShader->bindSharedParameters(params, mask);
            break;
        case GPT_GEOMETRY_PROGRAM:
            mActiveGeometryGpuProgramParameters = params;
            mCurrentGeometryShader->bindSharedParameters(params, mask);
            break;
        case GPT_HULL_PROGRAM:
            mActiveTessellationHullGpuProgramParameters = params;
            mCurrentHullShader->bindSharedParameters(params, mask);
            break;
        case GPT_DOMAIN_PROGRAM:
            mActiveTessellationDomainGpuProgramParameters = params;
            mCurrentDomainShader->bindSharedParameters(params, mask);
            break;
        case GPT_COMPUTE_PROGRAM:
            mActiveComputeGpuProgramParameters = params;
            mCurrentComputeShader->bindSharedParameters(params, mask);
            break;
        default:
            break;
        }
        //              }
        //        else
        //        {
        switch (gptype)
        {
        case GPT_VERTEX_PROGRAM:
            mActiveVertexGpuProgramParameters = params;
            mCurrentVertexShader->bindParameters(params, mask);
            break;
        case GPT_FRAGMENT_PROGRAM:
            mActiveFragmentGpuProgramParameters = params;
            mCurrentFragmentShader->bindParameters(params, mask);
            break;
        case GPT_GEOMETRY_PROGRAM:
            mActiveGeometryGpuProgramParameters = params;
            mCurrentGeometryShader->bindParameters(params, mask);
            break;
        case GPT_HULL_PROGRAM:
            mActiveTessellationHullGpuProgramParameters = params;
            mCurrentHullShader->bindParameters(params, mask);
            break;
        case GPT_DOMAIN_PROGRAM:
            mActiveTessellationDomainGpuProgramParameters = params;
            mCurrentDomainShader->bindParameters(params, mask);
            break;
        case GPT_COMPUTE_PROGRAM:
            mActiveComputeGpuProgramParameters = params;
            mCurrentComputeShader->bindParameters(params, mask);
            break;
        default:
            break;
        }
        //        }

        //FIXME This needs to be moved somewhere texture specific.
        // Update image bindings for image load/store
        // static_cast<GL3PlusTextureManager*>(mTextureManager)->bindImages();
    }

    void GL3PlusRenderSystem::bindGpuProgramPassIterationParameters(GpuProgramType gptype)
    {
        switch (gptype)
        {
        case GPT_VERTEX_PROGRAM:
            mCurrentVertexShader->bindPassIterationParameters(mActiveVertexGpuProgramParameters);
            break;
        case GPT_FRAGMENT_PROGRAM:
            mCurrentFragmentShader->bindPassIterationParameters(mActiveFragmentGpuProgramParameters);
            break;
        case GPT_GEOMETRY_PROGRAM:
            mCurrentGeometryShader->bindPassIterationParameters(mActiveGeometryGpuProgramParameters);
            break;
        case GPT_HULL_PROGRAM:
            mCurrentHullShader->bindPassIterationParameters(mActiveTessellationHullGpuProgramParameters);
            break;
        case GPT_DOMAIN_PROGRAM:
            mCurrentDomainShader->bindPassIterationParameters(mActiveTessellationDomainGpuProgramParameters);
            break;
        case GPT_COMPUTE_PROGRAM:
            mCurrentComputeShader->bindPassIterationParameters(mActiveComputeGpuProgramParameters);
            break;
        default:
            break;
        }
    }

    void GL3PlusRenderSystem::setClipPlanesImpl(const Ogre::PlaneList& planeList)
    {
        OGRE_CHECK_GL_ERROR(glEnable(GL_DEPTH_CLAMP));
    }

    void GL3PlusRenderSystem::registerThread()
    {
        OGRE_LOCK_MUTEX(mThreadInitMutex);
        // This is only valid once we've created the main context
        if (!mMainContext)
        {
            OGRE_EXCEPT(Exception::ERR_INVALIDPARAMS,
                        "Cannot register a background thread before the main context "
                        "has been created.",
                        "GL3PlusRenderSystem::registerThread");
        }

        // Create a new context for this thread. Cloning from the main context
        // will ensure that resources are shared with the main context
        // We want a separate context so that we can safely create GL
        // objects in parallel with the main thread
        GL3PlusContext* newContext = mMainContext->clone();
        mBackgroundContextList.push_back(newContext);

        // Bind this new context to this thread.
        newContext->setCurrent();

        _oneTimeContextInitialization();
        newContext->setInitialized();
    }

    void GL3PlusRenderSystem::unregisterThread()
    {
        // nothing to do here?
        // Don't need to worry about active context, just make sure we delete
        // on shutdown.
    }

    void GL3PlusRenderSystem::preExtraThreadsStarted()
    {
        OGRE_LOCK_MUTEX(mThreadInitMutex);
        // free context, we'll need this to share lists
        if (mCurrentContext)
            mCurrentContext->endCurrent();
    }

    void GL3PlusRenderSystem::postExtraThreadsStarted()
    {
        OGRE_LOCK_MUTEX(mThreadInitMutex);
        // reacquire context
        if (mCurrentContext)
            mCurrentContext->setCurrent();
    }

    unsigned int GL3PlusRenderSystem::getDisplayMonitorCount() const
    {
        return mGLSupport->getDisplayMonitorCount();
    }


    void GL3PlusRenderSystem::beginProfileEvent( const String &eventName )
    {
        markProfileEvent("Begin Event: " + eventName);
        if (mGLSupport->checkExtension("ARB_debug_group") || mHasGL43)
            OGRE_CHECK_GL_ERROR(glPushDebugGroup(GL_DEBUG_SOURCE_THIRD_PARTY, 0, static_cast<GLint>(eventName.length()), eventName.c_str()));
    }


    void GL3PlusRenderSystem::endProfileEvent( void )
    {
        markProfileEvent("End Event");
        if (mGLSupport->checkExtension("ARB_debug_group") || mHasGL43)
            OGRE_CHECK_GL_ERROR(glPopDebugGroup());
    }


    void GL3PlusRenderSystem::markProfileEvent( const String &eventName )
    {
        if ( eventName.empty() )
            return;

        if (mGLSupport->checkExtension("GL_KHR_debug") || mHasGL43)
            glDebugMessageInsert(GL_DEBUG_SOURCE_THIRD_PARTY,
                                 GL_DEBUG_TYPE_PERFORMANCE,
                                 GL_DEBUG_SEVERITY_LOW,
                                 0,
                                 static_cast<GLint>(eventName.length()),
                                 eventName.c_str());
    }

    bool GL3PlusRenderSystem::activateGLTextureUnit(size_t unit)
    {
        if (mActiveTextureUnit != unit)
        {
            if (unit < getCapabilities()->getNumTextureUnits())
            {
                OGRE_CHECK_GL_ERROR(glActiveTexture(static_cast<uint32>(GL_TEXTURE0 + unit)));
                mActiveTextureUnit = static_cast<GLenum>(unit);
                return true;
            }
            else if (!unit)
            {
                //FIXME If the above case fails, should this case ever be taken?
                // Also switch to (unit == number) unless not operation is actually
                // faster on some architectures.

                // Always OK to use the first unit.
                return true;
            }
            else
            {
                return false;
            }
        }
        else
        {
            return true;
        }
    }

    void GL3PlusRenderSystem::bindVertexElementToGpu( const VertexElement &elem,
                                                      HardwareVertexBufferSharedPtr vertexBuffer, const size_t vertexStart,
                                                      vector<GLuint>::type &attribsBound,
                                                      vector<GLuint>::type &instanceAttribsBound,
                                                      bool updateVAO)
    {
        const GL3PlusHardwareVertexBuffer* hwGlBuffer = static_cast<const GL3PlusHardwareVertexBuffer*>(vertexBuffer.get());

        // FIXME: Having this commented out fixes some rendering issues but leaves VAO's useless
        // if (updateVAO)
        {
            OGRE_CHECK_GL_ERROR(glBindBuffer(GL_ARRAY_BUFFER,
                                             hwGlBuffer->getGLBufferId()));
            void* pBufferData = GL_BUFFER_OFFSET(elem.getOffset());

            if (vertexStart)
            {
                pBufferData = static_cast<char*>(pBufferData) + vertexStart * vertexBuffer->getVertexSize();
            }

            VertexElementSemantic sem = elem.getSemantic();
            unsigned short typeCount = VertexElement::getTypeCount(elem.getType());
            GLboolean normalised = GL_FALSE;
            GLuint attrib = 0;
            unsigned short elemIndex = elem.getIndex();

            if (mCurrentCapabilities->hasCapability(RSC_SEPARATE_SHADER_OBJECTS))
            {
                GLSLSeparableProgram* separableProgram =
                    GLSLSeparableProgramManager::getSingleton().getCurrentSeparableProgram();
                if (!separableProgram || !separableProgram->isAttributeValid(sem, elemIndex))
                {
                    return;
                }

                attrib = (GLuint)separableProgram->getAttributeIndex(sem, elemIndex);
            }
            else
            {
                GLSLMonolithicProgram* monolithicProgram = GLSLMonolithicProgramManager::getSingleton().getActiveMonolithicProgram();
                if (!monolithicProgram || !monolithicProgram->isAttributeValid(sem, elemIndex))
                {
                    return;
                }

                attrib = (GLuint)monolithicProgram->getAttributeIndex(sem, elemIndex);
            }

            if (mCurrentVertexShader)
            {
                if (hwGlBuffer->getIsInstanceData())
                {
                    OGRE_CHECK_GL_ERROR(glVertexAttribDivisor(attrib, hwGlBuffer->getInstanceDataStepRate()));
                    instanceAttribsBound.push_back(attrib);
                }
            }

            switch(elem.getType())
            {
            case VET_COLOUR:
            case VET_COLOUR_ABGR:
            case VET_COLOUR_ARGB:
                // Because GL takes these as a sequence of single unsigned bytes, count needs to be 4
                // VertexElement::getTypeCount treats them as 1 (RGBA)
                // Also need to normalise the fixed-point data
                typeCount = 4;
                normalised = GL_TRUE;
                break;
            default:
                break;
            };

            switch(elem.getBaseType(elem.getType()))
            {
            default:
            case VET_FLOAT1:
                OGRE_CHECK_GL_ERROR(glVertexAttribPointer(attrib,
                                                          typeCount,
                                                          GL3PlusHardwareBufferManager::getGLType(elem.getType()),
                                                          normalised,
                                                          static_cast<GLsizei>(vertexBuffer->getVertexSize()),
                                                          pBufferData));
                break;
            case VET_DOUBLE1:
                OGRE_CHECK_GL_ERROR(glVertexAttribLPointer(attrib,
                                                           typeCount,
                                                           GL3PlusHardwareBufferManager::getGLType(elem.getType()),
                                                           static_cast<GLsizei>(vertexBuffer->getVertexSize()),
                                                           pBufferData));
                break;
            }

            // If this attribute hasn't been enabled, do so and keep a record of it.
            OGRE_CHECK_GL_ERROR(glEnableVertexAttribArray(attrib));

            attribsBound.push_back(attrib);
        }
    }
#if OGRE_NO_QUAD_BUFFER_STEREO == 0
	bool GL3PlusRenderSystem::setDrawBuffer(ColourBufferType colourBuffer)
	{
		bool result = true;

		switch (colourBuffer)
		{
            case CBT_BACK:
                OGRE_CHECK_GL_ERROR(glDrawBuffer(GL_BACK));
                break;
            case CBT_BACK_LEFT:
                OGRE_CHECK_GL_ERROR(glDrawBuffer(GL_BACK_LEFT));
                break;
            case CBT_BACK_RIGHT:
                OGRE_CHECK_GL_ERROR(glDrawBuffer(GL_BACK_RIGHT));
//                break;
            default:
                result = false;
		}

		return result;
	}
#endif

    void GL3PlusRenderSystem::_copyContentsToMemory(Viewport* vp, const Box& src, const PixelBox &dst, RenderWindow::FrameBuffer buffer)
    {
        GLenum format = GL3PlusPixelUtil::getGLOriginFormat(dst.format);
        GLenum type = GL3PlusPixelUtil::getGLOriginDataType(dst.format);

        if ((format == GL_NONE) || (type == 0))
        {
            OGRE_EXCEPT(Exception::ERR_INVALIDPARAMS, "Unsupported format", "GL3PlusRenderSystem::_copyContentsToMemory");
        }

        // Switch context if different from current one
        _setViewport(vp);

        if(dst.getWidth() != dst.rowPitch)
            glPixelStorei(GL_PACK_ROW_LENGTH, dst.rowPitch);
        // Must change the packing to ensure no overruns!
        glPixelStorei(GL_PACK_ALIGNMENT, 1);

        uint32_t height = vp->getTarget()->getHeight();

        glReadBuffer((buffer == RenderWindow::FB_FRONT)? GL_FRONT : GL_BACK);
        glReadPixels((GLint)src.left, (GLint)(height - src.bottom),
                     (GLsizei)dst.getWidth(), (GLsizei)dst.getHeight(),
                     format, type, dst.getTopLeftFrontPixelPtr());

        // restore default alignment
        glPixelStorei(GL_PACK_ALIGNMENT, 4);
        glPixelStorei(GL_PACK_ROW_LENGTH, 0);

        PixelUtil::bulkPixelVerticalFlip(dst);
    }
}<|MERGE_RESOLUTION|>--- conflicted
+++ resolved
@@ -2123,13 +2123,8 @@
         if (mCurrentContext)
             mCurrentContext->setCurrent();
 
-<<<<<<< HEAD
-		// Initialise GL3W
-		if (gl3wInit()) { // gl3wInit() fails if GL3.0 is not supported
-=======
         // Initialise GL3W
         if (gl3wInitWithGetProc(get_proc)) { // gl3wInit() fails if GL3.0 is not supported
->>>>>>> 4d4082db
             OGRE_EXCEPT(Exception::ERR_RENDERINGAPI_ERROR,
 				"OpenGL 3.0 is not supported",
 				"GL3PlusRenderSystem::initialiseContext");
