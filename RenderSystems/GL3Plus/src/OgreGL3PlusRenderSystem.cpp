/*
  -----------------------------------------------------------------------------
  This source file is part of OGRE
  (Object-oriented Graphics Rendering Engine)
  For the latest info, see http://www.ogre3d.org

Copyright (c) 2000-2014 Torus Knot Software Ltd

  Permission is hereby granted, free of charge, to any person obtaining a copy
  of this software and associated documentation files (the "Software"), to deal
  in the Software without restriction, including without limitation the rights
  to use, copy, modify, merge, publish, distribute, sublicense, and/or sell
  copies of the Software, and to permit persons to whom the Software is
  furnished to do so, subject to the following conditions:

  The above copyright notice and this permission notice shall be included in
  all copies or substantial portions of the Software.

  THE SOFTWARE IS PROVIDED "AS IS", WITHOUT WARRANTY OF ANY KIND, EXPRESS OR
  IMPLIED, INCLUDING BUT NOT LIMITED TO THE WARRANTIES OF MERCHANTABILITY,
  FITNESS FOR A PARTICULAR PURPOSE AND NONINFRINGEMENT. IN NO EVENT SHALL THE
  AUTHORS OR COPYRIGHT HOLDERS BE LIABLE FOR ANY CLAIM, DAMAGES OR OTHER
  LIABILITY, WHETHER IN AN ACTION OF CONTRACT, TORT OR OTHERWISE, ARISING FROM,
  OUT OF OR IN CONNECTION WITH THE SOFTWARE OR THE USE OR OTHER DEALINGS IN
  THE SOFTWARE.
  -----------------------------------------------------------------------------
*/

#include "OgreGL3PlusRenderSystem.h"
#include "OgreRenderSystem.h"
#include "OgreLogManager.h"
#include "OgreStringConverter.h"
#include "OgreLight.h"
#include "OgreCamera.h"
#include "OgreGL3PlusTextureManager.h"
#include "OgreGL3PlusHardwareCounterBuffer.h"
#include "OgreGL3PlusHardwareUniformBuffer.h"
#include "OgreGL3PlusHardwareShaderStorageBuffer.h"
#include "OgreGL3PlusHardwareVertexBuffer.h"
#include "OgreGL3PlusHardwareIndexBuffer.h"
#include "OgreGL3PlusDefaultHardwareBufferManager.h"
#include "OgreGL3PlusUtil.h"
#include "OgreGLSLShader.h"
#include "OgreGLSLShaderManager.h"
#include "OgreException.h"
#include "OgreGLSLExtSupport.h"
#include "OgreGL3PlusHardwareOcclusionQuery.h"
#include "OgreGL3PlusDepthBuffer.h"
#include "OgreGL3PlusHardwarePixelBuffer.h"
#include "OgreGL3PlusContext.h"
#include "OgreGLSLShaderFactory.h"
#include "OgreGL3PlusFBORenderTexture.h"
#include "OgreGL3PlusHardwareBufferManager.h"
#include "OgreGLSLSeparableProgramManager.h"
#include "OgreGLSLSeparableProgram.h"
#include "OgreGLSLMonolithicProgramManager.h"
#include "OgreGL3PlusPixelFormat.h"
#include "OgreGL3PlusVertexArrayObject.h"
#include "OgreGL3PlusHlmsMacroblock.h"
#include "OgreHlmsDatablock.h"
#include "OgreHlmsSamplerblock.h"
#include "Vao/OgreGL3PlusVaoManager.h"
#include "Vao/OgreGL3PlusVertexArrayObject.h"
#include "Vao/OgreGL3PlusBufferInterface.h"
#include "Vao/OgreIndexBufferPacked.h"
#include "Vao/OgreIndirectBufferPacked.h"
#include "CommandBuffer/OgreCbDrawCall.h"
#include "OgreRoot.h"
#include "OgreConfig.h"
#include "OgreViewport.h"
#include "OgreGL3PlusPixelFormat.h"

#if OGRE_DEBUG_MODE
static void APIENTRY GLDebugCallback(GLenum source,
                                     GLenum type,
                                     GLuint id,
                                     GLenum severity,
                                     GLsizei length,
                                     const GLchar* message,
                                     const void* userParam)
{
    char debSource[32], debType[32], debSev[32];

    if (source == GL_DEBUG_SOURCE_API)
        strcpy(debSource, "OpenGL");
    else if (source == GL_DEBUG_SOURCE_WINDOW_SYSTEM)
        strcpy(debSource, "Windows");
    else if (source == GL_DEBUG_SOURCE_SHADER_COMPILER)
        strcpy(debSource, "Shader Compiler");
    else if (source == GL_DEBUG_SOURCE_THIRD_PARTY)
        strcpy(debSource, "Third Party");
    else if (source == GL_DEBUG_SOURCE_APPLICATION)
        strcpy(debSource, "Application");
    else if (source == GL_DEBUG_SOURCE_OTHER)
        strcpy(debSource, "Other");

    if (type == GL_DEBUG_TYPE_ERROR)
        strcpy(debType, "error");
    else if (type == GL_DEBUG_TYPE_DEPRECATED_BEHAVIOR)
        strcpy(debType, "deprecated behavior");
    else if (type == GL_DEBUG_TYPE_UNDEFINED_BEHAVIOR)
        strcpy(debType, "undefined behavior");
    else if (type == GL_DEBUG_TYPE_PORTABILITY)
        strcpy(debType, "portability");
    else if (type == GL_DEBUG_TYPE_PERFORMANCE)
        strcpy(debType, "performance");
    else if (type == GL_DEBUG_TYPE_OTHER)
        strcpy(debType, "message");

    if (severity == GL_DEBUG_SEVERITY_HIGH)
    {
        strcpy(debSev, "high");
    }
    else if (severity == GL_DEBUG_SEVERITY_MEDIUM)
        strcpy(debSev, "medium");
    else if (severity == GL_DEBUG_SEVERITY_LOW)
        strcpy(debSev, "low");
    else if( severity == GL_DEBUG_SEVERITY_NOTIFICATION )
    {
        strcpy(debSev, "notification");

#if OGRE_PROFILING == 0
        //Filter notification debug GL messages as they can
        //be quite noisy, annoying and useless on NVIDIA.
        return;
#endif
    }
    else
        strcpy(debSev, "unknown");

    Ogre::LogManager::getSingleton().stream() << debSource << ":" << debType << "(" << debSev << ") " << id << ": " << message;
}
#endif

namespace Ogre {

    GL3PlusRenderSystem::GL3PlusRenderSystem()
        : mBlendChannelMask( HlmsBlendblock::BlendChannelAll ),
          mDepthWrite(true),
          mScissorsEnabled(false),
          mStencilWriteMask(0xFFFFFFFF),
          mGlobalVao( 0 ),
          mCurrentVertexBuffer( 0 ),
          mCurrentIndexBuffer( 0 ),
          mCurrentPolygonMode( GL_TRIANGLES ),
          mShaderManager(0),
          mGLSLShaderFactory(0),
          mHardwareBufferManager(0),
          mRTTManager(0),
          mActiveTextureUnit(0),
<<<<<<< HEAD
          mNullColourFramebuffer( 0 ),
          mMaxModifiedUavPlusOne( 0 )
=======
          mNullColourFramebuffer( 0 )
>>>>>>> 9a24a52e
    {
        size_t i;

        LogManager::getSingleton().logMessage(getName() + " created.");

        mRenderAttribsBound.reserve(100);
        mRenderInstanceAttribsBound.reserve(100);

        // Get our GLSupport
        mGLSupport = Ogre::getGLSupport();

        mWorldMatrix = Matrix4::IDENTITY;
        mViewMatrix = Matrix4::IDENTITY;

        initConfigOptions();

        for (i = 0; i < OGRE_MAX_TEXTURE_LAYERS; i++)
        {
            // Dummy value
            mTextureCoordIndex[i] = 99;
            mTextureTypes[i] = GL_TEXTURE_2D;
        }

        mActiveRenderTarget = 0;
        mCurrentContext = 0;
        mMainContext = 0;
        mGLInitialised = false;
        mUseAdjacency = false;
        mTextureMipmapCount = 0;
        mMinFilter = FO_LINEAR;
        mMipFilter = FO_POINT;
        mSwIndirectBufferPtr = 0;
        mCurrentVertexShader = 0;
        mCurrentGeometryShader = 0;
        mCurrentFragmentShader = 0;
        mCurrentHullShader = 0;
        mCurrentDomainShader = 0;
        mCurrentComputeShader = 0;
        mLargestSupportedAnisotropy = 1;
    }

    GL3PlusRenderSystem::~GL3PlusRenderSystem()
    {
        shutdown();

        // Destroy render windows
        RenderTargetMap::iterator i;
        for (i = mRenderTargets.begin(); i != mRenderTargets.end(); ++i)
        {
            OGRE_DELETE i->second;
        }
        mRenderTargets.clear();

        if (mGLSupport)
            OGRE_DELETE mGLSupport;
    }

    const String& GL3PlusRenderSystem::getName(void) const
    {
        static String strName("OpenGL 3+ Rendering Subsystem");
        return strName;
    }

    const String& GL3PlusRenderSystem::getFriendlyName(void) const
    {
        static String strName("OpenGL 3+");
        return strName;
    }

    void GL3PlusRenderSystem::initConfigOptions(void)
    {
        mGLSupport->addConfig();
    }

    ConfigOptionMap& GL3PlusRenderSystem::getConfigOptions(void)
    {
        return mGLSupport->getConfigOptions();
    }

    void GL3PlusRenderSystem::setConfigOption(const String &name, const String &value)
    {
        mGLSupport->setConfigOption(name, value);
    }

    String GL3PlusRenderSystem::validateConfigOptions(void)
    {
        // XXX Return an error string if something is invalid
        return mGLSupport->validateConfig();
    }

    RenderWindow* GL3PlusRenderSystem::_initialise(bool autoCreateWindow,
                                                   const String& windowTitle)
    {
        mGLSupport->start();

        RenderWindow *autoWindow = mGLSupport->createWindow(autoCreateWindow,
                                                            this, windowTitle);
        RenderSystem::_initialise(autoCreateWindow, windowTitle);
        return autoWindow;
    }

    RenderSystemCapabilities* GL3PlusRenderSystem::createRenderSystemCapabilities() const
    {
        RenderSystemCapabilities* rsc = OGRE_NEW RenderSystemCapabilities();

        rsc->setCategoryRelevant(CAPS_CATEGORY_GL, true);
        rsc->setDriverVersion(mDriverVersion);

        const char* deviceName = (const char*)glGetString(GL_RENDERER);
        if (deviceName)
        {
            rsc->setDeviceName(deviceName);
        }

        rsc->setRenderSystemName(getName());
        rsc->parseVendorFromString(mGLSupport->getGLVendor());

        bool hasGL40 = mGLSupport->hasMinGLVersion(4, 0);
        bool hasGL41 = mGLSupport->hasMinGLVersion(4, 1);
        bool hasGL42 = mGLSupport->hasMinGLVersion(4, 2);

        // Check for hardware mipmapping support.
        bool disableAutoMip = false;
#if OGRE_PLATFORM == OGRE_PLATFORM_APPLE || OGRE_PLATFORM == OGRE_PLATFORM_LINUX
        // Apple & Linux ATI drivers have faults in hardware mipmap generation
        // TODO: Test this with GL3+
        if (rsc->getVendor() == GPU_AMD)
            disableAutoMip = true;
#endif
        // The Intel 915G frequently corrupts textures when using hardware mip generation
        // I'm not currently sure how many generations of hardware this affects,
        // so for now, be safe.
        if (rsc->getVendor() == GPU_INTEL)
            disableAutoMip = true;

        if (!disableAutoMip)
            rsc->setCapability(RSC_AUTOMIPMAP);

        // Check for blending support
        rsc->setCapability(RSC_BLENDING);

        // Multitexturing support and set number of texture units
        GLint units;
        OGRE_CHECK_GL_ERROR(glGetIntegerv(GL_MAX_TEXTURE_IMAGE_UNITS, &units));
        rsc->setNumTextureUnits(std::min<ushort>(16, units));

        // Check for Anisotropy support
        if (mGLSupport->checkExtension("GL_EXT_texture_filter_anisotropic"))
            rsc->setCapability(RSC_ANISOTROPY);

        // DOT3 support is standard
        rsc->setCapability(RSC_DOT3);

        // Cube map
        rsc->setCapability(RSC_CUBEMAPPING);

        // Point sprites
        rsc->setCapability(RSC_POINT_SPRITES);
        rsc->setCapability(RSC_POINT_EXTENDED_PARAMETERS);

        // Check for hardware stencil support and set bit depth
        rsc->setCapability(RSC_HWSTENCIL);
        rsc->setCapability(RSC_TWO_SIDED_STENCIL);
        rsc->setStencilBufferBitDepth(8);

        rsc->setCapability(RSC_HW_GAMMA);
        rsc->setCapability(RSC_TEXTURE_SIGNED_INT);

        // Vertex Buffer Objects are always supported
        rsc->setCapability(RSC_VBO);
        rsc->setCapability(RSC_32BIT_INDEX);

        // Vertex Array Objects are supported in 3.0
        rsc->setCapability(RSC_VAO);

        // Check for texture compression
        rsc->setCapability(RSC_TEXTURE_COMPRESSION);

        // Check for dxt compression
        if (mGLSupport->checkExtension("GL_EXT_texture_compression_s3tc"))
        {
            rsc->setCapability(RSC_TEXTURE_COMPRESSION_DXT);
        }

        // Check for etc compression
        if (mGLSupport->checkExtension("GL_ARB_ES3_compatibility") || mHasGL43)
        {
            rsc->setCapability(RSC_TEXTURE_COMPRESSION_ETC2);
        }

        // Check for vtc compression
        if (mGLSupport->checkExtension("GL_NV_texture_compression_vtc"))
        {
            rsc->setCapability(RSC_TEXTURE_COMPRESSION_VTC);
        }

        // RGTC(BC4/BC5) is supported by the 3.0 spec
        rsc->setCapability(RSC_TEXTURE_COMPRESSION_BC4_BC5);

        // BPTC(BC6H/BC7) is supported by the extension or OpenGL 4.2 or higher
        if (mGLSupport->checkExtension("GL_ARB_texture_compression_bptc") || hasGL42)
        {
            rsc->setCapability(RSC_TEXTURE_COMPRESSION_BC6H_BC7);
        }

        //Technically D3D10.1 hardware (GL3) supports gather and exposes this extension.
        //However we have bug reports that textureGather isn't working properly, and
        //sadly these cards no longer receive updates. So, assume modern cards and
        //modern drivers are needed.
        //https://bitbucket.org/sinbad/ogre/commits/c76e1bedfed65d0f9dc45353d432a26f278cc968#comment-1776416
        //if( mGLSupport->checkExtension("GL_ARB_texture_gather") || mHasGL40 )
        if( mHasGL43 )
            rsc->setCapability(RSC_TEXTURE_GATHER);

        if( mHasGL43 || (mGLSupport->checkExtension("GL_ARB_shader_image_load_store") &&
                         mGLSupport->checkExtension("GL_ARB_shader_storage_buffer_object")) )
        {
            rsc->setCapability(RSC_UAV);
        }

        rsc->setCapability(RSC_FBO);
        rsc->setCapability(RSC_HWRENDER_TO_TEXTURE);
        // Probe number of draw buffers
        // Only makes sense with FBO support, so probe here
        GLint buffers;
        OGRE_CHECK_GL_ERROR(glGetIntegerv(GL_MAX_DRAW_BUFFERS, &buffers));
        rsc->setNumMultiRenderTargets(std::min<int>(buffers, (GLint)OGRE_MAX_MULTIPLE_RENDER_TARGETS));
        rsc->setCapability(RSC_MRT_DIFFERENT_BIT_DEPTHS);

        // Stencil wrapping
        rsc->setCapability(RSC_STENCIL_WRAP);

        // GL always shares vertex and fragment texture units (for now?)
        rsc->setVertexTextureUnitsShared(true);

        // Blending support
        rsc->setCapability(RSC_BLENDING);

        // Check for non-power-of-2 texture support
        rsc->setCapability(RSC_NON_POWER_OF_2_TEXTURES);

        // Check for atomic counter support
        if (mGLSupport->checkExtension("GL_ARB_shader_atomic_counters") || hasGL42)
            rsc->setCapability(RSC_ATOMIC_COUNTERS);

        // As are user clipping planes
        rsc->setCapability(RSC_USER_CLIP_PLANES);

        // So are 1D & 3D textures
        rsc->setCapability(RSC_TEXTURE_1D);
        rsc->setCapability(RSC_TEXTURE_3D);

        rsc->setCapability(RSC_TEXTURE_2D_ARRAY);

        if( mDriverVersion.major >= 4 || mGLSupport->checkExtension("GL_ARB_texture_cube_map_array") )
            rsc->setCapability(RSC_TEXTURE_CUBE_MAP_ARRAY);

        // UBYTE4 always supported
        rsc->setCapability(RSC_VERTEX_FORMAT_UBYTE4);

        // Infinite far plane always supported
        rsc->setCapability(RSC_INFINITE_FAR_PLANE);

        // Check for hardware occlusion support
        rsc->setCapability(RSC_HWOCCLUSION);

        GLint maxRes2d, maxRes3d, maxResCube;
        OGRE_CHECK_GL_ERROR( glGetIntegerv( GL_MAX_TEXTURE_SIZE,            &maxRes2d ) );
        OGRE_CHECK_GL_ERROR( glGetIntegerv( GL_MAX_3D_TEXTURE_SIZE,         &maxRes3d ) );
        OGRE_CHECK_GL_ERROR( glGetIntegerv( GL_MAX_CUBE_MAP_TEXTURE_SIZE,   &maxResCube ) );

        rsc->setMaximumResolutions( static_cast<ushort>(maxRes2d), static_cast<ushort>(maxRes3d),
                                    static_cast<ushort>(maxResCube) );

        // Point size
        GLfloat psRange[2] = {0.0, 0.0};
        OGRE_CHECK_GL_ERROR(glGetFloatv(GL_POINT_SIZE_RANGE, psRange));
        rsc->setMaxPointSize(psRange[1]);

        // GLSL is always supported in GL
        // TODO: Deprecate this profile name in favor of versioned names
        rsc->addShaderProfile("glsl");

        // Support for specific shader profiles
        if (getNativeShadingLanguageVersion() >= 440)
            rsc->addShaderProfile("glsl440");
        if (getNativeShadingLanguageVersion() >= 430)
            rsc->addShaderProfile("glsl430");
        if (getNativeShadingLanguageVersion() >= 420)
            rsc->addShaderProfile("glsl420");
        if (getNativeShadingLanguageVersion() >= 410)
            rsc->addShaderProfile("glsl410");
        if (getNativeShadingLanguageVersion() >= 400)
            rsc->addShaderProfile("glsl400");
        if (getNativeShadingLanguageVersion() >= 330)
            rsc->addShaderProfile("glsl330");
        if (getNativeShadingLanguageVersion() >= 150)
            rsc->addShaderProfile("glsl150");
        if (getNativeShadingLanguageVersion() >= 140)
            rsc->addShaderProfile("glsl140");
        if (getNativeShadingLanguageVersion() >= 130)
            rsc->addShaderProfile("glsl130");

        // FIXME: This isn't working right yet in some rarer cases
        /*if (mGLSupport->checkExtension("GL_ARB_separate_shader_objects") || hasGL41)
            rsc->setCapability(RSC_SEPARATE_SHADER_OBJECTS);*/

        // Vertex/Fragment Programs
        rsc->setCapability(RSC_VERTEX_PROGRAM);
        rsc->setCapability(RSC_FRAGMENT_PROGRAM);

        GLfloat floatConstantCount = 0;
        OGRE_CHECK_GL_ERROR(glGetFloatv(GL_MAX_VERTEX_UNIFORM_COMPONENTS, &floatConstantCount));
        rsc->setVertexProgramConstantFloatCount((Ogre::ushort)floatConstantCount);
        rsc->setVertexProgramConstantBoolCount((Ogre::ushort)floatConstantCount);
        rsc->setVertexProgramConstantIntCount((Ogre::ushort)floatConstantCount);

        // Fragment Program Properties
        floatConstantCount = 0;
        OGRE_CHECK_GL_ERROR(glGetFloatv(GL_MAX_FRAGMENT_UNIFORM_COMPONENTS, &floatConstantCount));
        rsc->setFragmentProgramConstantFloatCount((Ogre::ushort)floatConstantCount);
        rsc->setFragmentProgramConstantBoolCount((Ogre::ushort)floatConstantCount);
        rsc->setFragmentProgramConstantIntCount((Ogre::ushort)floatConstantCount);

        // Geometry Program Properties
        rsc->setCapability(RSC_GEOMETRY_PROGRAM);

        OGRE_CHECK_GL_ERROR(glGetFloatv(GL_MAX_GEOMETRY_UNIFORM_COMPONENTS, &floatConstantCount));
        rsc->setGeometryProgramConstantFloatCount(floatConstantCount);

        GLint maxOutputVertices;
        OGRE_CHECK_GL_ERROR(glGetIntegerv(GL_MAX_GEOMETRY_OUTPUT_VERTICES, &maxOutputVertices));
        rsc->setGeometryProgramNumOutputVertices(maxOutputVertices);

        //FIXME Is this correct?
        OGRE_CHECK_GL_ERROR(glGetFloatv(GL_MAX_GEOMETRY_UNIFORM_COMPONENTS, &floatConstantCount));
        rsc->setGeometryProgramConstantFloatCount(floatConstantCount);
        rsc->setGeometryProgramConstantBoolCount(floatConstantCount);
        rsc->setGeometryProgramConstantIntCount(floatConstantCount);

        // Tessellation Program Properties
        if (mGLSupport->checkExtension("GL_ARB_tessellation_shader") || hasGL40)
        {
            rsc->setCapability(RSC_TESSELLATION_HULL_PROGRAM);
            rsc->setCapability(RSC_TESSELLATION_DOMAIN_PROGRAM);

            OGRE_CHECK_GL_ERROR(glGetFloatv(GL_MAX_TESS_CONTROL_UNIFORM_COMPONENTS, &floatConstantCount));
            // 16 boolean params allowed
            rsc->setTessellationHullProgramConstantBoolCount(floatConstantCount);
            // 16 integer params allowed, 4D
            rsc->setTessellationHullProgramConstantIntCount(floatConstantCount);
            // float params, always 4D
            rsc->setTessellationHullProgramConstantFloatCount(floatConstantCount);

            OGRE_CHECK_GL_ERROR(glGetFloatv(GL_MAX_TESS_EVALUATION_UNIFORM_COMPONENTS, &floatConstantCount));
            // 16 boolean params allowed
            rsc->setTessellationDomainProgramConstantBoolCount(floatConstantCount);
            // 16 integer params allowed, 4D
            rsc->setTessellationDomainProgramConstantIntCount(floatConstantCount);
            // float params, always 4D
            rsc->setTessellationDomainProgramConstantFloatCount(floatConstantCount);
        }

        // Compute Program Properties
        if (mGLSupport->checkExtension("GL_ARB_compute_shader") || mHasGL43)
        {
            rsc->setCapability(RSC_COMPUTE_PROGRAM);

            //FIXME Is this correct?
            OGRE_CHECK_GL_ERROR(glGetFloatv(GL_MAX_COMPUTE_UNIFORM_COMPONENTS, &floatConstantCount));
            rsc->setComputeProgramConstantFloatCount(floatConstantCount);
            rsc->setComputeProgramConstantBoolCount(floatConstantCount);
            rsc->setComputeProgramConstantIntCount(floatConstantCount);

            //TODO we should also check max workgroup count & size
            // OGRE_CHECK_GL_ERROR(glGetFloatv(GL_MAX_COMPUTE_WORK_GROUP_SIZE, &workgroupCount));
            // OGRE_CHECK_GL_ERROR(glGetFloatv(GL_MAX_COMPUTE_WORK_GROUP_INVOCATIONS, &workgroupInvocations));
        }

        if (mGLSupport->checkExtension("GL_ARB_get_program_binary") || hasGL41)
        {
            GLint formats;
            OGRE_CHECK_GL_ERROR(glGetIntegerv(GL_NUM_PROGRAM_BINARY_FORMATS, &formats));

            if (formats > 0)
                rsc->setCapability(RSC_CAN_GET_COMPILED_SHADER_BUFFER);
        }

        rsc->setCapability(RSC_VERTEX_BUFFER_INSTANCE_DATA);

        // Check for Float textures
        rsc->setCapability(RSC_TEXTURE_FLOAT);

        // OpenGL 3.0 requires a minimum of 16 texture image units
        units = std::max<GLint>(16, units);

        rsc->setNumVertexTextureUnits(static_cast<ushort>(units));
        if (units > 0)
        {
            rsc->setCapability(RSC_VERTEX_TEXTURE_FETCH);
        }

        // Mipmap LOD biasing?
        rsc->setCapability(RSC_MIPMAP_LOD_BIAS);

        // Alpha to coverage always 'supported' when MSAA is available
        // although card may ignore it if it doesn't specifically support A2C
        rsc->setCapability(RSC_ALPHA_TO_COVERAGE);

        // Check if render to vertex buffer (transform feedback in OpenGL)
        rsc->setCapability(RSC_HWRENDER_TO_VERTEX_BUFFER);

        return rsc;
    }

    void GL3PlusRenderSystem::initialiseFromRenderSystemCapabilities(RenderSystemCapabilities* caps, RenderTarget* primary)
    {
        if (caps->getRenderSystemName() != getName())
        {
            OGRE_EXCEPT(Exception::ERR_INVALIDPARAMS,
                        "Trying to initialize GL3PlusRenderSystem from RenderSystemCapabilities that do not support OpenGL 3+",
                        "GL3PlusRenderSystem::initialiseFromRenderSystemCapabilities");
        }

        mShaderManager = OGRE_NEW GLSLShaderManager();

        // Create GLSL shader factory
        mGLSLShaderFactory = new GLSLShaderFactory(*mGLSupport);
        HighLevelGpuProgramManager::getSingleton().addFactory(mGLSLShaderFactory);

        // Set texture the number of texture units
        mFixedFunctionTextureUnits = caps->getNumTextureUnits();

        // Use VBO's by default
        mHardwareBufferManager = new v1::GL3PlusHardwareBufferManager();

        // Use FBO's for RTT, PBuffers and Copy are no longer supported
        // Create FBO manager
        LogManager::getSingleton().logMessage("GL3+: Using FBOs for rendering to textures");
        mRTTManager = new GL3PlusFBOManager(*mGLSupport);
        caps->setCapability(RSC_RTT_DEPTHBUFFER_RESOLUTION_LESSEQUAL);

        Log* defaultLog = LogManager::getSingleton().getDefaultLog();
        if (defaultLog)
        {
            caps->log(defaultLog);
        }

        // Create the texture manager
        mTextureManager = new GL3PlusTextureManager(*mGLSupport);

        if (caps->hasCapability(RSC_CAN_GET_COMPILED_SHADER_BUFFER))
        {
            // Enable microcache
            mShaderManager->setSaveMicrocodesToCache(true);
        }

        if( mGLSupport->hasMinGLVersion( 4, 3 ) )
        {
            //On AMD's GCN cards, there is no performance or memory difference between
            //PF_D24_UNORM_S8_UINT & PF_D32_FLOAT_X24_S8_UINT, so prefer the latter
            //on modern cards (GL >= 4.3) and that also claim to support this format.
            //NVIDIA's preference? Dunno, they don't tell. But at least the quality
            //will be consistent.
            GLenum depthFormat, stencilFormat;
            static_cast<GL3PlusFBOManager*>(mRTTManager)->getBestDepthStencil( PF_D32_FLOAT_X24_S8_UINT,
                                                                               PF_D32_FLOAT_X24_S8_UINT,
                                                                               &depthFormat,
                                                                               &stencilFormat );
            DepthBuffer::DefaultDepthBufferFormat = PF_D32_FLOAT_X24_S8_UINT;
        }

        mGLInitialised = true;
    }

    void GL3PlusRenderSystem::reinitialise(void)
    {
        this->shutdown();
        this->_initialise(true);
    }

    void GL3PlusRenderSystem::shutdown(void)
    {
        RenderSystem::shutdown();

        // Deleting the GLSL program factory
        if (mGLSLShaderFactory)
        {
            // Remove from manager safely
            if (HighLevelGpuProgramManager::getSingletonPtr())
                HighLevelGpuProgramManager::getSingleton().removeFactory(mGLSLShaderFactory);
            OGRE_DELETE mGLSLShaderFactory;
            mGLSLShaderFactory = 0;
        }

        // Deleting the GPU program manager and hardware buffer manager.  Has to be done before the mGLSupport->stop().
        OGRE_DELETE mShaderManager;
        mShaderManager = 0;

        OGRE_DELETE mHardwareBufferManager;
        mHardwareBufferManager = 0;

        OGRE_DELETE mRTTManager;
        mRTTManager = 0;

        OGRE_DELETE mTextureManager;
        mTextureManager = 0;

        // Delete extra threads contexts
        for (GL3PlusContextList::iterator i = mBackgroundContextList.begin();
             i != mBackgroundContextList.end(); ++i)
        {
            GL3PlusContext* pCurContext = *i;

            pCurContext->releaseContext();

            OGRE_DELETE pCurContext;
        }
        mBackgroundContextList.clear();

        if( mNullColourFramebuffer )
        {
            OCGE( glDeleteFramebuffers( 1, &mNullColourFramebuffer ) );
            mNullColourFramebuffer = 0;
        }

        mGLSupport->stop();
        mStopRendering = true;

        // delete mTextureManager;
        // mTextureManager = 0;

        mGLInitialised = 0;

        // RenderSystem::shutdown();
    }

    bool GL3PlusRenderSystem::_createRenderWindows(const RenderWindowDescriptionList& renderWindowDescriptions,
                                                   RenderWindowList& createdWindows)
    {
        // Call base render system method.
        if (false == RenderSystem::_createRenderWindows(renderWindowDescriptions, createdWindows))
            return false;

        // Simply call _createRenderWindow in a loop.
        for (size_t i = 0; i < renderWindowDescriptions.size(); ++i)
        {
            const RenderWindowDescription& curRenderWindowDescription = renderWindowDescriptions[i];
            RenderWindow* curWindow = NULL;

            curWindow = _createRenderWindow(curRenderWindowDescription.name,
                                            curRenderWindowDescription.width,
                                            curRenderWindowDescription.height,
                                            curRenderWindowDescription.useFullScreen,
                                            &curRenderWindowDescription.miscParams);

            createdWindows.push_back(curWindow);
        }

        return true;
    }

    RenderWindow* GL3PlusRenderSystem::_createRenderWindow(const String &name, unsigned int width, unsigned int height,
                                                           bool fullScreen, const NameValuePairList *miscParams)
    {
        if (mRenderTargets.find(name) != mRenderTargets.end())
        {
            OGRE_EXCEPT(Exception::ERR_INVALIDPARAMS,
                        "Window with name '" + name + "' already exists",
                        "GL3PlusRenderSystem::_createRenderWindow");
        }

        // Log a message
        StringStream ss;
        ss << "GL3PlusRenderSystem::_createRenderWindow \"" << name << "\", " <<
            width << "x" << height << " ";
        if (fullScreen)
            ss << "fullscreen ";
        else
            ss << "windowed ";

        if (miscParams)
        {
            ss << " miscParams: ";
            NameValuePairList::const_iterator it;
            for (it = miscParams->begin(); it != miscParams->end(); ++it)
            {
                ss << it->first << "=" << it->second << " ";
            }

            LogManager::getSingleton().logMessage(ss.str());
        }

        // Create the window
        RenderWindow* win = mGLSupport->newWindow(name, width, height, fullScreen, miscParams);
        attachRenderTarget((Ogre::RenderTarget&) *win);

        if (!mGLInitialised)
        {
            initialiseContext(win);

            assert( !mVaoManager );
            mVaoManager = OGRE_NEW GL3PlusVaoManager(
                                            mGLSupport->checkExtension("GL_ARB_buffer_storage"),
                                            mGLSupport->checkExtension("GL_ARB_multi_draw_indirect") );

            //Bind the Draw ID
            OCGE( glGenVertexArrays( 1, &mGlobalVao ) );
            OCGE( glBindVertexArray( mGlobalVao ) );
            static_cast<GL3PlusVaoManager*>( mVaoManager )->bindDrawId();
            OCGE( glBindVertexArray( 0 ) );

            mDriverVersion = mGLSupport->getGLVersion();

            if (mDriverVersion.major < 3)
                OGRE_EXCEPT(Exception::ERR_RENDERINGAPI_ERROR,
                            "Driver does not support at least OpenGL 3.0.",
                            "GL3PlusRenderSystem::_createRenderWindow");

            const char* shadingLangVersion = (const char*)glGetString(GL_SHADING_LANGUAGE_VERSION);
            StringVector tokens = StringUtil::split(shadingLangVersion, ". ");
            mNativeShadingLanguageVersion = (StringConverter::parseUnsignedInt(tokens[0]) * 100) + StringConverter::parseUnsignedInt(tokens[1]);

            // Initialise GL after the first window has been created
            // TODO: fire this from emulation options, and don't duplicate Real and Current capabilities
            mRealCapabilities = createRenderSystemCapabilities();

            // use real capabilities if custom capabilities are not available
            if (!mUseCustomCapabilities)
                mCurrentCapabilities = mRealCapabilities;

            fireEvent("RenderSystemCapabilitiesCreated");

            initialiseFromRenderSystemCapabilities(mCurrentCapabilities, (RenderTarget *) win);

            // Initialise the main context
            _oneTimeContextInitialization();
            if (mCurrentContext)
                mCurrentContext->setInitialized();
        }

        if ( win->getDepthBufferPool() != DepthBuffer::POOL_NO_DEPTH )
        {
            // Unlike D3D9, OGL doesn't allow sharing the main depth buffer, so keep them separate.
            // Only Copy does, but Copy means only one depth buffer...
            GL3PlusContext *windowContext = 0;
            win->getCustomAttribute( GL3PlusRenderTexture::CustomAttributeString_GLCONTEXT, &windowContext );
            GL3PlusDepthBuffer *depthBuffer = new GL3PlusDepthBuffer( DepthBuffer::POOL_DEFAULT, this,
                                                                      windowContext, GL_NONE, GL_NONE,
                                                                      win->getWidth(), win->getHeight(),
                                                                      win->getFSAA(), 0, PF_UNKNOWN,
                                                                      false, true );

            mDepthBufferPool[depthBuffer->getPoolId()].push_back( depthBuffer );

            win->attachDepthBuffer( depthBuffer, false );
        }

        return win;
    }

    //---------------------------------------------------------------------
    DepthBuffer* GL3PlusRenderSystem::_createDepthBufferFor( RenderTarget *renderTarget,
                                                             bool exactMatchFormat )
    {
        GL3PlusDepthBuffer *retVal = 0;

        // Only FBOs support different depth buffers, so everything
        // else creates dummy (empty) containers
        // retVal = mRTTManager->_createDepthBufferFor( renderTarget );
        GL3PlusFrameBufferObject *fbo = 0;
        renderTarget->getCustomAttribute(GL3PlusRenderTexture::CustomAttributeString_FBO, &fbo);

        if( fbo || renderTarget->getForceDisableColourWrites() )
        {
            PixelFormat desiredDepthBufferFormat = renderTarget->getDesiredDepthBufferFormat();

            if( !exactMatchFormat )
            {
                if( desiredDepthBufferFormat == PF_D24_UNORM_X8 && renderTarget->prefersDepthTexture() )
                    desiredDepthBufferFormat = PF_D24_UNORM;
                else
                    desiredDepthBufferFormat = PF_D24_UNORM_S8_UINT;
            }

            PixelFormat renderTargetFormat;

            if( fbo )
                renderTargetFormat = fbo->getFormat();
            else
            {
                //Deal with depth textures
                renderTargetFormat = desiredDepthBufferFormat;
            }

            // Presence of an FBO means the manager is an FBO Manager, that's why it's safe to downcast
            // Find best depth & stencil format suited for the RT's format
            GLenum depthFormat, stencilFormat;
            static_cast<GL3PlusFBOManager*>(mRTTManager)->getBestDepthStencil( desiredDepthBufferFormat,
                                                                               renderTargetFormat,
                                                                               &depthFormat,
                                                                               &stencilFormat );

            // OpenGL specs explicitly disallow depth textures with separate stencil.
            if( stencilFormat == GL_NONE || !renderTarget->prefersDepthTexture() )
            {
                // No "custom-quality" multisample for now in GL
                retVal = new GL3PlusDepthBuffer( 0, this, mCurrentContext, depthFormat, stencilFormat,
                                                 renderTarget->getWidth(), renderTarget->getHeight(),
                                                 renderTarget->getFSAA(), 0,
                                                 desiredDepthBufferFormat,
                                                 renderTarget->prefersDepthTexture(), false );
            }
        }

        return retVal;
    }
    //---------------------------------------------------------------------
    void GL3PlusRenderSystem::_getDepthStencilFormatFor( GLenum internalColourFormat, GLenum *depthFormat,
                                                      GLenum *stencilFormat )
    {
        mRTTManager->getBestDepthStencil( internalColourFormat, depthFormat, stencilFormat );
    }

    MultiRenderTarget* GL3PlusRenderSystem::createMultiRenderTarget(const String & name)
    {
        MultiRenderTarget *retval = mRTTManager->createMultiRenderTarget(name);
        attachRenderTarget(*retval);
        return retval;
    }

    void GL3PlusRenderSystem::destroyRenderWindow(RenderWindow* pWin)
    {
        // Find it to remove from list.
        RenderTargetMap::iterator i = mRenderTargets.begin();

        while (i != mRenderTargets.end())
        {
            if (i->second == pWin)
            {
                GL3PlusContext *windowContext = 0;
                pWin->getCustomAttribute(GL3PlusRenderTexture::CustomAttributeString_GLCONTEXT, &windowContext);

                // 1 Window <-> 1 Context, should be always true.
                assert( windowContext );

                bool bFound = false;
                // Find the depth buffer from this window and remove it.
                DepthBufferMap::iterator itMap = mDepthBufferPool.begin();
                DepthBufferMap::iterator enMap = mDepthBufferPool.end();

                while( itMap != enMap && !bFound )
                {
                    DepthBufferVec::iterator itor = itMap->second.begin();
                    DepthBufferVec::iterator end  = itMap->second.end();

                    while( itor != end )
                    {
                        // A DepthBuffer with no depth & stencil pointers is a dummy one,
                        // look for the one that matches the same GL context.
                        GL3PlusDepthBuffer *depthBuffer = static_cast<GL3PlusDepthBuffer*>(*itor);
                        GL3PlusContext *glContext = depthBuffer->getGLContext();

                        if( glContext == windowContext &&
                            (depthBuffer->getDepthBuffer() || depthBuffer->getStencilBuffer()) )
                        {
                            bFound = true;

                            delete *itor;
                            itMap->second.erase( itor );
                            break;
                        }
                        ++itor;
                    }

                    ++itMap;
                }

                mRenderTargets.erase(i);
                delete pWin;
                break;
            }
        }
    }

    String GL3PlusRenderSystem::getErrorDescription(long errorNumber) const
    {
        return BLANKSTRING;
    }

    VertexElementType GL3PlusRenderSystem::getColourVertexElementType(void) const
    {
        return VET_COLOUR_ABGR;
    }

    void GL3PlusRenderSystem::_setWorldMatrix(const Matrix4 &m)
    {
        mWorldMatrix = m;
    }

    void GL3PlusRenderSystem::_setViewMatrix(const Matrix4 &m)
    {
        mViewMatrix = m;

        // Also mark clip planes dirty.
        if (!mClipPlanes.empty())
        {
            mClipPlanesDirty = true;
        }
    }

    void GL3PlusRenderSystem::_setProjectionMatrix(const Matrix4 &m)
    {
        // Nothing to do but mark clip planes dirty.
        if (!mClipPlanes.empty())
            mClipPlanesDirty = true;
    }

    void GL3PlusRenderSystem::_setPointParameters(Real size,
                                                  bool attenuationEnabled, Real constant, Real linear, Real quadratic,
                                                  Real minSize, Real maxSize)
    {

        if (attenuationEnabled)
        {
            // Point size is still calculated in pixels even when attenuation is
            // enabled, which is pretty awkward, since you typically want a viewport
            // independent size if you're looking for attenuation.
            // So, scale the point size up by viewport size (this is equivalent to
            // what D3D does as standard).
            size = size * mActiveViewport->getActualHeight();

            // XXX: why do I need this for results to be consistent with D3D?
            // Equations are supposedly the same once you factor in vp height.
            // Real correction = 0.005;
            // Scaling required.
            // float val[4] = {1, 0, 0, 1};
            // val[1] = linear * correction;
            // val[2] = quadratic * correction;
            // val[3] = 1;

            if (mCurrentCapabilities->hasCapability(RSC_VERTEX_PROGRAM))
            {
                OGRE_CHECK_GL_ERROR(glEnable(GL_PROGRAM_POINT_SIZE));
            }
        }
        else
        {
            if (mCurrentCapabilities->hasCapability(RSC_VERTEX_PROGRAM))
            {
                OGRE_CHECK_GL_ERROR(glDisable(GL_PROGRAM_POINT_SIZE));
            }
        }

        //FIXME Points do not seem affected by setting this.
        // OGRE_CHECK_GL_ERROR(glPointSize(size));
        OGRE_CHECK_GL_ERROR(glPointSize(30.0));

        //OGRE_CHECK_GL_ERROR(glPointParameterf(GL_POINT_FADE_THRESHOLD_SIZE, 64.0));
    }

    void GL3PlusRenderSystem::_setPointSpritesEnabled(bool enabled)
    {
        // Point sprites are always on in OpenGL 3.2 and up.
    }

    void GL3PlusRenderSystem::_setTexture(size_t stage, bool enabled, Texture *texPtr)
    {
        GL3PlusTexture *tex = static_cast<GL3PlusTexture*>( texPtr );

        if (!activateGLTextureUnit(stage))
            return;

        if (enabled)
        {
            GLenum oldTexType = mTextureTypes[stage];

            if ( tex )
            {
                // Note used
                tex->touch();
                mTextureTypes[stage] = tex->getGL3PlusTextureTarget();

                // Store the number of mipmaps.
                mTextureMipmapCount = tex->getNumMipmaps();
            }
            else
                // Assume 2D.
                mTextureTypes[stage] = GL_TEXTURE_2D;

            if( oldTexType != mTextureTypes[stage] )
                OCGE( glBindTexture( oldTexType, 0 ) );

            if( tex )
            {
                bool isFsaa;
                GLuint id = tex->getGLID( isFsaa );
                OGRE_CHECK_GL_ERROR(glBindTexture( isFsaa ?
                                            GL_TEXTURE_2D_MULTISAMPLE : mTextureTypes[stage], id ));
            }
            else
            {
                OGRE_CHECK_GL_ERROR(glBindTexture( mTextureTypes[stage], static_cast<GL3PlusTextureManager*>(mTextureManager)->getWarningTextureID() ));
            }
        }
        else
        {
            // Bind zero texture.
            OGRE_CHECK_GL_ERROR(glBindTexture(mTextureTypes[stage], 0));
        }

        activateGLTextureUnit(0);
    }

    void GL3PlusRenderSystem::_setVertexTexture( size_t unit, const TexturePtr &tex )
    {
        _setTexture(unit, true, tex.get());
    }

    void GL3PlusRenderSystem::_setGeometryTexture( size_t unit, const TexturePtr &tex )
    {
        _setTexture(unit, true, tex.get());
    }

    void GL3PlusRenderSystem::_setComputeTexture( size_t unit, const TexturePtr &tex )
    {
        _setTexture(unit, true, tex.get());
    }

    void GL3PlusRenderSystem::_setTessellationHullTexture( size_t unit, const TexturePtr &tex )
    {
        _setTexture(unit, true, tex.get());
    }

    void GL3PlusRenderSystem::_setTessellationDomainTexture( size_t unit, const TexturePtr &tex )
    {
        _setTexture(unit, true, tex.get());
    }

    void GL3PlusRenderSystem::_setTextureCoordSet(size_t stage, size_t index)
    {
        mTextureCoordIndex[stage] = index;
    }

    void GL3PlusRenderSystem::setUavStartingSlot( uint32 startingSlot )
    {
        if( startingSlot != mUavStartingSlot )
        {
            for( uint32 i=0; i<64; ++i )
            {
                if( !mUavs[i].texture.isNull() )
                    mUavs[i].dirty = true;
            }
        }

        RenderSystem::setUavStartingSlot( startingSlot );
    }

    void GL3PlusRenderSystem::queueBindUAV( uint32 slot, TexturePtr texture,
                                            ResourceAccess::ResourceAccess access,
                                            int32 mipmapLevel, int32 textureArrayIndex,
                                            PixelFormat pixelFormat )
    {
        assert( slot < 64 );

        // TODO
        // * add memory barrier
        // * compositor script access (can have multiple instances for a single texture_unit)
        //     shader_access <binding point> [<access>] [<mipmap level>] [<texture array layer>] [<format>]
        //     shader_access 2 read_write 0 0 PF_UINT32_R

        if( mUavs[slot].texture.isNull() && texture.isNull() )
            return;

        mUavs[slot].dirty       = true;
        mUavs[slot].texture     = texture;

        if( !texture.isNull() )
        {
            if( !(texture->getUsage() & TU_UAV) )
            {
                OGRE_EXCEPT( Exception::ERR_INVALIDPARAMS,
                             "Texture " + texture->getName() +
                             " must have been created with TU_UAV to be bound as UAV",
                             "GL3PlusRenderSystem::queueBindUAV" );
            }

            bool isFsaa;

            if( pixelFormat == PF_UNKNOWN )
                pixelFormat = texture->getFormat();

            mUavs[slot].textureName = static_cast<GL3PlusTexture*>( texture.get() )->getGLID( isFsaa );
            mUavs[slot].mipmap      = mipmapLevel;
            mUavs[slot].isArrayTexture = texture->getTextureType() == TEX_TYPE_2D_ARRAY ? GL_TRUE :
                                                                                          GL_FALSE;
            mUavs[slot].arrayIndex  = textureArrayIndex;
            mUavs[slot].format      = GL3PlusPixelUtil::getClosestGLImageInternalFormat( pixelFormat );

            switch( access )
            {
            case ResourceAccess::Read:
                mUavs[slot].access = GL_READ_ONLY;
                break;
            case ResourceAccess::Write:
                mUavs[slot].access = GL_WRITE_ONLY;
                break;
            case ResourceAccess::ReadWrite:
                mUavs[slot].access = GL_READ_WRITE;
                break;
            default:
                OGRE_EXCEPT( Exception::ERR_INVALIDPARAMS, "Invalid ResourceAccess parameter '" +
                             StringConverter::toString( access ) + "'",
                             "GL3PlusRenderSystem::queueBindUAV" );
                break;
            }
        }

        mMaxModifiedUavPlusOne = std::max( mMaxModifiedUavPlusOne, static_cast<uint8>( slot + 1 ) );
    }

    void GL3PlusRenderSystem::clearUAVs(void)
    {
        for( size_t i=0; i<64; ++i )
        {
            if( !mUavs[i].texture.isNull() )
            {
                mUavs[i].dirty = true;
                mUavs[i].texture.setNull();
                mMaxModifiedUavPlusOne = i + 1;
            }
        }
    }

    void GL3PlusRenderSystem::flushUAVs(void)
    {
        for( uint32 i=0; i<mMaxModifiedUavPlusOne; ++i )
        {
            if( mUavs[i].dirty )
            {
                if( !mUavs[i].texture.isNull() )
                {
                    OCGE( glBindImageTexture( mUavStartingSlot + i, mUavs[i].textureName,
                                              mUavs[i].mipmap, mUavs[i].isArrayTexture,
                                              mUavs[i].arrayIndex, mUavs[i].access,
                                              mUavs[i].format) );
                }
                else
                {
                    glBindImageTexture( 0, 0, 0, GL_FALSE, 0, GL_WRITE_ONLY, GL_R32UI );
                }

                mUavs[i].dirty = false;
            }
        }

        mMaxModifiedUavPlusOne = 0;
    }

    GLint GL3PlusRenderSystem::getTextureAddressingMode(TextureAddressingMode tam) const
    {
        switch (tam)
        {
        default:
        case TAM_WRAP:
            return GL_REPEAT;
        case TAM_MIRROR:
            return GL_MIRRORED_REPEAT;
        case TAM_CLAMP:
            return GL_CLAMP_TO_EDGE;
        case TAM_BORDER:
            return GL_CLAMP_TO_BORDER;
        }
    }

    GLenum GL3PlusRenderSystem::getBlendMode(SceneBlendFactor ogreBlend) const
    {
        switch (ogreBlend)
        {
        case SBF_ONE:
            return GL_ONE;
        case SBF_ZERO:
            return GL_ZERO;
        case SBF_DEST_COLOUR:
            return GL_DST_COLOR;
        case SBF_SOURCE_COLOUR:
            return GL_SRC_COLOR;
        case SBF_ONE_MINUS_DEST_COLOUR:
            return GL_ONE_MINUS_DST_COLOR;
        case SBF_ONE_MINUS_SOURCE_COLOUR:
            return GL_ONE_MINUS_SRC_COLOR;
        case SBF_DEST_ALPHA:
            return GL_DST_ALPHA;
        case SBF_SOURCE_ALPHA:
            return GL_SRC_ALPHA;
        case SBF_ONE_MINUS_DEST_ALPHA:
            return GL_ONE_MINUS_DST_ALPHA;
        case SBF_ONE_MINUS_SOURCE_ALPHA:
            return GL_ONE_MINUS_SRC_ALPHA;
        };

        // To keep compiler happy.
        return GL_ONE;
    }

    void GL3PlusRenderSystem::_setSceneBlending(SceneBlendFactor sourceFactor, SceneBlendFactor destFactor, SceneBlendOperation op)
    {
        GLenum sourceBlend = getBlendMode(sourceFactor);
        GLenum destBlend = getBlendMode(destFactor);
        if(sourceFactor == SBF_ONE && destFactor == SBF_ZERO)
        {
            OGRE_CHECK_GL_ERROR(glDisable(GL_BLEND));
        }
        else
        {
            OGRE_CHECK_GL_ERROR(glEnable(GL_BLEND));
            OGRE_CHECK_GL_ERROR(glBlendFunc(sourceBlend, destBlend));
        }

        GLint func = GL_FUNC_ADD;
        switch(op)
        {
        case SBO_ADD:
            func = GL_FUNC_ADD;
            break;
        case SBO_SUBTRACT:
            func = GL_FUNC_SUBTRACT;
            break;
        case SBO_REVERSE_SUBTRACT:
            func = GL_FUNC_REVERSE_SUBTRACT;
            break;
        case SBO_MIN:
            func = GL_MIN;
            break;
        case SBO_MAX:
            func = GL_MAX;
            break;
        }

        OGRE_CHECK_GL_ERROR(glBlendEquation(func));
    }

    void GL3PlusRenderSystem::_setSeparateSceneBlending(
        SceneBlendFactor sourceFactor, SceneBlendFactor destFactor,
        SceneBlendFactor sourceFactorAlpha, SceneBlendFactor destFactorAlpha,
        SceneBlendOperation op, SceneBlendOperation alphaOp )
    {
        GLenum sourceBlend = getBlendMode(sourceFactor);
        GLenum destBlend = getBlendMode(destFactor);
        GLenum sourceBlendAlpha = getBlendMode(sourceFactorAlpha);
        GLenum destBlendAlpha = getBlendMode(destFactorAlpha);

        if (sourceFactor == SBF_ONE && destFactor == SBF_ZERO &&
            sourceFactorAlpha == SBF_ONE && destFactorAlpha == SBF_ZERO)
        {
            OGRE_CHECK_GL_ERROR(glDisable(GL_BLEND));
        }
        else
        {
            OGRE_CHECK_GL_ERROR(glEnable(GL_BLEND));
            OGRE_CHECK_GL_ERROR(glBlendFuncSeparate(sourceBlend, destBlend, sourceBlendAlpha, destBlendAlpha));
        }

        GLint func = GL_FUNC_ADD, alphaFunc = GL_FUNC_ADD;

        switch(op)
        {
        case SBO_ADD:
            func = GL_FUNC_ADD;
            break;
        case SBO_SUBTRACT:
            func = GL_FUNC_SUBTRACT;
            break;
        case SBO_REVERSE_SUBTRACT:
            func = GL_FUNC_REVERSE_SUBTRACT;
            break;
        case SBO_MIN:
            func = GL_MIN;
            break;
        case SBO_MAX:
            func = GL_MAX;
            break;
        }

        switch(alphaOp)
        {
        case SBO_ADD:
            alphaFunc = GL_FUNC_ADD;
            break;
        case SBO_SUBTRACT:
            alphaFunc = GL_FUNC_SUBTRACT;
            break;
        case SBO_REVERSE_SUBTRACT:
            alphaFunc = GL_FUNC_REVERSE_SUBTRACT;
            break;
        case SBO_MIN:
            alphaFunc = GL_MIN;
            break;
        case SBO_MAX:
            alphaFunc = GL_MAX;
            break;
        }

        OGRE_CHECK_GL_ERROR(glBlendEquationSeparate(func, alphaFunc));
    }

    void GL3PlusRenderSystem::_setViewport(Viewport *vp)
    {
        // Check if viewport is different
        if (!vp)
        {
            mActiveViewport = NULL;
            _setRenderTarget(NULL, true);
        }
        else if (vp != mActiveViewport || vp->_isUpdated())
        {
            RenderTarget* target;

            target = vp->getTarget();
            _setRenderTarget(target, vp->getColourWrite());
            mActiveViewport = vp;

            GLsizei x, y, w, h;

            // Calculate the "lower-left" corner of the viewport
            w = vp->getActualWidth();
            h = vp->getActualHeight();
            x = vp->getActualLeft();
            y = vp->getActualTop();

            if (target && !target->requiresTextureFlipping())
            {
                // Convert "upper-left" corner to "lower-left"
                y = target->getHeight() - h - y;
            }

            OGRE_CHECK_GL_ERROR(glViewport(x, y, w, h));

            w = vp->getScissorActualWidth();
            h = vp->getScissorActualHeight();
            x = vp->getScissorActualLeft();
            y = vp->getScissorActualTop();

            if (target && !target->requiresTextureFlipping())
            {
                // Convert "upper-left" corner to "lower-left"
                y = target->getHeight() - h - y;
            }

            // Configure the viewport clipping
            OGRE_CHECK_GL_ERROR(glScissor(x, y, w, h));

            vp->_clearUpdatedFlag();
        }
        else if( mMaxModifiedUavPlusOne )
        {
            flushUAVs();
        }
    }

    void GL3PlusRenderSystem::_hlmsMacroblockCreated( HlmsMacroblock *newBlock )
    {
        GL3PlusHlmsMacroblock *glMacroblock = new GL3PlusHlmsMacroblock();

        glMacroblock->mDepthWrite   = newBlock->mDepthWrite ? GL_TRUE : GL_FALSE;
        glMacroblock->mDepthFunc    = convertCompareFunction( newBlock->mDepthFunc );

        switch( newBlock->mCullMode )
        {
        case CULL_NONE:
            glMacroblock->mCullMode[0] = 0;
            glMacroblock->mCullMode[1] = 0;
            break;
        default:
        case CULL_CLOCKWISE:
            glMacroblock->mCullMode[0] = GL_FRONT;
            glMacroblock->mCullMode[1] = GL_BACK;
            break;
        case CULL_ANTICLOCKWISE:
            glMacroblock->mCullMode[0] = GL_BACK;
            glMacroblock->mCullMode[1] = GL_FRONT;
            break;
        }

        switch( newBlock->mPolygonMode )
        {
        case PM_POINTS:
            //glMacroblock->mPolygonMode = GL_POINTS;
            glMacroblock->mPolygonMode = GL_POINT;
            break;
        case PM_WIREFRAME:
            //glMacroblock->mPolygonMode = GL_LINE_STRIP;
            glMacroblock->mPolygonMode = GL_LINE;
            break;
        default:
        case PM_SOLID:
            glMacroblock->mPolygonMode = GL_FILL;
            break;
        }

        newBlock->mRsData = glMacroblock;
    }

    void GL3PlusRenderSystem::_hlmsMacroblockDestroyed( HlmsMacroblock *block )
    {
        GL3PlusHlmsMacroblock *glMacroblock = reinterpret_cast<GL3PlusHlmsMacroblock*>(block->mRsData);
        delete glMacroblock;
        block->mRsData = 0;
    }

    void GL3PlusRenderSystem::_hlmsBlendblockCreated( HlmsBlendblock *newBlock )
    {
        //HACK: Set it to non-zero to get the assert in _setHlmsBlendblock
        //to work correctly (which is a very useful assert)
        //TODO: Use a RS-specific blendblock like with do with macroblocks.
        newBlock->mRsData = reinterpret_cast<void*>( 1 );
    }

    void GL3PlusRenderSystem::_hlmsBlendblockDestroyed( HlmsBlendblock *block )
    {
        block->mRsData = 0;
    }

    void GL3PlusRenderSystem::_hlmsSamplerblockCreated( HlmsSamplerblock *newBlock )
    {
        GLuint samplerName;
        glGenSamplers( 1, &samplerName );

        GLint minFilter, magFilter;
        switch( newBlock->mMinFilter )
        {
        case FO_ANISOTROPIC:
        case FO_LINEAR:
            switch( newBlock->mMipFilter )
            {
            case FO_ANISOTROPIC:
            case FO_LINEAR:
                // linear min, linear mip
                minFilter = GL_LINEAR_MIPMAP_LINEAR;
                break;
            case FO_POINT:
                // linear min, point mip
                minFilter = GL_LINEAR_MIPMAP_NEAREST;
                break;
            case FO_NONE:
                // linear min, no mip
                minFilter = GL_LINEAR;
                break;
            }
            break;
        case FO_POINT:
        case FO_NONE:
            switch( newBlock->mMipFilter )
            {
            case FO_ANISOTROPIC:
            case FO_LINEAR:
                // nearest min, linear mip
                minFilter = GL_NEAREST_MIPMAP_LINEAR;
                break;
            case FO_POINT:
                // nearest min, point mip
                minFilter = GL_NEAREST_MIPMAP_NEAREST;
                break;
            case FO_NONE:
                // nearest min, no mip
                minFilter = GL_NEAREST;
                break;
            }
            break;
        }

        magFilter = newBlock->mMagFilter <= FO_POINT ? GL_NEAREST : GL_LINEAR;

        OCGE( glSamplerParameteri( samplerName, GL_TEXTURE_MIN_FILTER, minFilter ) );
        OCGE( glSamplerParameteri( samplerName, GL_TEXTURE_MAG_FILTER, magFilter ) );

        OCGE( glSamplerParameteri( samplerName, GL_TEXTURE_WRAP_S,
                                   getTextureAddressingMode( newBlock->mU ) ) );
        OCGE( glSamplerParameteri( samplerName, GL_TEXTURE_WRAP_T,
                                   getTextureAddressingMode( newBlock->mV ) ) );
        OCGE( glSamplerParameteri( samplerName, GL_TEXTURE_WRAP_R,
                                   getTextureAddressingMode( newBlock->mW ) ) );

        OCGE( glSamplerParameterfv( samplerName, GL_TEXTURE_BORDER_COLOR,
                                    newBlock->mBorderColour.ptr() ) );
        OCGE( glSamplerParameterf( samplerName, GL_TEXTURE_LOD_BIAS, newBlock->mMipLodBias ) );
        OCGE( glSamplerParameterf( samplerName, GL_TEXTURE_MIN_LOD, newBlock->mMinLod ) );
        OCGE( glSamplerParameterf( samplerName, GL_TEXTURE_MAX_LOD, newBlock->mMaxLod ) );

        if( newBlock->mCompareFunction != NUM_COMPARE_FUNCTIONS )
        {
            OCGE( glSamplerParameteri( samplerName, GL_TEXTURE_COMPARE_MODE,
                                       GL_COMPARE_REF_TO_TEXTURE ) );
            OCGE( glSamplerParameterf( samplerName, GL_TEXTURE_COMPARE_FUNC,
                                       convertCompareFunction( newBlock->mCompareFunction ) ) );
        }

        if( mCurrentCapabilities->hasCapability(RSC_ANISOTROPY) )
        {
            OCGE( glSamplerParameterf( samplerName, GL_TEXTURE_MAX_ANISOTROPY_EXT,
                                       newBlock->mMaxAnisotropy ) );
        }

        newBlock->mRsData = reinterpret_cast<void*>( samplerName );

        /*GL3PlusHlmsSamplerblock *glSamplerblock = new GL3PlusHlmsSamplerblock();

        switch( newBlock->mMinFilter )
        {
        case FO_ANISOTROPIC:
        case FO_LINEAR:
            switch( newBlock->mMipFilter )
            {
            case FO_ANISOTROPIC:
            case FO_LINEAR:
                // linear min, linear mip
                glSamplerblock->mMinFilter = GL_LINEAR_MIPMAP_LINEAR;
                break;
            case FO_POINT:
                // linear min, point mip
                glSamplerblock->mMinFilter = GL_LINEAR_MIPMAP_NEAREST;
                break;
            case FO_NONE:
                // linear min, no mip
                glSamplerblock->mMinFilter = GL_LINEAR;
                break;
            }
            break;
        case FO_POINT:
        case FO_NONE:
            switch( newBlock->mMipFilter )
            {
            case FO_ANISOTROPIC:
            case FO_LINEAR:
                // nearest min, linear mip
                glSamplerblock->mMinFilter = GL_NEAREST_MIPMAP_LINEAR;
                break;
            case FO_POINT:
                // nearest min, point mip
                glSamplerblock->mMinFilter = GL_NEAREST_MIPMAP_NEAREST;
                break;
            case FO_NONE:
                // nearest min, no mip
                glSamplerblock->mMinFilter = GL_NEAREST;
                break;
            }
            break;
        }

        glSamplerblock->mMagFilter = newBlock->mMagFilter <= FO_POINT ? GL_NEAREST : GL_LINEAR;
        glSamplerblock->mU  = getTextureAddressingMode( newBlock->mU );
        glSamplerblock->mV  = getTextureAddressingMode( newBlock->mV );
        glSamplerblock->mW  = getTextureAddressingMode( newBlock->mW );

        glSamplerblock->mAnisotropy = std::min( newBlock->mMaxAnisotropy, mLargestSupportedAnisotrop );

        newBlock->mRsData = glSamplerblock;*/
    }

    void GL3PlusRenderSystem::_hlmsSamplerblockDestroyed( HlmsSamplerblock *block )
    {
        GLuint samplerName = static_cast<GLuint>( reinterpret_cast<intptr_t>( block->mRsData ) );
        glDeleteSamplers( 1, &samplerName );
    }

    void GL3PlusRenderSystem::_setHlmsMacroblock( const HlmsMacroblock *macroblock )
    {
        assert( macroblock->mRsData &&
                "The block must have been created via HlmsManager::getMacroblock!" );

        GL3PlusHlmsMacroblock *glMacroblock = reinterpret_cast<GL3PlusHlmsMacroblock*>(
                                                                    macroblock->mRsData );

        if( macroblock->mDepthCheck )
        {
            OCGE( glEnable( GL_DEPTH_TEST ) );
        }
        else
        {
            OCGE( glDisable( GL_DEPTH_TEST ) );
        }
        OCGE( glDepthMask( glMacroblock->mDepthWrite ) );
        OCGE( glDepthFunc( glMacroblock->mDepthFunc ) );

        _setDepthBias( macroblock->mDepthBiasConstant, macroblock->mDepthBiasSlopeScale );


        //Cull mode
        if( glMacroblock->mCullMode[0] == 0 )
        {
            OCGE( glDisable( GL_CULL_FACE ) );
        }
        else
        {
            // NB: Because two-sided stencil API dependence of the front face, we must
            // use the same 'winding' for the front face everywhere. As the OGRE default
            // culling mode is clockwise, we also treat anticlockwise winding as front
            // face for consistently. On the assumption that, we can't change the front
            // face by glFrontFace anywhere.
            size_t cullIdx = !(mActiveRenderTarget &&
                    ((mActiveRenderTarget->requiresTextureFlipping() && !mInvertVertexWinding) ||
                     (!mActiveRenderTarget->requiresTextureFlipping() && mInvertVertexWinding)));

            OCGE( glEnable( GL_CULL_FACE ) );
            OCGE( glCullFace( glMacroblock->mCullMode[cullIdx] ) );
        }

        //Polygon mode
        OCGE( glPolygonMode( GL_FRONT_AND_BACK, glMacroblock->mPolygonMode ) );

        if( macroblock->mScissorTestEnabled )
        {
            OCGE( glEnable(GL_SCISSOR_TEST) );
        }
        else
        {
            OCGE( glDisable(GL_SCISSOR_TEST) );
        }

        mDepthWrite         = macroblock->mDepthWrite;
        mScissorsEnabled    = macroblock->mScissorTestEnabled;
    }

    void GL3PlusRenderSystem::_setHlmsBlendblock( const HlmsBlendblock *blendblock )
    {
        assert( blendblock->mRsData &&
                "The block must have been created via HlmsManager::getBlendblock!" );

        if( blendblock->mSeparateBlend )
        {
            _setSeparateSceneBlending(
                                blendblock->mSourceBlendFactor, blendblock->mDestBlendFactor,
                                blendblock->mSourceBlendFactorAlpha, blendblock->mDestBlendFactorAlpha,
                                blendblock->mBlendOperation, blendblock->mBlendOperationAlpha );
        }
        else
        {
            _setSceneBlending( blendblock->mSourceBlendFactor, blendblock->mDestBlendFactor,
                               blendblock->mBlendOperation );
        }

        if( blendblock->mAlphaToCoverageEnabled )
        {
            OCGE( glEnable(GL_SAMPLE_ALPHA_TO_COVERAGE) );
        }
        else
        {
            OCGE( glDisable(GL_SAMPLE_ALPHA_TO_COVERAGE) );
        }


        if( mBlendChannelMask != blendblock->mBlendChannelMask )
        {
            GLboolean r = (blendblock->mBlendChannelMask & HlmsBlendblock::BlendChannelRed) != 0;
            GLboolean g = (blendblock->mBlendChannelMask & HlmsBlendblock::BlendChannelGreen) != 0;
            GLboolean b = (blendblock->mBlendChannelMask & HlmsBlendblock::BlendChannelBlue) != 0;
            GLboolean a = (blendblock->mBlendChannelMask & HlmsBlendblock::BlendChannelAlpha) != 0;
            OCGE( glColorMask( r, g, b, a ) );

            mBlendChannelMask = blendblock->mBlendChannelMask;
        }
    }

    void GL3PlusRenderSystem::_setHlmsSamplerblock( uint8 texUnit, const HlmsSamplerblock *samplerblock )
    {
        assert( samplerblock->mRsData &&
                "The block must have been created via HlmsManager::getSamplerblock!" );

        if( !samplerblock )
        {
            glBindSampler( texUnit, 0 );
        }
        else
        {
            glBindSampler( texUnit, static_cast<GLuint>(
                                    reinterpret_cast<intptr_t>( samplerblock->mRsData ) ) );
        }
        /*if (!activateGLTextureUnit(texUnit))
            return;

        GL3PlusHlmsSamplerblock *glSamplerblock = reinterpret_cast<GL3PlusHlmsSamplerblock*>(
                                                                                samplerblock->mRsData );

        OGRE_CHECK_GL_ERROR(glTexParameteri( mTextureTypes[unit], GL_TEXTURE_MIN_FILTER,
                                             glSamplerblock->mMinFilter) );
        OGRE_CHECK_GL_ERROR(glTexParameteri( mTextureTypes[unit], GL_TEXTURE_MAG_FILTER,
                                             glSamplerblock->mMagFilter));

        OGRE_CHECK_GL_ERROR(glTexParameteri( mTextureTypes[stage], GL_TEXTURE_WRAP_S, glSamplerblock->mU ));
        OGRE_CHECK_GL_ERROR(glTexParameteri( mTextureTypes[stage], GL_TEXTURE_WRAP_T, glSamplerblock->mV ));
        OGRE_CHECK_GL_ERROR(glTexParameteri( mTextureTypes[stage], GL_TEXTURE_WRAP_R, glSamplerblock->mW ));

        OGRE_CHECK_GL_ERROR(glTexParameterf( mTextureTypes[stage], GL_TEXTURE_LOD_BIAS,
                                             samplerblock->mMipLodBias ));

        OGRE_CHECK_GL_ERROR(glTexParameterfv( mTextureTypes[stage], GL_TEXTURE_BORDER_COLOR,
                                              reinterpret_cast<GLfloat*>(
                                                    &samplerblock->mBorderColour ) ));

        OGRE_CHECK_GL_ERROR(glTexParameterf( mTextureTypes[stage], GL_TEXTURE_MIN_LOD,
                                             samplerblock->mMinLod ));
        OGRE_CHECK_GL_ERROR(glTexParameterf( mTextureTypes[stage], GL_TEXTURE_MAX_LOD,
                                             samplerblock->mMaxLod ));

        activateGLTextureUnit(0);*/
    }

    void GL3PlusRenderSystem::_setProgramsFromHlms( const HlmsCache *hlmsCache )
    {
        GLSLShader::unbindAll();

        mCurrentVertexShader    = 0;
        mCurrentGeometryShader  = 0;
        mCurrentHullShader      = 0;
        mCurrentDomainShader    = 0;
        mCurrentFragmentShader  = 0;

        mActiveVertexGpuProgramParameters.setNull();
        mActiveGeometryGpuProgramParameters.setNull();
        mActiveTessellationHullGpuProgramParameters.setNull();
        mActiveTessellationDomainGpuProgramParameters.setNull();
        mActiveFragmentGpuProgramParameters.setNull();

        mVertexProgramBound             = false;
        mGeometryProgramBound           = false;
        mFragmentProgramBound           = false;
        mTessellationHullProgramBound   = false;
        mTessellationDomainProgramBound = false;
        mComputeProgramBound            = false;
        mUseAdjacency                   = false;

        if( !hlmsCache->vertexShader.isNull() )
        {
            mCurrentVertexShader = static_cast<GLSLShader*>( hlmsCache->vertexShader->
                                                             _getBindingDelegate() );
            mCurrentVertexShader->bind();
            mActiveVertexGpuProgramParameters = mCurrentVertexShader->getDefaultParameters();
            mVertexProgramBound = true;
        }
        if( !hlmsCache->geometryShader.isNull() )
        {
            mCurrentGeometryShader = static_cast<GLSLShader*>( hlmsCache->geometryShader->
                                                               _getBindingDelegate() );
            mCurrentGeometryShader->bind();
            mActiveGeometryGpuProgramParameters = mCurrentGeometryShader->getDefaultParameters();
            mGeometryProgramBound = true;

            mUseAdjacency = mCurrentGeometryShader->isAdjacencyInfoRequired();
        }
        if( !hlmsCache->tesselationHullShader.isNull() )
        {
            mCurrentHullShader = static_cast<GLSLShader*>( hlmsCache->tesselationHullShader->
                                                           _getBindingDelegate() );
            mCurrentHullShader->bind();
            mActiveTessellationHullGpuProgramParameters = mCurrentHullShader->getDefaultParameters();
            mTessellationHullProgramBound = true;
        }
        if( !hlmsCache->tesselationDomainShader.isNull() )
        {
            mCurrentDomainShader = static_cast<GLSLShader*>( hlmsCache->tesselationDomainShader->
                                                             _getBindingDelegate() );
            mCurrentDomainShader->bind();
            mActiveTessellationDomainGpuProgramParameters = mCurrentDomainShader->getDefaultParameters();
            mTessellationDomainProgramBound = true;
        }
        if( !hlmsCache->pixelShader.isNull() )
        {
            mCurrentFragmentShader = static_cast<GLSLShader*>( hlmsCache->pixelShader->
                                                               _getBindingDelegate() );
            mCurrentFragmentShader->bind();
            mActiveFragmentGpuProgramParameters = mCurrentFragmentShader->getDefaultParameters();
            mFragmentProgramBound = true;
        }

        GLSLSeparableProgramManager* separableProgramMgr =
                GLSLSeparableProgramManager::getSingletonPtr();

        if( separableProgramMgr )
        {
            GLSLSeparableProgram* separableProgram = separableProgramMgr->getCurrentSeparableProgram();
            if (separableProgram)
                separableProgram->activate();
        }
        else
        {
            GLSLMonolithicProgramManager::getSingleton().getActiveMonolithicProgram();
        }
    }

    void GL3PlusRenderSystem::_setIndirectBuffer( IndirectBufferPacked *indirectBuffer )
    {
        if( mVaoManager->supportsIndirectBuffers() )
        {
            if( indirectBuffer )
            {
                GL3PlusBufferInterface *bufferInterface = static_cast<GL3PlusBufferInterface*>(
                                                            indirectBuffer->getBufferInterface() );
                OCGE( glBindBuffer( GL_DRAW_INDIRECT_BUFFER, bufferInterface->getVboName() ) );
            }
            else
            {
                OCGE( glBindBuffer( GL_DRAW_INDIRECT_BUFFER, 0 ) );
            }
        }
        else
        {
            if( indirectBuffer )
                mSwIndirectBufferPtr = indirectBuffer->getSwBufferPtr();
            else
                mSwIndirectBufferPtr = 0;
        }
    }

    void GL3PlusRenderSystem::_beginFrame(void)
    {
    }

    void GL3PlusRenderSystem::_endFrame(void)
    {
        OGRE_CHECK_GL_ERROR(glDisable(GL_DEPTH_CLAMP));

        // unbind GPU programs at end of frame
        // this is mostly to avoid holding bound programs that might get deleted
        // outside via the resource manager
        unbindGpuProgram(GPT_VERTEX_PROGRAM);
        unbindGpuProgram(GPT_FRAGMENT_PROGRAM);
        unbindGpuProgram(GPT_GEOMETRY_PROGRAM);

        if(mDriverVersion.major >= 4)
        {
            unbindGpuProgram(GPT_HULL_PROGRAM);
            unbindGpuProgram(GPT_DOMAIN_PROGRAM);
            if(mDriverVersion.minor >= 3)
                unbindGpuProgram(GPT_COMPUTE_PROGRAM);
        }

        glBindProgramPipeline( 0 );
    }

    void GL3PlusRenderSystem::_setDepthBias(float constantBias, float slopeScaleBias)
    {
        //FIXME glPolygonOffset currently is buggy in GL3+ RS but not GL RS.
        if (constantBias != 0 || slopeScaleBias != 0)
        {
            OGRE_CHECK_GL_ERROR(glEnable(GL_POLYGON_OFFSET_FILL));
            OGRE_CHECK_GL_ERROR(glEnable(GL_POLYGON_OFFSET_POINT));
            OGRE_CHECK_GL_ERROR(glEnable(GL_POLYGON_OFFSET_LINE));
            OGRE_CHECK_GL_ERROR(glPolygonOffset(-slopeScaleBias, -constantBias));
        }
        else
        {
            OGRE_CHECK_GL_ERROR(glDisable(GL_POLYGON_OFFSET_FILL));
            OGRE_CHECK_GL_ERROR(glDisable(GL_POLYGON_OFFSET_POINT));
            OGRE_CHECK_GL_ERROR(glDisable(GL_POLYGON_OFFSET_LINE));
        }
    }

    void GL3PlusRenderSystem::_convertProjectionMatrix(const Matrix4& matrix,
                                                       Matrix4& dest,
                                                       bool forGpuProgram)
    {
        // no any conversion request for OpenGL
        dest = matrix;
    }

    void GL3PlusRenderSystem::_makeProjectionMatrix(const Radian& fovy, Real aspect,
                                                    Real nearPlane, Real farPlane,
                                                    Matrix4& dest, bool forGpuProgram)
    {
        Radian thetaY(fovy / 2.0f);
        Real tanThetaY = Math::Tan(thetaY);

        // Calc matrix elements
        Real w = (1.0f / tanThetaY) / aspect;
        Real h = 1.0f / tanThetaY;
        Real q, qn;
        if (farPlane == 0)
        {
            // Infinite far plane
            q = Frustum::INFINITE_FAR_PLANE_ADJUST - 1;
            qn = nearPlane * (Frustum::INFINITE_FAR_PLANE_ADJUST - 2);
        }
        else
        {
            q = -(farPlane + nearPlane) / (farPlane - nearPlane);
            qn = -2 * (farPlane * nearPlane) / (farPlane - nearPlane);
        }

        // NB This creates Z in range [-1,1]
        //
        // [ w   0   0   0  ]
        // [ 0   h   0   0  ]
        // [ 0   0   q   qn ]
        // [ 0   0   -1  0  ]

        dest = Matrix4::ZERO;
        dest[0][0] = w;
        dest[1][1] = h;
        dest[2][2] = q;
        dest[2][3] = qn;
        dest[3][2] = -1;
    }

    void GL3PlusRenderSystem::_makeProjectionMatrix(Real left, Real right,
                                                    Real bottom, Real top,
                                                    Real nearPlane, Real farPlane,
                                                    Matrix4& dest, bool forGpuProgram)
    {
        Real width = right - left;
        Real height = top - bottom;
        Real q, qn;
        if (farPlane == 0)
        {
            // Infinite far plane
            q = Frustum::INFINITE_FAR_PLANE_ADJUST - 1;
            qn = nearPlane * (Frustum::INFINITE_FAR_PLANE_ADJUST - 2);
        }
        else
        {
            q = -(farPlane + nearPlane) / (farPlane - nearPlane);
            qn = -2 * (farPlane * nearPlane) / (farPlane - nearPlane);
        }

        dest = Matrix4::ZERO;
        dest[0][0] = 2 * nearPlane / width;
        dest[0][2] = (right+left) / width;
        dest[1][1] = 2 * nearPlane / height;
        dest[1][2] = (top+bottom) / height;
        dest[2][2] = q;
        dest[2][3] = qn;
        dest[3][2] = -1;
    }

    void GL3PlusRenderSystem::_makeOrthoMatrix(const Radian& fovy, Real aspect,
                                               Real nearPlane, Real farPlane,
                                               Matrix4& dest, bool forGpuProgram)
    {
        Radian thetaY(fovy / 2.0f);
        Real tanThetaY = Math::Tan(thetaY);

        // Real thetaX = thetaY * aspect;
        Real tanThetaX = tanThetaY * aspect; // Math::Tan(thetaX);
        Real half_w = tanThetaX * nearPlane;
        Real half_h = tanThetaY * nearPlane;
        Real iw = 1.0 / half_w;
        Real ih = 1.0 / half_h;
        Real q;
        if (farPlane == 0)
        {
            q = 0;
        }
        else
        {
            q = 2.0 / (farPlane - nearPlane);
        }
        dest = Matrix4::ZERO;
        dest[0][0] = iw;
        dest[1][1] = ih;
        dest[2][2] = -q;
        dest[2][3] = -(farPlane + nearPlane) / (farPlane - nearPlane);
        dest[3][3] = 1;
    }

    void GL3PlusRenderSystem::_applyObliqueDepthProjection(Matrix4& matrix,
                                                           const Plane& plane,
                                                           bool forGpuProgram)
    {
        // Thanks to Eric Lenyel for posting this calculation at www.terathon.com

        // Calculate the clip-space corner point opposite the clipping plane
        // as (sgn(clipPlane.x), sgn(clipPlane.y), 1, 1) and
        // transform it into camera space by multiplying it
        // by the inverse of the projection matrix

        Vector4 q;
        q.x = (Math::Sign(plane.normal.x) + matrix[0][2]) / matrix[0][0];
        q.y = (Math::Sign(plane.normal.y) + matrix[1][2]) / matrix[1][1];
        q.z = -1.0F;
        q.w = (1.0F + matrix[2][2]) / matrix[2][3];

        // Calculate the scaled plane vector
        Vector4 clipPlane4d(plane.normal.x, plane.normal.y, plane.normal.z, plane.d);
        Vector4 c = clipPlane4d * (2.0F / (clipPlane4d.dotProduct(q)));

        // Replace the third row of the projection matrix
        matrix[2][0] = c.x;
        matrix[2][1] = c.y;
        matrix[2][2] = c.z + 1.0F;
        matrix[2][3] = c.w;
    }

    HardwareOcclusionQuery* GL3PlusRenderSystem::createHardwareOcclusionQuery(void)
    {
        GL3PlusHardwareOcclusionQuery* ret = new GL3PlusHardwareOcclusionQuery();
        mHwOcclusionQueries.push_back(ret);
        return ret;
    }

    void GL3PlusRenderSystem::setStencilCheckEnabled(bool enabled)
    {
        if (enabled)
        {
            OGRE_CHECK_GL_ERROR(glEnable(GL_STENCIL_TEST));
        }
        else
        {
            OGRE_CHECK_GL_ERROR(glDisable(GL_STENCIL_TEST));
        }
    }

    void GL3PlusRenderSystem::setStencilBufferParams(CompareFunction func,
                                                     uint32 refValue, uint32 compareMask, uint32 writeMask,
                                                     StencilOperation stencilFailOp,
                                                     StencilOperation depthFailOp,
                                                     StencilOperation passOp,
                                                     bool twoSidedOperation,
                                                     bool readBackAsTexture)
    {
        bool flip;
        mStencilWriteMask = writeMask;

        if (twoSidedOperation)
        {
            if (!mCurrentCapabilities->hasCapability(RSC_TWO_SIDED_STENCIL))
                OGRE_EXCEPT(Exception::ERR_INVALIDPARAMS, "2-sided stencils are not supported",
                            "GL3PlusRenderSystem::setStencilBufferParams");

            // NB: We should always treat CCW as front face for consistent with default
            // culling mode. Therefore, we must take care with two-sided stencil settings.
            flip = (mInvertVertexWinding && !mActiveRenderTarget->requiresTextureFlipping()) ||
                (!mInvertVertexWinding && mActiveRenderTarget->requiresTextureFlipping());
            // Back
            OGRE_CHECK_GL_ERROR(glStencilMaskSeparate(GL_BACK, writeMask));
            OGRE_CHECK_GL_ERROR(glStencilFuncSeparate(GL_BACK, convertCompareFunction(func), refValue, compareMask));
            OGRE_CHECK_GL_ERROR(glStencilOpSeparate(GL_BACK,
                                                    convertStencilOp(stencilFailOp, !flip),
                                                    convertStencilOp(depthFailOp, !flip),
                                                    convertStencilOp(passOp, !flip)));

            // Front
            OGRE_CHECK_GL_ERROR(glStencilMaskSeparate(GL_FRONT, writeMask));
            OGRE_CHECK_GL_ERROR(glStencilFuncSeparate(GL_FRONT, convertCompareFunction(func), refValue, compareMask));
            OGRE_CHECK_GL_ERROR(glStencilOpSeparate(GL_FRONT,
                                convertStencilOp(stencilFailOp, flip),
                                convertStencilOp(depthFailOp, flip),
                                convertStencilOp(passOp, flip)));
        }
        else
        {
            flip = false;
            OGRE_CHECK_GL_ERROR(glStencilMask(writeMask));
            OGRE_CHECK_GL_ERROR(glStencilFunc(convertCompareFunction(func), refValue, compareMask));
            OGRE_CHECK_GL_ERROR(glStencilOp(
                        convertStencilOp(stencilFailOp, flip),
                        convertStencilOp(depthFailOp, flip),
                        convertStencilOp(passOp, flip)));
        }
    }

    GLint GL3PlusRenderSystem::getCombinedMinMipFilter(void) const
    {
        switch(mMinFilter)
        {
        case FO_ANISOTROPIC:
        case FO_LINEAR:
            switch (mMipFilter)
            {
            case FO_ANISOTROPIC:
            case FO_LINEAR:
                // linear min, linear mip
                return GL_LINEAR_MIPMAP_LINEAR;
            case FO_POINT:
                // linear min, point mip
                return GL_LINEAR_MIPMAP_NEAREST;
            case FO_NONE:
                // linear min, no mip
                return GL_LINEAR;
            }
            break;
        case FO_POINT:
        case FO_NONE:
            switch (mMipFilter)
            {
            case FO_ANISOTROPIC:
            case FO_LINEAR:
                // nearest min, linear mip
                return GL_NEAREST_MIPMAP_LINEAR;
            case FO_POINT:
                // nearest min, point mip
                return GL_NEAREST_MIPMAP_NEAREST;
            case FO_NONE:
                // nearest min, no mip
                return GL_NEAREST;
            }
            break;
        }

        // should never get here
        return 0;
    }

    void GL3PlusRenderSystem::_render(const v1::RenderOperation& op)
    {
        // Call super class.
        RenderSystem::_render(op);

        // Create variables related to instancing.
        v1::HardwareVertexBufferSharedPtr globalInstanceVertexBuffer = getGlobalInstanceVertexBuffer();
        v1::VertexDeclaration* globalVertexDeclaration = getGlobalInstanceVertexBufferVertexDeclaration();
        bool hasInstanceData = (op.useGlobalInstancingVertexBufferIsAvailable &&
                                !globalInstanceVertexBuffer.isNull() && (globalVertexDeclaration != NULL))
            || op.vertexData->vertexBufferBinding->getHasInstanceData();

        size_t numberOfInstances = op.numberOfInstances;

        if (op.useGlobalInstancingVertexBufferIsAvailable)
        {
            numberOfInstances *= getGlobalNumberOfInstances();
        }

        // Get vertex array organization.
        const v1::VertexDeclaration::VertexElementList& decl =
            op.vertexData->vertexDeclaration->getElements();
        v1::VertexDeclaration::VertexElementList::const_iterator elemIter, elemEnd;
        elemEnd = decl.end();

        // Bind VAO (set of per-vertex attributes: position, normal, etc.).
        bool updateVAO = true;
        if (Root::getSingleton().getRenderSystem()->getCapabilities()->hasCapability(RSC_SEPARATE_SHADER_OBJECTS))
        {
            GLSLSeparableProgram* separableProgram =
                GLSLSeparableProgramManager::getSingleton().getCurrentSeparableProgram();
            if (separableProgram)
            {
                if (!op.renderToVertexBuffer)
                {
                    separableProgram->activate();
                }

                updateVAO = !separableProgram->getVertexArrayObject()->isInitialised();

                separableProgram->getVertexArrayObject()->bind();
            }
            else
            {
                Ogre::LogManager::getSingleton().logMessage(
                    "ERROR: Failed to create separable program.", LML_CRITICAL);
            }
        }
        else
        {
            GLSLMonolithicProgram* monolithicProgram = GLSLMonolithicProgramManager::getSingleton().getActiveMonolithicProgram();
            if (monolithicProgram)
            {
                updateVAO = !monolithicProgram->getVertexArrayObject()->isInitialised();

                monolithicProgram->getVertexArrayObject()->bind();
            }
            else
            {
                Ogre::LogManager::getSingleton().logMessage(
                    "ERROR: Failed to create monolithic program.", LML_CRITICAL);
            }
        }

        // Bind the appropriate VBOs to the active attributes of the VAO.
        for (elemIter = decl.begin(); elemIter != elemEnd; ++elemIter)
        {
            const v1::VertexElement & elem = *elemIter;
            size_t source = elem.getSource();

            if (!op.vertexData->vertexBufferBinding->isBufferBound(source))
                continue; // Skip unbound elements.

            v1::HardwareVertexBufferSharedPtr vertexBuffer =
                op.vertexData->vertexBufferBinding->getBuffer(source);

            bindVertexElementToGpu(elem, vertexBuffer, op.vertexData->vertexStart,
                                   mRenderAttribsBound, mRenderInstanceAttribsBound, updateVAO);
        }

        if ( !globalInstanceVertexBuffer.isNull() && globalVertexDeclaration != NULL )
        {
            elemEnd = globalVertexDeclaration->getElements().end();
            for (elemIter = globalVertexDeclaration->getElements().begin(); elemIter != elemEnd; ++elemIter)
            {
                const v1::VertexElement & elem = *elemIter;
                bindVertexElementToGpu(elem, globalInstanceVertexBuffer, 0,
                                       mRenderAttribsBound, mRenderInstanceAttribsBound, updateVAO);
            }
        }

        activateGLTextureUnit(0);

        // Launch compute shader job(s).
        if (mCurrentComputeShader) // && mComputeProgramPosition == CP_PRERENDER && mComputeProgramExecutions <= compute_execution_cap)
        {
            //FIXME give user control over when and what memory barriers are created
            // if (mPreComputeMemoryBarrier)
            OGRE_CHECK_GL_ERROR(glMemoryBarrier(GL_ALL_BARRIER_BITS));
            Vector3 workgroupDim = mCurrentComputeShader->getComputeGroupDimensions();
            OGRE_CHECK_GL_ERROR(glDispatchCompute(workgroupDim[0],
                                                  workgroupDim[1],
                                                  workgroupDim[2]));
            // if (mPostComputeMemoryBarrier)
            //     OGRE_CHECK_GL_ERROR(glMemoryBarrier(toGL(MB_TEXTURE)));
            // if (compute_execution_cap > 0)
            //     mComputeProgramExecutions++;
        }


        // Determine the correct primitive type to render.
        GLint primType;
        // Use adjacency if there is a geometry program and it requested adjacency info.
        bool useAdjacency = (mGeometryProgramBound && mCurrentGeometryShader && mCurrentGeometryShader->isAdjacencyInfoRequired());
        switch (op.operationType)
        {
        case v1::RenderOperation::OT_POINT_LIST:
            primType = GL_POINTS;
            break;
        case v1::RenderOperation::OT_LINE_LIST:
            primType = useAdjacency ? GL_LINES_ADJACENCY : GL_LINES;
            break;
        case v1::RenderOperation::OT_LINE_STRIP:
            primType = useAdjacency ? GL_LINE_STRIP_ADJACENCY : GL_LINE_STRIP;
            break;
        default:
        case v1::RenderOperation::OT_TRIANGLE_LIST:
            primType = useAdjacency ? GL_TRIANGLES_ADJACENCY : GL_TRIANGLES;
            break;
        case v1::RenderOperation::OT_TRIANGLE_STRIP:
            primType = useAdjacency ? GL_TRIANGLE_STRIP_ADJACENCY : GL_TRIANGLE_STRIP;
            break;
        case v1::RenderOperation::OT_TRIANGLE_FAN:
            primType = GL_TRIANGLE_FAN;
            break;
        }


        // Bind atomic counter buffers.
        // if (Root::getSingleton().getRenderSystem()->getCapabilities()->hasCapability(RSC_ATOMIC_COUNTERS))
        // {
        //     GLuint atomicsBuffer = 0;

        //     glGenBuffers(1, &atomicsBuffer);
        //     glBindBuffer(GL_ATOMIC_COUNTER_BUFFER,
        //                  static_cast<GL3PlusHardwareCounterBuffer*>(HardwareBufferManager::getSingleton().getCounterBuffer().getGLBufferId()));
        //                  //static_cast<GL3PlusHardwareCounterBuffer*>(op..getCounterBuffer().getGLBufferId()));
        //     // glBufferData(GL_ATOMIC_COUNTER_BUFFER, sizeof(GLuint) * 3, NULL, GL_DYNAMIC_DRAW);
        //     // glBindBuffer(GL_ATOMIC_COUNTER_BUFFER, 0);
        // }
        //TODO: Reset atomic counters somewhere


        // Render to screen!
        if (mCurrentDomainShader)
        {
            // Tessellation shader special case.
            // Note: Only evaluation (domain) shaders are required.

            // GLuint primCount = 0;
            // // Useful primitives for tessellation
            // switch( op.operationType )
            // {
            // case RenderOperation::OT_LINE_LIST:
            //     primCount = (GLuint)(op.useIndexes ? op.indexData->indexCount : op.vertexData->vertexCount) / 2;
            //     break;

            // case RenderOperation::OT_LINE_STRIP:
            //     primCount = (GLuint)(op.useIndexes ? op.indexData->indexCount : op.vertexData->vertexCount) - 1;
            //     break;

            // case RenderOperation::OT_TRIANGLE_LIST:
            //     primCount = (GLuint)(op.useIndexes ? op.indexData->indexCount : op.vertexData->vertexCount);
            //     //primCount = (GLuint)(op.useIndexes ? op.indexData->indexCount : op.vertexData->vertexCount) / 3;
            //     break;

            // case RenderOperation::OT_TRIANGLE_STRIP:
            //     primCount = (GLuint)(op.useIndexes ? op.indexData->indexCount : op.vertexData->vertexCount) - 2;
            //     break;
            // default:
            //     break;
            // }

            // These are set via shader in DX11, SV_InsideTessFactor and SV_OutsideTessFactor
            // Hardcoding for the sample
            // float patchLevel(1.f);
            // OGRE_CHECK_GL_ERROR(glPatchParameterfv(GL_PATCH_DEFAULT_INNER_LEVEL, &patchLevel));
            // OGRE_CHECK_GL_ERROR(glPatchParameterfv(GL_PATCH_DEFAULT_OUTER_LEVEL, &patchLevel));
            // OGRE_CHECK_GL_ERROR(glPatchParameteri(GL_PATCH_VERTICES, op.vertexData->vertexCount));

            if (op.useIndexes)
            {
                OGRE_CHECK_GL_ERROR(glBindBuffer(GL_ELEMENT_ARRAY_BUFFER,
                                                 static_cast<v1::GL3PlusHardwareIndexBuffer*>(op.indexData->indexBuffer.get())->getGLBufferId()));
                void *pBufferData = GL_BUFFER_OFFSET(op.indexData->indexStart *
                                                     op.indexData->indexBuffer->getIndexSize());
                GLuint indexEnd = op.indexData->indexCount - op.indexData->indexStart;
                GLenum indexType = (op.indexData->indexBuffer->getType() == v1::HardwareIndexBuffer::IT_32BIT) ? GL_UNSIGNED_BYTE : GL_UNSIGNED_SHORT;
                OGRE_CHECK_GL_ERROR(glDrawRangeElements(GL_PATCHES, op.indexData->indexStart, indexEnd, op.indexData->indexCount, indexType, pBufferData));
                //OGRE_CHECK_GL_ERROR(glDrawElements(GL_PATCHES, op.indexData->indexCount, indexType, pBufferData));
                //                OGRE_CHECK_GL_ERROR(glDrawArraysInstanced(GL_PATCHES, 0, primCount, 1));
            }
            else
            {
                OGRE_CHECK_GL_ERROR(glDrawArrays(GL_PATCHES, 0, op.vertexData->vertexCount));
                //OGRE_CHECK_GL_ERROR(glDrawArrays(GL_PATCHES, 0, primCount));
                //                OGRE_CHECK_GL_ERROR(glDrawArraysInstanced(GL_PATCHES, 0, primCount, 1));
            }
        }
        else if (op.useIndexes)
        {
            OGRE_CHECK_GL_ERROR(glBindBuffer(GL_ELEMENT_ARRAY_BUFFER,
                                             static_cast<v1::GL3PlusHardwareIndexBuffer*>(op.indexData->indexBuffer.get())->getGLBufferId()));

            void *pBufferData = GL_BUFFER_OFFSET(op.indexData->indexStart *
                                                 op.indexData->indexBuffer->getIndexSize());

            //TODO : GL_UNSIGNED_INT or GL_UNSIGNED_BYTE?  Latter breaks samples.
            GLenum indexType = (op.indexData->indexBuffer->getType() == v1::HardwareIndexBuffer::IT_16BIT) ?
                                GL_UNSIGNED_SHORT : GL_UNSIGNED_INT;

            do
            {
                // Update derived depth bias.
                if (mDerivedDepthBias && mCurrentPassIterationNum > 0)
                {
                    _setDepthBias(mDerivedDepthBiasBase +
                                  mDerivedDepthBiasMultiplier * mCurrentPassIterationNum,
                                  mDerivedDepthBiasSlopeScale);
                }

                GLuint indexEnd = op.indexData->indexCount - op.indexData->indexStart;
                if(hasInstanceData)
                {
                    OGRE_CHECK_GL_ERROR(glDrawElementsInstancedBaseVertex(primType, op.indexData->indexCount, indexType, pBufferData, numberOfInstances, op.vertexData->vertexStart));
                }
                else
                {
                    OGRE_CHECK_GL_ERROR(glDrawRangeElementsBaseVertex(primType, op.indexData->indexStart, indexEnd, op.indexData->indexCount, indexType, pBufferData, op.vertexData->vertexStart));
                }
            } while (updatePassIterationRenderState());
        }
        else
        {
            do
            {
                // Update derived depth bias.
                if (mDerivedDepthBias && mCurrentPassIterationNum > 0)
                {
                    _setDepthBias(mDerivedDepthBiasBase +
                                  mDerivedDepthBiasMultiplier * mCurrentPassIterationNum,
                                  mDerivedDepthBiasSlopeScale);
                }

                if (hasInstanceData)
                {
                    OGRE_CHECK_GL_ERROR(glDrawArraysInstanced(primType, 0, op.vertexData->vertexCount, numberOfInstances));
                }
                else
                {
                    OGRE_CHECK_GL_ERROR(glDrawArrays(primType, 0, op.vertexData->vertexCount));
                }
            } while (updatePassIterationRenderState());
        }

        // Unbind VAO (if updated).
        if (updateVAO)
        {
            if (Root::getSingleton().getRenderSystem()->getCapabilities()->hasCapability(RSC_SEPARATE_SHADER_OBJECTS))
            {
                GLSLSeparableProgram* separableProgram =
                    GLSLSeparableProgramManager::getSingleton().getCurrentSeparableProgram();
                if (separableProgram)
                {
                    separableProgram->getVertexArrayObject()->setInitialised(true);
                }
            }
            else
            {
                GLSLMonolithicProgram* monolithicProgram = GLSLMonolithicProgramManager::getSingleton().getActiveMonolithicProgram();
                if (monolithicProgram)
                {
                    monolithicProgram->getVertexArrayObject()->setInitialised(true);
                }
            }

            // Unbind the vertex array object.
            // Marks the end of what state will be included.
            OGRE_CHECK_GL_ERROR(glBindVertexArray(0));
        }


        mRenderAttribsBound.clear();
        mRenderInstanceAttribsBound.clear();
    }

    void GL3PlusRenderSystem::_setVertexArrayObject( const VertexArrayObject *_vao )
    {
        if( _vao )
        {
            const GL3PlusVertexArrayObject *vao = static_cast<const GL3PlusVertexArrayObject*>( _vao );
            OGRE_CHECK_GL_ERROR( glBindVertexArray( vao->mVaoName ) );
        }
        else
        {
            OGRE_CHECK_GL_ERROR( glBindVertexArray( 0 ) );
        }
    }

    void GL3PlusRenderSystem::_render( const CbDrawCallIndexed *cmd )
    {
        const GL3PlusVertexArrayObject *vao = static_cast<const GL3PlusVertexArrayObject*>( cmd->vao );
        GLenum mode = mCurrentDomainShader ? GL_PATCHES : vao->mPrimType[mUseAdjacency];

        GLenum indexType = vao->mIndexBuffer->getIndexType() == IndexBufferPacked::IT_16BIT ?
                                                            GL_UNSIGNED_SHORT : GL_UNSIGNED_INT;

        OCGE( glMultiDrawElementsIndirect( mode, indexType, cmd->indirectBufferOffset,
                                           cmd->numDraws, sizeof(CbDrawIndexed) ) );
    }

    void GL3PlusRenderSystem::_render( const CbDrawCallStrip *cmd )
    {
        const GL3PlusVertexArrayObject *vao = static_cast<const GL3PlusVertexArrayObject*>( cmd->vao );
        GLenum mode = mCurrentDomainShader ? GL_PATCHES : vao->mPrimType[mUseAdjacency];

        OCGE( glMultiDrawArraysIndirect( mode, cmd->indirectBufferOffset,
                                         cmd->numDraws, sizeof(CbDrawStrip) ) );
    }

    void GL3PlusRenderSystem::_renderEmulated( const CbDrawCallIndexed *cmd )
    {
        const GL3PlusVertexArrayObject *vao = static_cast<const GL3PlusVertexArrayObject*>( cmd->vao );
        GLenum mode = mCurrentDomainShader ? GL_PATCHES : vao->mPrimType[mUseAdjacency];

        GLenum indexType = vao->mIndexBuffer->getIndexType() == IndexBufferPacked::IT_16BIT ?
                                                            GL_UNSIGNED_SHORT : GL_UNSIGNED_INT;

        CbDrawIndexed *drawCmd = reinterpret_cast<CbDrawIndexed*>(
                                    mSwIndirectBufferPtr + (size_t)cmd->indirectBufferOffset );

        const size_t bytesPerIndexElement = vao->mIndexBuffer->getBytesPerElement();

        for( uint32 i=cmd->numDraws; i--; )
        {
            OCGE( glDrawElementsInstancedBaseVertexBaseInstance(
                      mode,
                      drawCmd->primCount,
                      indexType,
                      reinterpret_cast<void*>( drawCmd->firstVertexIndex * bytesPerIndexElement ),
                      drawCmd->instanceCount,
                      drawCmd->baseVertex,
                      drawCmd->baseInstance ) );
            ++drawCmd;
        }
    }

    void GL3PlusRenderSystem::_renderEmulated( const CbDrawCallStrip *cmd )
    {
        const GL3PlusVertexArrayObject *vao = static_cast<const GL3PlusVertexArrayObject*>( cmd->vao );
        GLenum mode = mCurrentDomainShader ? GL_PATCHES : vao->mPrimType[mUseAdjacency];

        CbDrawStrip *drawCmd = reinterpret_cast<CbDrawStrip*>(
                                    mSwIndirectBufferPtr + (size_t)cmd->indirectBufferOffset );

        for( uint32 i=cmd->numDraws; i--; )
        {
            OCGE( glDrawArraysInstancedBaseInstance(
                      mode,
                      drawCmd->firstVertexIndex,
                      drawCmd->primCount,
                      drawCmd->instanceCount,
                      drawCmd->baseInstance ) );
            ++drawCmd;
        }
    }

    void GL3PlusRenderSystem::_startLegacyV1Rendering(void)
    {
        glBindVertexArray( mGlobalVao );
    }

    void GL3PlusRenderSystem::_setRenderOperation( const v1::CbRenderOp *cmd )
    {
        mCurrentVertexBuffer    = cmd->vertexData;
        mCurrentIndexBuffer     = cmd->indexData;

        glBindVertexArray( mGlobalVao );

        v1::VertexBufferBinding *vertexBufferBinding = cmd->vertexData->vertexBufferBinding;
        v1::VertexDeclaration *vertexDeclaration     = cmd->vertexData->vertexDeclaration;

        const v1::VertexDeclaration::VertexElementList& elements = vertexDeclaration->getElements();
        v1::VertexDeclaration::VertexElementList::const_iterator itor;
        v1::VertexDeclaration::VertexElementList::const_iterator end;

        itor = elements.begin();
        end  = elements.end();

        while( itor != end )
        {
            const v1::VertexElement &elem = *itor;

            unsigned short source = elem.getSource();

            VertexElementSemantic semantic = elem.getSemantic();
            GLuint attributeIndex = GL3PlusVaoManager::getAttributeIndexFor( semantic ) +
                                    elem.getIndex();

            if( !vertexBufferBinding->isBufferBound( source ) )
            {
                OCGE( glDisableVertexAttribArray( attributeIndex ) );
                ++itor;
                continue; // Skip unbound elements.
            }

            v1::HardwareVertexBufferSharedPtr vertexBuffer = vertexBufferBinding->getBuffer( source );
            const v1::GL3PlusHardwareVertexBuffer* hwGlBuffer =
                            static_cast<v1::GL3PlusHardwareVertexBuffer*>( vertexBuffer.get() );

            OCGE( glBindBuffer( GL_ARRAY_BUFFER, hwGlBuffer->getGLBufferId() ) );
            void *bindOffset = GL_BUFFER_OFFSET( elem.getOffset() );

            VertexElementType vertexElementType = elem.getType();

            GLint typeCount = v1::VertexElement::getTypeCount( vertexElementType );
            GLboolean normalised = v1::VertexElement::isTypeNormalized( vertexElementType ) ? GL_TRUE :
                                                                                              GL_FALSE;
            switch( vertexElementType )
            {
            case VET_COLOUR:
            case VET_COLOUR_ABGR:
            case VET_COLOUR_ARGB:
                // Because GL takes these as a sequence of single unsigned bytes, count needs to be 4
                // VertexElement::getTypeCount treats them as 1 (RGBA)
                // Also need to normalise the fixed-point data
                typeCount = 4;
                normalised = GL_TRUE;
                break;
            default:
                break;
            };

            assert( (semantic != VES_TEXTURE_COORDINATES || elem.getIndex() < 8) &&
                    "Up to 8 UVs are supported." );

            if( semantic == VES_BINORMAL )
            {
                LogManager::getSingleton().logMessage(
                            "WARNING: VES_BINORMAL will not render properly in "
                            "many GPUs where GL_MAX_VERTEX_ATTRIBS = 16. Consider"
                            " changing for VES_TANGENT with 4 components or use"
                            " QTangents", LML_CRITICAL );
            }

            GLenum type = v1::GL3PlusHardwareBufferManager::getGLType( vertexElementType );

            switch( v1::VertexElement::getBaseType( vertexElementType ) )
            {
            default:
            case VET_FLOAT1:
                OCGE( glVertexAttribPointer( attributeIndex, typeCount,
                                             type,
                                             normalised,
                                             static_cast<GLsizei>(vertexBuffer->getVertexSize()),
                                             bindOffset ) );
                break;
            case VET_BYTE4:
            case VET_UBYTE4:
            case VET_SHORT2:
            case VET_USHORT2:
            case VET_UINT1:
            case VET_INT1:
                OCGE( glVertexAttribIPointer( attributeIndex, typeCount,
                                              type,
                                              static_cast<GLsizei>(vertexBuffer->getVertexSize()),
                                              bindOffset ) );
                break;
            case VET_DOUBLE1:
                OCGE( glVertexAttribLPointer( attributeIndex, typeCount,
                                              type,
                                              static_cast<GLsizei>(vertexBuffer->getVertexSize()),
                                              bindOffset ) );
                break;
            }

            OCGE( glVertexAttribDivisor( attributeIndex, hwGlBuffer->getInstanceDataStepRate() *
                                         hwGlBuffer->getIsInstanceData() ) );
            OCGE( glEnableVertexAttribArray( attributeIndex ) );

            ++itor;
        }

        if( cmd->indexData )
        {
            v1::GL3PlusHardwareIndexBuffer *indexBuffer = static_cast<v1::GL3PlusHardwareIndexBuffer*>(
                                                                    cmd->indexData->indexBuffer.get() );
            OCGE( glBindBuffer( GL_ELEMENT_ARRAY_BUFFER, indexBuffer->getGLBufferId() ) );
        }

        mCurrentPolygonMode = GL_TRIANGLES;
        switch( cmd->operationType )
        {
        case v1::RenderOperation::OT_POINT_LIST:
            mCurrentPolygonMode = GL_POINTS;
            break;
        case v1::RenderOperation::OT_LINE_LIST:
            mCurrentPolygonMode = mUseAdjacency ? GL_LINES_ADJACENCY : GL_LINES;
            break;
        case v1::RenderOperation::OT_LINE_STRIP:
            mCurrentPolygonMode = mUseAdjacency ? GL_LINE_STRIP_ADJACENCY : GL_LINE_STRIP;
            break;
        default:
        case v1::RenderOperation::OT_TRIANGLE_LIST:
            mCurrentPolygonMode = mUseAdjacency ? GL_TRIANGLES_ADJACENCY : GL_TRIANGLES;
            break;
        case v1::RenderOperation::OT_TRIANGLE_STRIP:
            mCurrentPolygonMode = mUseAdjacency ? GL_TRIANGLE_STRIP_ADJACENCY : GL_TRIANGLE_STRIP;
            break;
        case v1::RenderOperation::OT_TRIANGLE_FAN:
            mCurrentPolygonMode = GL_TRIANGLE_FAN;
            break;
        }
    }

    void GL3PlusRenderSystem::_render( const v1::CbDrawCallIndexed *cmd )
    {
        GLenum indexType = mCurrentIndexBuffer->indexBuffer->getType() ==
                            v1::HardwareIndexBuffer::IT_16BIT ? GL_UNSIGNED_SHORT : GL_UNSIGNED_INT;

        const size_t bytesPerIndexElement = mCurrentIndexBuffer->indexBuffer->getIndexSize();

        OCGE( glDrawElementsInstancedBaseVertexBaseInstance(
                    mCurrentPolygonMode,
                    cmd->primCount,
                    indexType,
                    reinterpret_cast<void*>( cmd->firstVertexIndex * bytesPerIndexElement ),
                    cmd->instanceCount,
                    mCurrentVertexBuffer->vertexStart,
                    cmd->baseInstance ) );
    }

    void GL3PlusRenderSystem::_render( const v1::CbDrawCallStrip *cmd )
    {
        OCGE( glDrawArraysInstancedBaseInstance(
                    mCurrentPolygonMode,
                    cmd->firstVertexIndex,
                    cmd->primCount,
                    cmd->instanceCount,
                    cmd->baseInstance ) );
    }

    void GL3PlusRenderSystem::clearFrameBuffer(unsigned int buffers,
                                               const ColourValue& colour,
                                               Real depth, unsigned short stencil)
    {
        bool colourMask = mBlendChannelMask != HlmsBlendblock::BlendChannelAll;

        GLbitfield flags = 0;
        if (buffers & FBT_COLOUR)
        {
            flags |= GL_COLOR_BUFFER_BIT;
            // Enable buffer for writing if it isn't
            if (colourMask)
            {
                OGRE_CHECK_GL_ERROR(glColorMask(true, true, true, true));
            }
            OGRE_CHECK_GL_ERROR(glClearColor(colour.r, colour.g, colour.b, colour.a));
        }
        if (buffers & FBT_DEPTH)
        {
            flags |= GL_DEPTH_BUFFER_BIT;
            // Enable buffer for writing if it isn't
            if (!mDepthWrite)
            {
                OGRE_CHECK_GL_ERROR(glDepthMask(GL_TRUE));
            }
            OGRE_CHECK_GL_ERROR(glClearDepth(depth));
        }
        if (buffers & FBT_STENCIL)
        {
            flags |= GL_STENCIL_BUFFER_BIT;
            // Enable buffer for writing if it isn't
            OGRE_CHECK_GL_ERROR(glStencilMask(0xFFFFFFFF));
            OGRE_CHECK_GL_ERROR(glClearStencil(stencil));
        }

        RenderTarget* target = mActiveViewport->getTarget();
        bool scissorsNeeded = mActiveViewport->getActualLeft() != 0 ||
                                mActiveViewport->getActualTop() != 0 ||
                                mActiveViewport->getActualWidth() != target->getWidth() ||
                                mActiveViewport->getActualHeight() != target->getHeight();

        if( scissorsNeeded )
        {
            //We clear the viewport area. The Viewport may not
            //coincide with the current clipping region
            GLsizei x, y, w, h;
            w = mActiveViewport->getActualWidth();
            h = mActiveViewport->getActualHeight();
            x = mActiveViewport->getActualLeft();
            y = mActiveViewport->getActualTop();

            if( !target->requiresTextureFlipping() )
            {
                // Convert "upper-left" corner to "lower-left"
                y = target->getHeight() - h - y;
            }

            OGRE_CHECK_GL_ERROR(glScissor(x, y, w, h));
        }

        if( scissorsNeeded && !mScissorsEnabled )
        {
            // Clear the buffers
            // Subregion clears need scissort tests enabled.
            OGRE_CHECK_GL_ERROR(glEnable(GL_SCISSOR_TEST));
            OGRE_CHECK_GL_ERROR(glClear(flags));
            OGRE_CHECK_GL_ERROR(glDisable(GL_SCISSOR_TEST));
        }
        else
        {
            // Clear the buffers
            // Either clearing the whole screen, or scissor test is already enabled.
            OGRE_CHECK_GL_ERROR(glClear(flags));
        }

        if( scissorsNeeded )
        {
            //Restore the clipping region
            GLsizei x, y, w, h;
            w = mActiveViewport->getScissorActualWidth();
            h = mActiveViewport->getScissorActualHeight();
            x = mActiveViewport->getScissorActualLeft();
            y = mActiveViewport->getScissorActualTop();

            if( !target->requiresTextureFlipping() )
            {
                // Convert "upper-left" corner to "lower-left"
                y = target->getHeight() - h - y;
            }

            OGRE_CHECK_GL_ERROR(glScissor(x, y, w, h));
        }

        // Reset buffer write state
        if (!mDepthWrite && (buffers & FBT_DEPTH))
        {
            OGRE_CHECK_GL_ERROR(glDepthMask(GL_FALSE));
        }

        if (colourMask && (buffers & FBT_COLOUR))
        {
            GLboolean r = (mBlendChannelMask & HlmsBlendblock::BlendChannelRed) != 0;
            GLboolean g = (mBlendChannelMask & HlmsBlendblock::BlendChannelGreen) != 0;
            GLboolean b = (mBlendChannelMask & HlmsBlendblock::BlendChannelBlue) != 0;
            GLboolean a = (mBlendChannelMask & HlmsBlendblock::BlendChannelAlpha) != 0;
            OCGE( glColorMask( r, g, b, a ) );
        }

        if (buffers & FBT_STENCIL)
        {
            OGRE_CHECK_GL_ERROR(glStencilMask(mStencilWriteMask));
        }
    }

    void GL3PlusRenderSystem::_switchContext(GL3PlusContext *context)
    {
        // Unbind GPU programs and rebind to new context later, because
        // scene manager treat render system as ONE 'context' ONLY, and it
        // cached the GPU programs using state.
        if (mCurrentVertexShader)
            mCurrentVertexShader->unbind();
        if (mCurrentGeometryShader)
            mCurrentGeometryShader->unbind();
        if (mCurrentFragmentShader)
            mCurrentFragmentShader->unbind();
        if (mCurrentHullShader)
            mCurrentHullShader->unbind();
        if (mCurrentDomainShader)
            mCurrentDomainShader->unbind();
        if (mCurrentComputeShader)
            mCurrentComputeShader->unbind();

        // Disable textures
        _disableTextureUnitsFrom(0);

        // It's ready for switching
        if (mCurrentContext)
            mCurrentContext->endCurrent();
        mCurrentContext = context;
        mCurrentContext->setCurrent();

        // Check if the context has already done one-time initialisation
        if (!mCurrentContext->getInitialized())
        {
            _oneTimeContextInitialization();
            mCurrentContext->setInitialized();
        }

        // Rebind GPU programs to new context
        if (mCurrentVertexShader)
            mCurrentVertexShader->bind();
        if (mCurrentGeometryShader)
            mCurrentGeometryShader->bind();
        if (mCurrentFragmentShader)
            mCurrentFragmentShader->bind();
        if (mCurrentHullShader)
            mCurrentHullShader->bind();
        if (mCurrentDomainShader)
            mCurrentDomainShader->bind();
        if (mCurrentComputeShader)
            mCurrentComputeShader->bind();

        // Must reset depth/colour write mask to according with user desired, otherwise,
        // clearFrameBuffer would be wrong because the value we are recorded may be
        // difference with the really state stored in GL context.
        OGRE_CHECK_GL_ERROR(glDepthMask(mDepthWrite));
        {
            GLboolean r = (mBlendChannelMask & HlmsBlendblock::BlendChannelRed) != 0;
            GLboolean g = (mBlendChannelMask & HlmsBlendblock::BlendChannelGreen) != 0;
            GLboolean b = (mBlendChannelMask & HlmsBlendblock::BlendChannelBlue) != 0;
            GLboolean a = (mBlendChannelMask & HlmsBlendblock::BlendChannelAlpha) != 0;
            OCGE( glColorMask( r, g, b, a ) );
        }
        OGRE_CHECK_GL_ERROR(glStencilMask(mStencilWriteMask));
    }

    void GL3PlusRenderSystem::_unregisterContext(GL3PlusContext *context)
    {
        if (mCurrentContext == context)
        {
            // Change the context to something else so that a valid context
            // remains active. When this is the main context being unregistered,
            // we set the main context to 0.
            if (mCurrentContext != mMainContext)
            {
                _switchContext(mMainContext);
            }
            else
            {
                /// No contexts remain
                mCurrentContext->endCurrent();
                mCurrentContext = 0;
                mMainContext = 0;
            }
        }
    }

    void GL3PlusRenderSystem::_oneTimeContextInitialization()
    {
        OGRE_CHECK_GL_ERROR(glDisable(GL_DITHER));

        // Check for FSAA
        // Enable the extension if it was enabled by the GL3PlusSupport
        int fsaa_active = false;
        OGRE_CHECK_GL_ERROR(glGetIntegerv(GL_SAMPLE_BUFFERS, (GLint*)&fsaa_active));
        if (fsaa_active)
        {
            OGRE_CHECK_GL_ERROR(glEnable(GL_MULTISAMPLE));
            LogManager::getSingleton().logMessage("Using FSAA.");
        }

        if (mGLSupport->checkExtension("GL_EXT_texture_filter_anisotropic"))
        {
            OGRE_CHECK_GL_ERROR(glGetFloatv(GL_MAX_TEXTURE_MAX_ANISOTROPY_EXT, &mLargestSupportedAnisotropy));
        }

        OCGE( glGenFramebuffers( 1, &mNullColourFramebuffer ) );

#if OGRE_PLATFORM == OGRE_PLATFORM_APPLE
        // Some Apple NVIDIA hardware can't handle seamless cubemaps
        if (mCurrentCapabilities->getVendor() != GPU_NVIDIA)
#endif
            // Enable seamless cube maps
            OGRE_CHECK_GL_ERROR(glEnable(GL_TEXTURE_CUBE_MAP_SEAMLESS));

        // Set provoking vertex convention
        OGRE_CHECK_GL_ERROR(glProvokingVertex(GL_FIRST_VERTEX_CONVENTION));

        if (mGLSupport->checkExtension("GL_KHR_debug") || mHasGL43)
        {
#if OGRE_DEBUG_MODE
            OGRE_CHECK_GL_ERROR(glDebugMessageCallbackARB(&GLDebugCallback, NULL));
            OGRE_CHECK_GL_ERROR(glDebugMessageControlARB(GL_DEBUG_SOURCE_THIRD_PARTY, GL_DEBUG_TYPE_OTHER, GL_DONT_CARE, 0, NULL, GL_TRUE));
            OGRE_CHECK_GL_ERROR(glEnable(GL_DEBUG_OUTPUT));
            OGRE_CHECK_GL_ERROR(glEnable(GL_DEBUG_OUTPUT_SYNCHRONOUS));
#endif
        }
    }

    void GL3PlusRenderSystem::initialiseContext(RenderWindow* primary)
    {
        // Set main and current context
        mMainContext = 0;
        primary->getCustomAttribute(GL3PlusRenderTexture::CustomAttributeString_GLCONTEXT, &mMainContext);
        mCurrentContext = mMainContext;

        // Set primary context as active
        if (mCurrentContext)
            mCurrentContext->setCurrent();

        // Initialise GL3W
		bool gl3wFailed = gl3wInit();
        if( gl3wFailed )
        {
            LogManager::getSingleton().logMessage("Failed to initialize GL3W", LML_CRITICAL);
        }
        else
        {
            // Setup GL3PlusSupport
            mGLSupport->initialiseExtensions();
        }

        // Make sure that OpenGL 3.3+ is supported in this context
        if( gl3wFailed || !mGLSupport->hasMinGLVersion(3, 3) )
        {
            OGRE_EXCEPT(Exception::ERR_RENDERINGAPI_ERROR,
                        "OpenGL 3.3 is not supported. Please update your graphics card drivers.",
                        "GL3PlusRenderSystem::initialiseContext");
        }

        mHasGL43 = mGLSupport->hasMinGLVersion(4, 3);

        LogManager::getSingleton().logMessage("**************************************");
        LogManager::getSingleton().logMessage("***   OpenGL 3+ Renderer Started   ***");
        LogManager::getSingleton().logMessage("**************************************");
    }

    void GL3PlusRenderSystem::_setRenderTarget(RenderTarget *target, bool colourWrite)
    {
        mActiveViewport = 0;

        // Unbind frame buffer object
        if (mActiveRenderTarget)
            mRTTManager->unbind(mActiveRenderTarget);

        mActiveRenderTarget = target;
        if (target)
        {        
            // Switch context if different from current one
            GL3PlusContext *newContext = 0;
            target->getCustomAttribute(GL3PlusRenderTexture::CustomAttributeString_GLCONTEXT, &newContext);
            if (newContext && mCurrentContext != newContext)
            {
                _switchContext(newContext);
            }

            // Check the FBO's depth buffer status
            GL3PlusDepthBuffer *depthBuffer = static_cast<GL3PlusDepthBuffer*>(target->getDepthBuffer());

            if( !colourWrite )
            {
<<<<<<< HEAD
=======
                // Depth is automatically managed and there is no depth buffer attached to this RT
                // or the Current context doesn't match the one this Depth buffer was created with
                setDepthBufferFor( target, true );
            }

            depthBuffer = static_cast<GL3PlusDepthBuffer*>(target->getDepthBuffer());

            colourWrite &= !target->getForceDisableColourWrites();

            if( !colourWrite )
            {
>>>>>>> 9a24a52e
                if( target->isRenderWindow() )
                {
                    OCGE( glBindFramebuffer( GL_FRAMEBUFFER, 0 ) );
                }
                else
                {
                    OCGE( glBindFramebuffer( GL_FRAMEBUFFER, mNullColourFramebuffer ) );

<<<<<<< HEAD
                    if( target->getDepthBufferPool() != DepthBuffer::POOL_NO_DEPTH &&
                        (!depthBuffer || depthBuffer->getGLContext() != mCurrentContext ) )
                    {
                        //Attach the depth buffer to this no-colour framebuffer
                        depthBuffer->getDepthBuffer()->bindToFramebuffer( GL_DEPTH_ATTACHMENT, 0 );
                        depthBuffer->getStencilBuffer()->bindToFramebuffer( GL_STENCIL_ATTACHMENT, 0 );
=======
                    if( depthBuffer )
                    {
                        //Attach the depth buffer to this no-colour framebuffer
                        depthBuffer->bindToFramebuffer();
>>>>>>> 9a24a52e
                    }
                    else
                    {
                        //Detach all depth buffers from this no-colour framebuffer
                        OCGE( glFramebufferRenderbuffer( GL_FRAMEBUFFER, GL_DEPTH_ATTACHMENT,
                                                         GL_RENDERBUFFER, 0 ) );
                        OCGE( glFramebufferRenderbuffer( GL_FRAMEBUFFER, GL_STENCIL_ATTACHMENT,
                                                         GL_RENDERBUFFER, 0 ) );
                    }
                }

                //Do not render to colour Render Targets.
                OCGE( glDrawBuffer( GL_NONE ) );
            }
            else
            {
                if( target->isRenderWindow() )
                {
                    //Make sure colour writes are enabled for RenderWindows.
                    OCGE( glBindFramebuffer( GL_FRAMEBUFFER, 0 ) );
                    //TODO: Restore the setting sent to OGRE_NO_QUAD_BUFFER_STEREO?
                    OCGE( glDrawBuffer( GL_BACK ) );
                }

<<<<<<< HEAD
                if( target->getDepthBufferPool() != DepthBuffer::POOL_NO_DEPTH &&
                    (!depthBuffer || depthBuffer->getGLContext() != mCurrentContext ) )
                {
                    // Depth is automatically managed and there is no depth buffer attached to this RT
                    // or the Current context doesn't match the one this Depth buffer was created with
                    setDepthBufferFor( target );
                }

=======
>>>>>>> 9a24a52e
                // Bind frame buffer object
                mRTTManager->bind(target);
            }

            // Enable / disable sRGB states
            if (target->isHardwareGammaEnabled())
            {
                OGRE_CHECK_GL_ERROR(glEnable(GL_FRAMEBUFFER_SRGB));

                // Note: could test GL_FRAMEBUFFER_SRGB_CAPABLE here before
                // enabling, but GL spec says incapable surfaces ignore the setting
                // anyway. We test the capability to enable isHardwareGammaEnabled.
            }
            else
            {
                OGRE_CHECK_GL_ERROR(glDisable(GL_FRAMEBUFFER_SRGB));
            }
        }

        flushUAVs();
    }

    GLint GL3PlusRenderSystem::convertCompareFunction(CompareFunction func) const
    {
        switch(func)
        {
        case CMPF_ALWAYS_FAIL:
            return GL_NEVER;
        case CMPF_ALWAYS_PASS:
            return GL_ALWAYS;
        case CMPF_LESS:
            return GL_LESS;
        case CMPF_LESS_EQUAL:
            return GL_LEQUAL;
        case CMPF_EQUAL:
            return GL_EQUAL;
        case CMPF_NOT_EQUAL:
            return GL_NOTEQUAL;
        case CMPF_GREATER_EQUAL:
            return GL_GEQUAL;
        case CMPF_GREATER:
            return GL_GREATER;
        };
        // To keep compiler happy
        return GL_ALWAYS;
    }

    GLint GL3PlusRenderSystem::convertStencilOp(StencilOperation op, bool invert) const
    {
        switch(op)
        {
        case SOP_KEEP:
            return GL_KEEP;
        case SOP_ZERO:
            return GL_ZERO;
        case SOP_REPLACE:
            return GL_REPLACE;
        case SOP_INCREMENT:
            return invert ? GL_DECR : GL_INCR;
        case SOP_DECREMENT:
            return invert ? GL_INCR : GL_DECR;
        case SOP_INCREMENT_WRAP:
            return invert ? GL_DECR_WRAP : GL_INCR_WRAP;
        case SOP_DECREMENT_WRAP:
            return invert ? GL_INCR_WRAP : GL_DECR_WRAP;
        case SOP_INVERT:
            return GL_INVERT;
        };
        // to keep compiler happy
        return SOP_KEEP;
    }


    void GL3PlusRenderSystem::bindGpuProgram(GpuProgram* prg)
    {
        GLSLShader* glprg = static_cast<GLSLShader*>(prg);

        // Unbind previous shader first.
        //
        // Note:
        //  1. Even if both previous and current are the same object, we can't
        //     bypass re-bind completely since the object itself may be modified.
        //     But we can bypass unbind based on the assumption that the object's
        //     internal GL program type shouldn't change after object creation.
        //     The behavior of binding to a GL program type twice
        //     should be the same as unbinding and rebinding that GL program type,
        //     even for different objects.
        //  2. We also assumed that the program's type (vertex or fragment) should
        //     not change during its use. If not, the following switch
        //     statement will confuse GL state completely, and we can't fix it
        //     here. To fix this case we must code the program implementation
        //     itself: if type is changing (during load/unload, etc), and it's in
        //     use, unbind and notify render system to correct for its state.
        //
        switch (glprg->getType())
        {
        case GPT_VERTEX_PROGRAM:
            if (mCurrentVertexShader != glprg)
            {
                if (mCurrentVertexShader)
                    mCurrentVertexShader->unbind();
                mCurrentVertexShader = glprg;
            }
            break;
        case GPT_HULL_PROGRAM:
            if (mCurrentHullShader != glprg)
            {
                if (mCurrentHullShader)
                    mCurrentHullShader->unbind();
                mCurrentHullShader = glprg;
            }
            break;
        case GPT_DOMAIN_PROGRAM:
            if (mCurrentDomainShader != glprg)
            {
                if (mCurrentDomainShader)
                    mCurrentDomainShader->unbind();
                mCurrentDomainShader = glprg;
            }
            break;
        case GPT_GEOMETRY_PROGRAM:
            if (mCurrentGeometryShader != glprg)
            {
                if (mCurrentGeometryShader)
                    mCurrentGeometryShader->unbind();
                mCurrentGeometryShader = glprg;
            }
            break;
        case GPT_FRAGMENT_PROGRAM:
            if (mCurrentFragmentShader != glprg)
            {
                if (mCurrentFragmentShader)
                    mCurrentFragmentShader->unbind();
                mCurrentFragmentShader = glprg;
            }
            break;
        case GPT_COMPUTE_PROGRAM:
            if (mCurrentComputeShader != glprg)
            {
                if (mCurrentComputeShader )
                    mCurrentComputeShader ->unbind();
                mCurrentComputeShader  = glprg;
            }
            break;
        default:
            break;
        }

        // Bind the program
        glprg->bind();

        RenderSystem::bindGpuProgram(prg);

        // TextureManager::ResourceMapIterator resource = TextureManager::getSingletonPtr()->getResourceIterator();

        // while(resource.hasMoreElements())
        // {
        //     TextureManager::ResourceMapPtr resource_map = resource.getNext();
        //     resource_map.getResourceType();
        // }

        // //FIXME Either a new TextureShaderUsage enum needs to be introduced,
        // // or additional TextureUsages must be created.  See OgreTexture.h
        // if (tex->getUsage() == TU_DYNAMIC_SHADER)
        // {
        //     // OGRE_CHECK_GL_ERROR(glBindImageTexture(0, mTextureID, 0, GL_FALSE, 0, GL_READ_WRITE, GL_RGBA8));
        //     OGRE_CHECK_GL_ERROR(glBindImageTexture(0, tex->getGLID(), 0, GL_FALSE, 0, GL_READ_WRITE, GL_RGBA8));
        // }
    }

    void GL3PlusRenderSystem::unbindGpuProgram(GpuProgramType gptype)
    {
        if (gptype == GPT_VERTEX_PROGRAM && mCurrentVertexShader)
        {
            mActiveVertexGpuProgramParameters.setNull();
            mCurrentVertexShader->unbind();
            mCurrentVertexShader = 0;
        }
        else if (gptype == GPT_GEOMETRY_PROGRAM && mCurrentGeometryShader)
        {
            mActiveGeometryGpuProgramParameters.setNull();
            mCurrentGeometryShader->unbind();
            mCurrentGeometryShader = 0;
            mUseAdjacency = false;
        }
        else if (gptype == GPT_FRAGMENT_PROGRAM && mCurrentFragmentShader)
        {
            mActiveFragmentGpuProgramParameters.setNull();
            mCurrentFragmentShader->unbind();
            mCurrentFragmentShader = 0;
        }
        else if (gptype == GPT_HULL_PROGRAM && mCurrentHullShader)
        {
            mActiveTessellationHullGpuProgramParameters.setNull();
            mCurrentHullShader->unbind();
            mCurrentHullShader = 0;
        }
        else if (gptype == GPT_DOMAIN_PROGRAM && mCurrentDomainShader)
        {
            mActiveTessellationDomainGpuProgramParameters.setNull();
            mCurrentDomainShader->unbind();
            mCurrentDomainShader = 0;
        }
        else if (gptype == GPT_COMPUTE_PROGRAM && mCurrentComputeShader)
        {
            mActiveComputeGpuProgramParameters.setNull();
            mCurrentComputeShader->unbind();
            mCurrentComputeShader = 0;
        }
        RenderSystem::unbindGpuProgram(gptype);
    }

    void GL3PlusRenderSystem::bindGpuProgramParameters(GpuProgramType gptype, GpuProgramParametersSharedPtr params, uint16 mask)
    {
        //              if (mask & (uint16)GPV_GLOBAL)
        //              {
        //TODO We could maybe use GL_EXT_bindable_uniform here to produce Dx10-style
        // shared constant buffers, but GPU support seems fairly weak?
        // check the match to constant buffers & use rendersystem data hooks to store
        // for now, just copy
        params->_copySharedParams();

        switch (gptype)
        {
        case GPT_VERTEX_PROGRAM:
            mActiveVertexGpuProgramParameters = params;
            mCurrentVertexShader->bindSharedParameters(params, mask);
            break;
        case GPT_FRAGMENT_PROGRAM:
            mActiveFragmentGpuProgramParameters = params;
            mCurrentFragmentShader->bindSharedParameters(params, mask);
            break;
        case GPT_GEOMETRY_PROGRAM:
            mActiveGeometryGpuProgramParameters = params;
            mCurrentGeometryShader->bindSharedParameters(params, mask);
            break;
        case GPT_HULL_PROGRAM:
            mActiveTessellationHullGpuProgramParameters = params;
            mCurrentHullShader->bindSharedParameters(params, mask);
            break;
        case GPT_DOMAIN_PROGRAM:
            mActiveTessellationDomainGpuProgramParameters = params;
            mCurrentDomainShader->bindSharedParameters(params, mask);
            break;
        case GPT_COMPUTE_PROGRAM:
            mActiveComputeGpuProgramParameters = params;
            mCurrentComputeShader->bindSharedParameters(params, mask);
            break;
        default:
            break;
        }
        //              }
        //        else
        //        {
        switch (gptype)
        {
        case GPT_VERTEX_PROGRAM:
            mActiveVertexGpuProgramParameters = params;
            mCurrentVertexShader->bindParameters(params, mask);
            break;
        case GPT_FRAGMENT_PROGRAM:
            mActiveFragmentGpuProgramParameters = params;
            mCurrentFragmentShader->bindParameters(params, mask);
            break;
        case GPT_GEOMETRY_PROGRAM:
            mActiveGeometryGpuProgramParameters = params;
            mCurrentGeometryShader->bindParameters(params, mask);
            break;
        case GPT_HULL_PROGRAM:
            mActiveTessellationHullGpuProgramParameters = params;
            mCurrentHullShader->bindParameters(params, mask);
            break;
        case GPT_DOMAIN_PROGRAM:
            mActiveTessellationDomainGpuProgramParameters = params;
            mCurrentDomainShader->bindParameters(params, mask);
            break;
        case GPT_COMPUTE_PROGRAM:
            mActiveComputeGpuProgramParameters = params;
            mCurrentComputeShader->bindParameters(params, mask);
            break;
        default:
            break;
        }
        //        }

        //FIXME This needs to be moved somewhere texture specific.
        // Update image bindings for image load/store
        // static_cast<GL3PlusTextureManager*>(mTextureManager)->bindImages();
    }

    void GL3PlusRenderSystem::bindGpuProgramPassIterationParameters(GpuProgramType gptype)
    {
        switch (gptype)
        {
        case GPT_VERTEX_PROGRAM:
            mCurrentVertexShader->bindPassIterationParameters(mActiveVertexGpuProgramParameters);
            break;
        case GPT_FRAGMENT_PROGRAM:
            mCurrentFragmentShader->bindPassIterationParameters(mActiveFragmentGpuProgramParameters);
            break;
        case GPT_GEOMETRY_PROGRAM:
            mCurrentGeometryShader->bindPassIterationParameters(mActiveGeometryGpuProgramParameters);
            break;
        case GPT_HULL_PROGRAM:
            mCurrentHullShader->bindPassIterationParameters(mActiveTessellationHullGpuProgramParameters);
            break;
        case GPT_DOMAIN_PROGRAM:
            mCurrentDomainShader->bindPassIterationParameters(mActiveTessellationDomainGpuProgramParameters);
            break;
        case GPT_COMPUTE_PROGRAM:
            mCurrentComputeShader->bindPassIterationParameters(mActiveComputeGpuProgramParameters);
            break;
        default:
            break;
        }
    }

    void GL3PlusRenderSystem::setClipPlanesImpl(const Ogre::PlaneList& planeList)
    {
        OGRE_CHECK_GL_ERROR(glEnable(GL_DEPTH_CLAMP));
    }

    void GL3PlusRenderSystem::registerThread()
    {
        OGRE_LOCK_MUTEX(mThreadInitMutex);
        // This is only valid once we've created the main context
        if (!mMainContext)
        {
            OGRE_EXCEPT(Exception::ERR_INVALIDPARAMS,
                        "Cannot register a background thread before the main context "
                        "has been created.",
                        "GL3PlusRenderSystem::registerThread");
        }

        // Create a new context for this thread. Cloning from the main context
        // will ensure that resources are shared with the main context
        // We want a separate context so that we can safely create GL
        // objects in parallel with the main thread
        GL3PlusContext* newContext = mMainContext->clone();
        mBackgroundContextList.push_back(newContext);

        // Bind this new context to this thread.
        newContext->setCurrent();

        _oneTimeContextInitialization();
        newContext->setInitialized();
    }

    void GL3PlusRenderSystem::unregisterThread()
    {
        // nothing to do here?
        // Don't need to worry about active context, just make sure we delete
        // on shutdown.
    }

    void GL3PlusRenderSystem::preExtraThreadsStarted()
    {
        OGRE_LOCK_MUTEX(mThreadInitMutex);
        // free context, we'll need this to share lists
        if (mCurrentContext)
            mCurrentContext->endCurrent();
    }

    void GL3PlusRenderSystem::postExtraThreadsStarted()
    {
        OGRE_LOCK_MUTEX(mThreadInitMutex);
        // reacquire context
        if (mCurrentContext)
            mCurrentContext->setCurrent();
    }

    unsigned int GL3PlusRenderSystem::getDisplayMonitorCount() const
    {
        return mGLSupport->getDisplayMonitorCount();
    }


    void GL3PlusRenderSystem::beginProfileEvent( const String &eventName )
    {
        markProfileEvent("Begin Event: " + eventName);
        if (mGLSupport->checkExtension("ARB_debug_group") || mHasGL43)
            OGRE_CHECK_GL_ERROR(glPushDebugGroup(GL_DEBUG_SOURCE_THIRD_PARTY, 0, static_cast<GLint>(eventName.length()), eventName.c_str()));
    }


    void GL3PlusRenderSystem::endProfileEvent( void )
    {
        markProfileEvent("End Event");
        if (mGLSupport->checkExtension("ARB_debug_group") || mHasGL43)
            OGRE_CHECK_GL_ERROR(glPopDebugGroup());
    }


    void GL3PlusRenderSystem::markProfileEvent( const String &eventName )
    {
        if ( eventName.empty() )
            return;

        if (mGLSupport->checkExtension("GL_KHR_debug") || mHasGL43)
            glDebugMessageInsert(GL_DEBUG_SOURCE_THIRD_PARTY,
                                 GL_DEBUG_TYPE_PERFORMANCE,
                                 GL_DEBUG_SEVERITY_LOW,
                                 0,
                                 static_cast<GLint>(eventName.length()),
                                 eventName.c_str());
    }

    bool GL3PlusRenderSystem::activateGLTextureUnit(size_t unit)
    {
        if (mActiveTextureUnit != unit)
        {
            if (unit < getCapabilities()->getNumTextureUnits())
            {
                OGRE_CHECK_GL_ERROR(glActiveTexture(static_cast<uint32>(GL_TEXTURE0 + unit)));
                mActiveTextureUnit = static_cast<GLenum>(unit);
                return true;
            }
            else if (!unit)
            {
                //FIXME If the above case fails, should this case ever be taken?
                // Also switch to (unit == number) unless not operation is actually
                // faster on some architectures.

                // Always OK to use the first unit.
                return true;
            }
            else
            {
                return false;
            }
        }
        else
        {
            return true;
        }
    }

    void GL3PlusRenderSystem::bindVertexElementToGpu( const v1::VertexElement &elem,
                                                      v1::HardwareVertexBufferSharedPtr vertexBuffer,
                                                      const size_t vertexStart,
                                                      vector<GLuint>::type &attribsBound,
                                                      vector<GLuint>::type &instanceAttribsBound,
                                                      bool updateVAO)
    {
        const v1::GL3PlusHardwareVertexBuffer* hwGlBuffer = static_cast<const v1::GL3PlusHardwareVertexBuffer*>(
                                                                                            vertexBuffer.get());

        // FIXME: Having this commented out fixes some rendering issues but leaves VAO's useless
        // if (updateVAO)
        {
            OGRE_CHECK_GL_ERROR(glBindBuffer(GL_ARRAY_BUFFER,
                                             hwGlBuffer->getGLBufferId()));
            void* pBufferData = GL_BUFFER_OFFSET(elem.getOffset());

            if (vertexStart)
            {
                pBufferData = static_cast<char*>(pBufferData) + vertexStart * vertexBuffer->getVertexSize();
            }

            VertexElementSemantic sem = elem.getSemantic();
            unsigned short typeCount = v1::VertexElement::getTypeCount(elem.getType());
            GLboolean normalised = GL_FALSE;
            GLuint attrib = 0;
            unsigned short elemIndex = elem.getIndex();

            if (Root::getSingleton().getRenderSystem()->getCapabilities()->hasCapability(RSC_SEPARATE_SHADER_OBJECTS))
            {
                GLSLSeparableProgram* separableProgram =
                    GLSLSeparableProgramManager::getSingleton().getCurrentSeparableProgram();
                if (!separableProgram || !separableProgram->isAttributeValid(sem, elemIndex))
                {
                    return;
                }

                attrib = (GLuint)separableProgram->getAttributeIndex(sem, elemIndex);
            }
            else
            {
                GLSLMonolithicProgram* monolithicProgram = GLSLMonolithicProgramManager::getSingleton().getActiveMonolithicProgram();
                if (!monolithicProgram || !monolithicProgram->isAttributeValid(sem, elemIndex))
                {
                    return;
                }

                attrib = (GLuint)monolithicProgram->getAttributeIndex(sem, elemIndex);
            }

            if (mCurrentVertexShader)
            {
                if (hwGlBuffer->getIsInstanceData())
                {
                    OGRE_CHECK_GL_ERROR(glVertexAttribDivisor(attrib, hwGlBuffer->getInstanceDataStepRate()));
                    instanceAttribsBound.push_back(attrib);
                }
            }

            switch(elem.getType())
            {
            case VET_COLOUR:
            case VET_COLOUR_ABGR:
            case VET_COLOUR_ARGB:
                // Because GL takes these as a sequence of single unsigned bytes, count needs to be 4
                // VertexElement::getTypeCount treats them as 1 (RGBA)
                // Also need to normalise the fixed-point data
                typeCount = 4;
                normalised = GL_TRUE;
                break;
            default:
                break;
            };

            switch(elem.getBaseType(elem.getType()))
            {
            default:
            case VET_FLOAT1:
                OGRE_CHECK_GL_ERROR(glVertexAttribPointer(attrib,
                                                          typeCount,
                                                          v1::GL3PlusHardwareBufferManager::getGLType(elem.getType()),
                                                          normalised,
                                                          static_cast<GLsizei>(vertexBuffer->getVertexSize()),
                                                          pBufferData));
                break;
            case VET_DOUBLE1:
                OGRE_CHECK_GL_ERROR(glVertexAttribLPointer(attrib,
                                                           typeCount,
                                                           v1::GL3PlusHardwareBufferManager::getGLType(elem.getType()),
                                                           static_cast<GLsizei>(vertexBuffer->getVertexSize()),
                                                           pBufferData));
                break;
            }

            // If this attribute hasn't been enabled, do so and keep a record of it.
            OGRE_CHECK_GL_ERROR(glEnableVertexAttribArray(attrib));

            attribsBound.push_back(attrib);
        }
    }
#if OGRE_NO_QUAD_BUFFER_STEREO == 0
	bool GL3PlusRenderSystem::setDrawBuffer(ColourBufferType colourBuffer)
	{
		bool result = true;

		switch (colourBuffer)
		{
            case CBT_BACK:
                OGRE_CHECK_GL_ERROR(glDrawBuffer(GL_BACK));
                break;
            case CBT_BACK_LEFT:
                OGRE_CHECK_GL_ERROR(glDrawBuffer(GL_BACK_LEFT));
                break;
            case CBT_BACK_RIGHT:
                OGRE_CHECK_GL_ERROR(glDrawBuffer(GL_BACK_RIGHT));
//                break;
            default:
                result = false;
		}

		return result;
	}
#endif
}<|MERGE_RESOLUTION|>--- conflicted
+++ resolved
@@ -148,12 +148,8 @@
           mHardwareBufferManager(0),
           mRTTManager(0),
           mActiveTextureUnit(0),
-<<<<<<< HEAD
           mNullColourFramebuffer( 0 ),
           mMaxModifiedUavPlusOne( 0 )
-=======
-          mNullColourFramebuffer( 0 )
->>>>>>> 9a24a52e
     {
         size_t i;
 
@@ -3006,10 +3002,9 @@
             // Check the FBO's depth buffer status
             GL3PlusDepthBuffer *depthBuffer = static_cast<GL3PlusDepthBuffer*>(target->getDepthBuffer());
 
-            if( !colourWrite )
-            {
-<<<<<<< HEAD
-=======
+            if( target->getDepthBufferPool() != DepthBuffer::POOL_NO_DEPTH &&
+                (!depthBuffer || depthBuffer->getGLContext() != mCurrentContext ) )
+            {
                 // Depth is automatically managed and there is no depth buffer attached to this RT
                 // or the Current context doesn't match the one this Depth buffer was created with
                 setDepthBufferFor( target, true );
@@ -3021,7 +3016,6 @@
 
             if( !colourWrite )
             {
->>>>>>> 9a24a52e
                 if( target->isRenderWindow() )
                 {
                     OCGE( glBindFramebuffer( GL_FRAMEBUFFER, 0 ) );
@@ -3030,19 +3024,10 @@
                 {
                     OCGE( glBindFramebuffer( GL_FRAMEBUFFER, mNullColourFramebuffer ) );
 
-<<<<<<< HEAD
-                    if( target->getDepthBufferPool() != DepthBuffer::POOL_NO_DEPTH &&
-                        (!depthBuffer || depthBuffer->getGLContext() != mCurrentContext ) )
-                    {
-                        //Attach the depth buffer to this no-colour framebuffer
-                        depthBuffer->getDepthBuffer()->bindToFramebuffer( GL_DEPTH_ATTACHMENT, 0 );
-                        depthBuffer->getStencilBuffer()->bindToFramebuffer( GL_STENCIL_ATTACHMENT, 0 );
-=======
                     if( depthBuffer )
                     {
                         //Attach the depth buffer to this no-colour framebuffer
                         depthBuffer->bindToFramebuffer();
->>>>>>> 9a24a52e
                     }
                     else
                     {
@@ -3067,17 +3052,6 @@
                     OCGE( glDrawBuffer( GL_BACK ) );
                 }
 
-<<<<<<< HEAD
-                if( target->getDepthBufferPool() != DepthBuffer::POOL_NO_DEPTH &&
-                    (!depthBuffer || depthBuffer->getGLContext() != mCurrentContext ) )
-                {
-                    // Depth is automatically managed and there is no depth buffer attached to this RT
-                    // or the Current context doesn't match the one this Depth buffer was created with
-                    setDepthBufferFor( target );
-                }
-
-=======
->>>>>>> 9a24a52e
                 // Bind frame buffer object
                 mRTTManager->bind(target);
             }
