--- conflicted
+++ resolved
@@ -102,11 +102,7 @@
         : HardwareIndexBuffer(0, idxType, numIndexes, usage, true, false)
           // always software, never shadowed
     {
-<<<<<<< HEAD
-       mData = new unsigned char[mSizeInBytes];
-=======
         mData = new unsigned char[mSizeInBytes];
->>>>>>> 83e497b5
     }
 
     GL3PlusDefaultHardwareIndexBuffer::~GL3PlusDefaultHardwareIndexBuffer()
@@ -325,14 +321,8 @@
 
     Ogre::RenderToVertexBufferSharedPtr GL3PlusDefaultHardwareBufferManagerBase::createRenderToVertexBuffer( void )
     {
-<<<<<<< HEAD
-        OGRE_EXCEPT(Exception::ERR_RENDERINGAPI_ERROR, 
-                "Cannot create RenderToVertexBuffer in GL3PlusDefaultHardwareBufferManagerBase", 
-                "GL3PlusDefaultHardwareBufferManagerBase::createRenderToVertexBuffer");
-=======
         OGRE_EXCEPT(Exception::ERR_RENDERINGAPI_ERROR,
                     "Cannot create RenderToVertexBuffer in GL3PlusDefaultHardwareBufferManagerBase",
                     "GL3PlusDefaultHardwareBufferManagerBase::createRenderToVertexBuffer");
->>>>>>> 83e497b5
     }
 }