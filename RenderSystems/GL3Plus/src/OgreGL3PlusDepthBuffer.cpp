/*
-----------------------------------------------------------------------------
This source file is part of OGRE
(Object-oriented Graphics Rendering Engine)
For the latest info, see http://www.ogre3d.org/

Copyright (c) 2000-2013 Torus Knot Software Ltd

Permission is hereby granted, free of charge, to any person obtaining a copy
of this software and associated documentation files (the "Software"), to deal
in the Software without restriction, including without limitation the rights
to use, copy, modify, merge, publish, distribute, sublicense, and/or sell
copies of the Software, and to permit persons to whom the Software is
furnished to do so, subject to the following conditions:

The above copyright notice and this permission notice shall be included in
all copies or substantial portions of the Software.

THE SOFTWARE IS PROVIDED "AS IS", WITHOUT WARRANTY OF ANY KIND, EXPRESS OR
IMPLIED, INCLUDING BUT NOT LIMITED TO THE WARRANTIES OF MERCHANTABILITY,
FITNESS FOR A PARTICULAR PURPOSE AND NONINFRINGEMENT. IN NO EVENT SHALL THE
AUTHORS OR COPYRIGHT HOLDERS BE LIABLE FOR ANY CLAIM, DAMAGES OR OTHER
LIABILITY, WHETHER IN AN ACTION OF CONTRACT, TORT OR OTHERWISE, ARISING FROM,
OUT OF OR IN CONNECTION WITH THE SOFTWARE OR THE USE OR OTHER DEALINGS IN
THE SOFTWARE.
-----------------------------------------------------------------------------
*/
#include "OgreGL3PlusDepthBuffer.h"
#include "OgreGL3PlusHardwarePixelBuffer.h"
#include "OgreGL3PlusRenderSystem.h"
#include "OgreGL3PlusFrameBufferObject.h"

namespace Ogre
{
	GL3PlusDepthBuffer::GL3PlusDepthBuffer( uint16 poolId, GL3PlusRenderSystem *renderSystem, GL3PlusContext *creatorContext,
									GL3PlusRenderBuffer *depth, GL3PlusRenderBuffer *stencil,
									uint32 width, uint32 height, uint32 fsaa, uint32 multiSampleQuality,
									bool isManual ) :
				DepthBuffer( poolId, 0, width, height, fsaa, "", isManual ),
				mMultiSampleQuality( multiSampleQuality ),
				mCreatorContext( creatorContext ),
				mDepthBuffer( depth ),
				mStencilBuffer( stencil ),
				mRenderSystem( renderSystem )
	{
		if( mDepthBuffer )
		{
			switch( mDepthBuffer->getGLFormat() )
			{
			case GL_DEPTH_COMPONENT16:
				mBitDepth = 16;
				break;
			case GL_DEPTH_COMPONENT24:
            case GL_DEPTH24_STENCIL8:  // Packed depth / stencil
                mBitDepth = 24;
            case GL_DEPTH_COMPONENT32:
<<<<<<< HEAD
=======
            case GL_DEPTH_COMPONENT32F:
>>>>>>> c40cd09d
            case GL_DEPTH32F_STENCIL8:
				mBitDepth = 32;
				break;
			}
		}
	}

	GL3PlusDepthBuffer::~GL3PlusDepthBuffer()
	{
		if( mStencilBuffer && mStencilBuffer != mDepthBuffer )
		{
			delete mStencilBuffer;
			mStencilBuffer = 0;
		}

		if( mDepthBuffer )
		{
			delete mDepthBuffer;
			mDepthBuffer = 0;
		}
	}
	//---------------------------------------------------------------------
	bool GL3PlusDepthBuffer::isCompatible( RenderTarget *renderTarget ) const
	{
		bool retVal = false;

		//Check standard stuff first.
		if( mRenderSystem->getCapabilities()->hasCapability( RSC_RTT_DEPTHBUFFER_RESOLUTION_LESSEQUAL ) )
		{
			if( !DepthBuffer::isCompatible( renderTarget ) )
				return false;
		}
		else
		{
			if( this->getWidth() != renderTarget->getWidth() ||
				this->getHeight() != renderTarget->getHeight() ||
				this->getFsaa() != renderTarget->getFSAA() )
					return false;
		}

		//Now check this is the appropriate format
		GL3PlusFrameBufferObject *fbo = 0;
        renderTarget->getCustomAttribute(GL3PlusRenderTexture::CustomAttributeString_FBO, &fbo);

		if( !fbo )
		{
			GL3PlusContext *windowContext;
			renderTarget->getCustomAttribute( GL3PlusRenderTexture::CustomAttributeString_GLCONTEXT, &windowContext );

			//Non-FBO targets and FBO depth surfaces don't play along, only dummies which match the same
			//context
			if( !mDepthBuffer && !mStencilBuffer && mCreatorContext == windowContext )
				retVal = true;
		}
		else
		{
			//Check this isn't a dummy non-FBO depth buffer with an FBO target, don't mix them.
			//If you don't want depth buffer, use a Null Depth Buffer, not a dummy one.
			if( mDepthBuffer || mStencilBuffer )
			{
				GLenum internalFormat = fbo->getFormat();
				GLenum depthFormat, stencilFormat;
				mRenderSystem->_getDepthStencilFormatFor( internalFormat, &depthFormat, &stencilFormat );

				bool bSameDepth = false;

				if( mDepthBuffer )
					bSameDepth |= mDepthBuffer->getGLFormat() == depthFormat;

				bool bSameStencil = false;

                if( !mStencilBuffer || mStencilBuffer == mDepthBuffer )
                   bSameStencil = stencilFormat == GL_NONE;
                else
                {
                    if( mStencilBuffer )
                        bSameStencil = stencilFormat == mStencilBuffer->getGLFormat();
                }

                if(internalFormat == PF_DEPTH)
                    retVal = bSameDepth;
                else
                    retVal = bSameDepth && bSameStencil;
			}
		}

		return retVal;
	}
}<|MERGE_RESOLUTION|>--- conflicted
+++ resolved
@@ -54,10 +54,7 @@
             case GL_DEPTH24_STENCIL8:  // Packed depth / stencil
                 mBitDepth = 24;
             case GL_DEPTH_COMPONENT32:
-<<<<<<< HEAD
-=======
             case GL_DEPTH_COMPONENT32F:
->>>>>>> c40cd09d
             case GL_DEPTH32F_STENCIL8:
 				mBitDepth = 32;
 				break;
