--- conflicted
+++ resolved
@@ -3185,83 +3185,29 @@
             if (!pBack[0])
                 return;
 
-<<<<<<< HEAD
+            IDirect3DDevice9* activeDevice = getActiveD3D9Device();
             D3D9DepthBuffer *depthBuffer = static_cast<D3D9DepthBuffer*>(target->getDepthBuffer());
 
             if( target->getDepthBufferPool() != DepthBuffer::POOL_NO_DEPTH &&
-                (!depthBuffer || depthBuffer->getDeviceCreator() != getActiveD3D9Device() ) )
+                (!depthBuffer || depthBuffer->getDeviceCreator() != activeDevice ) )
             {
                 //Depth is automatically managed and there is no depth buffer attached to this RT
                 //or the Current D3D device doesn't match the one this Depth buffer was created
                 setDepthBufferFor( target );
-                
+
                 //Retrieve depth buffer again
                 depthBuffer = static_cast<D3D9DepthBuffer*>(target->getDepthBuffer());
             }
 
-            if ((depthBuffer != NULL) && ( depthBuffer->getDeviceCreator() != getActiveD3D9Device()))
+            if ((depthBuffer != NULL) && ( depthBuffer->getDeviceCreator() != activeDevice))
             {
                 OGRE_EXCEPT( Exception::ERR_RENDERINGAPI_ERROR,
                     "Can't use a depth buffer from a different device!",
                     "D3D9RenderSystem::_setRenderTarget" );
             }
-=======
-            IDirect3DDevice9* activeDevice = getActiveD3D9Device();
-			D3D9DepthBuffer *depthBuffer = static_cast<D3D9DepthBuffer*>(target->getDepthBuffer());
-
-			if( target->getDepthBufferPool() != DepthBuffer::POOL_NO_DEPTH &&
-				(!depthBuffer || depthBuffer->getDeviceCreator() != activeDevice ) )
-			{
-				//Depth is automatically managed and there is no depth buffer attached to this RT
-				//or the Current D3D device doesn't match the one this Depth buffer was created
-				setDepthBufferFor( target );
-				
-				//Retrieve depth buffer again
-				depthBuffer = static_cast<D3D9DepthBuffer*>(target->getDepthBuffer());
-			}
-
-			if ((depthBuffer != NULL) && ( depthBuffer->getDeviceCreator() != activeDevice))
-			{
-				OGRE_EXCEPT( Exception::ERR_RENDERINGAPI_ERROR,
-					"Can't use a depth buffer from a different device!",
-					"D3D9RenderSystem::_setRenderTarget" );
-			}
->>>>>>> c902f1d1
 
             IDirect3DSurface9 *depthSurface = depthBuffer ? depthBuffer->getDepthBufferSurface() : NULL;
 
-<<<<<<< HEAD
-            // Bind render targets
-            uint count = mCurrentCapabilities->getNumMultiRenderTargets();
-            for(uint x=0; x<count; ++x)
-            {
-                hr = getActiveD3D9Device()->SetRenderTarget(x, pBack[x]);
-                if (FAILED(hr))
-                {
-                    String msg = DXGetErrorDescription(hr);
-                    OGRE_EXCEPT(Exception::ERR_RENDERINGAPI_ERROR, "Failed to setRenderTarget : " + msg, "D3D9RenderSystem::_setViewport" );
-                }
-            }
-            hr = getActiveD3D9Device()->SetDepthStencilSurface( depthSurface );
-            if (FAILED(hr))
-            {
-                String msg = DXGetErrorDescription(hr);
-                OGRE_EXCEPT(Exception::ERR_RENDERINGAPI_ERROR, "Failed to setDepthStencil : " + msg, "D3D9RenderSystem::_setViewport" );
-            }
-        }
-    }
-    //---------------------------------------------------------------------
-    void D3D9RenderSystem::_setViewport( Viewport *vp )
-    {
-        if (!vp)
-        {
-            mActiveViewport = NULL;
-            _setRenderTarget(NULL);
-        }
-        else if( vp != mActiveViewport || vp->_isUpdated() )
-        {
-            mActiveViewport = vp;
-=======
             // create the list of old render targets.
             // The list of old render targets is needed so that we can avoid trying to bind a render target
             // to a slot while it is already bound to another slot from before.  Doing that would fail.
@@ -3333,17 +3279,16 @@
 		}
 	}
 	//---------------------------------------------------------------------
-	void D3D9RenderSystem::_setViewport( Viewport *vp )
-	{
-		if (!vp)
-		{
-			mActiveViewport = NULL;
-			_setRenderTarget(NULL);
-		}
-		else if( vp != mActiveViewport || vp->_isUpdated() )
-		{
-			mActiveViewport = vp;
->>>>>>> c902f1d1
+    void D3D9RenderSystem::_setViewport( Viewport *vp )
+    {
+        if (!vp)
+        {
+            mActiveViewport = NULL;
+            _setRenderTarget(NULL);
+        }
+        else if( vp != mActiveViewport || vp->_isUpdated() )
+        {
+            mActiveViewport = vp;
 
             // ok, it's different, time to set render target and viewport params
             D3DVIEWPORT9 d3dvp;
