/*
-----------------------------------------------------------------------------
This source file is part of OGRE
    (Object-oriented Graphics Rendering Engine)
For the latest info, see http://www.ogre3d.org/

Copyright (c) 2000-2013 Torus Knot Software Ltd

Permission is hereby granted, free of charge, to any person obtaining a copy
of this software and associated documentation files (the "Software"), to deal
in the Software without restriction, including without limitation the rights
to use, copy, modify, merge, publish, distribute, sublicense, and/or sell
copies of the Software, and to permit persons to whom the Software is
furnished to do so, subject to the following conditions:

The above copyright notice and this permission notice shall be included in
all copies or substantial portions of the Software.

THE SOFTWARE IS PROVIDED "AS IS", WITHOUT WARRANTY OF ANY KIND, EXPRESS OR
IMPLIED, INCLUDING BUT NOT LIMITED TO THE WARRANTIES OF MERCHANTABILITY,
FITNESS FOR A PARTICULAR PURPOSE AND NONINFRINGEMENT. IN NO EVENT SHALL THE
AUTHORS OR COPYRIGHT HOLDERS BE LIABLE FOR ANY CLAIM, DAMAGES OR OTHER
LIABILITY, WHETHER IN AN ACTION OF CONTRACT, TORT OR OTHERWISE, ARISING FROM,
OUT OF OR IN CONNECTION WITH THE SOFTWARE OR THE USE OR OTHER DEALINGS IN
THE SOFTWARE.
-----------------------------------------------------------------------------
*/
#include "OgreD3D9HardwarePixelBuffer.h"
#include "OgreD3D9Texture.h"
#include "OgreD3D9Mappings.h"
#include "OgreException.h"
#include "OgreLogManager.h"
#include "OgreStringConverter.h"
#include "OgreBitwise.h"
#include "OgreRoot.h"
#include "OgreRenderSystem.h"

namespace Ogre {

OGRE_STATIC_MUTEX_INSTANCE(D3D9HardwarePixelBuffer::msDeviceAccessMutex)
//-----------------------------------------------------------------------------  

D3D9HardwarePixelBuffer::D3D9HardwarePixelBuffer(HardwareBuffer::Usage usage, 
												 D3D9Texture* ownerTexture):
	HardwarePixelBuffer(0, 0, 0, PF_UNKNOWN, usage, false, false),
	mDoMipmapGen(0), mHWMipmaps(0), mOwnerTexture(ownerTexture), 
	mRenderTexture(NULL)
{	
}
D3D9HardwarePixelBuffer::~D3D9HardwarePixelBuffer()
{
	D3D9_DEVICE_ACCESS_CRITICAL_SECTION

	destroyRenderTexture();
	
	DeviceToBufferResourcesIterator it = mMapDeviceToBufferResources.begin();

	while (it != mMapDeviceToBufferResources.end())
	{
		SAFE_RELEASE(it->second->surface);
		SAFE_RELEASE(it->second->volume);		
		if (it->second != NULL)
		{
			OGRE_FREE (it->second, MEMCATEGORY_RENDERSYS);
			it->second = NULL;
		}
		DeviceToBufferResourcesIterator deadi = it++;
		mMapDeviceToBufferResources.erase(deadi);
	}
}
//-----------------------------------------------------------------------------  
void D3D9HardwarePixelBuffer::bind(IDirect3DDevice9 *dev, IDirect3DSurface9 *surface, 
								   IDirect3DSurface9* fsaaSurface,
								   bool writeGamma, uint fsaa, const String& srcName,
								   IDirect3DBaseTexture9 *mipTex)
{
	D3D9_DEVICE_ACCESS_CRITICAL_SECTION

	BufferResources* bufferResources = getBufferResources(dev);
	bool isNewBuffer = false;

	if (bufferResources == NULL)
	{
		bufferResources = createBufferResources();		
		mMapDeviceToBufferResources[dev] = bufferResources;
		isNewBuffer = true;
	}
		
	bufferResources->mipTex = mipTex;
	bufferResources->surface = surface;
	bufferResources->surface->AddRef();
	bufferResources->fSAASurface = fsaaSurface;

	D3DSURFACE_DESC desc;
	if(surface->GetDesc(&desc) != D3D_OK)
		OGRE_EXCEPT(Exception::ERR_RENDERINGAPI_ERROR, "Could not get surface information",
		 "D3D9HardwarePixelBuffer::D3D9HardwarePixelBuffer");

	mWidth = desc.Width;
	mHeight = desc.Height;
	mDepth = 1;
	mFormat = D3D9Mappings::_getPF(desc.Format);
	// Default
	mRowPitch = mWidth;
	mSlicePitch = mHeight*mWidth;
	mSizeInBytes = PixelUtil::getMemorySize(mWidth, mHeight, mDepth, mFormat);	
	
	if(mUsage & TU_RENDERTARGET)
		updateRenderTexture(writeGamma, fsaa, srcName);

	if (isNewBuffer && mOwnerTexture->isManuallyLoaded())
	{
		DeviceToBufferResourcesIterator it = mMapDeviceToBufferResources.begin();

		while (it != mMapDeviceToBufferResources.end())
		{
			if (it->second != bufferResources && 
				it->second->surface != NULL &&
				it->first->TestCooperativeLevel() == D3D_OK &&
				dev->TestCooperativeLevel() == D3D_OK)
			{
				Box fullBufferBox(0,0,0,mWidth,mHeight,mDepth);
				PixelBox dstBox(fullBufferBox, mFormat);

				dstBox.data = OGRE_MALLOC (getSizeInBytes(), MEMCATEGORY_RESOURCE);
				blitToMemory(fullBufferBox, dstBox, it->second, it->first);
				blitFromMemory(dstBox, fullBufferBox, bufferResources);
				OGRE_FREE(dstBox.data, MEMCATEGORY_RESOURCE);
				break;
			}
			++it;			
		}				
	}
}
//-----------------------------------------------------------------------------
void D3D9HardwarePixelBuffer::bind(IDirect3DDevice9 *dev, IDirect3DVolume9 *volume, IDirect3DBaseTexture9 *mipTex)
{
	D3D9_DEVICE_ACCESS_CRITICAL_SECTION

	BufferResources* bufferResources = getBufferResources(dev);
	bool isNewBuffer = false;

	if (bufferResources == NULL)
	{
		bufferResources = createBufferResources();
		mMapDeviceToBufferResources[dev] = bufferResources;
		isNewBuffer = true;
	}

	bufferResources->mipTex = mipTex;
	bufferResources->volume = volume;
	bufferResources->volume->AddRef();
	
	D3DVOLUME_DESC desc;
	if(volume->GetDesc(&desc) != D3D_OK)
		OGRE_EXCEPT(Exception::ERR_RENDERINGAPI_ERROR, "Could not get volume information",
		 "D3D9HardwarePixelBuffer::D3D9HardwarePixelBuffer");
	mWidth = desc.Width;
	mHeight = desc.Height;
	mDepth = desc.Depth;
	mFormat = D3D9Mappings::_getPF(desc.Format);
	// Default
	mRowPitch = mWidth;
	mSlicePitch = mHeight*mWidth;
	mSizeInBytes = PixelUtil::getMemorySize(mWidth, mHeight, mDepth, mFormat);

	if (isNewBuffer && mOwnerTexture->isManuallyLoaded())
	{
		DeviceToBufferResourcesIterator it = mMapDeviceToBufferResources.begin();
		
		while (it != mMapDeviceToBufferResources.end())
		{
			if (it->second != bufferResources &&
				it->second->volume != NULL &&
				it->first->TestCooperativeLevel() == D3D_OK &&
				dev->TestCooperativeLevel() == D3D_OK)
			{
				Box fullBufferBox(0,0,0,mWidth,mHeight,mDepth);
				PixelBox dstBox(fullBufferBox, mFormat);

				dstBox.data = OGRE_MALLOC(getSizeInBytes(), MEMCATEGORY_RESOURCE);
				blitToMemory(fullBufferBox, dstBox, it->second, it->first);
				blitFromMemory(dstBox, fullBufferBox, bufferResources);
				OGRE_FREE(dstBox.data, MEMCATEGORY_RESOURCE);
				break;
			}
			++it;			
		}				
	}
}

//-----------------------------------------------------------------------------  
D3D9HardwarePixelBuffer::BufferResources* D3D9HardwarePixelBuffer::getBufferResources(IDirect3DDevice9* d3d9Device)
{
	DeviceToBufferResourcesIterator it = mMapDeviceToBufferResources.find(d3d9Device);

	if (it != mMapDeviceToBufferResources.end())	
		return it->second;
	
	return NULL;
}

//-----------------------------------------------------------------------------  
D3D9HardwarePixelBuffer::BufferResources* D3D9HardwarePixelBuffer::createBufferResources()
{
	BufferResources* newResources = OGRE_ALLOC_T(BufferResources, 1, MEMCATEGORY_RENDERSYS);

	memset(newResources, 0, sizeof(BufferResources));

	return newResources;
}

//-----------------------------------------------------------------------------  
void D3D9HardwarePixelBuffer::destroyBufferResources(IDirect3DDevice9* d3d9Device)
{
	D3D9_DEVICE_ACCESS_CRITICAL_SECTION

	DeviceToBufferResourcesIterator it = mMapDeviceToBufferResources.find(d3d9Device);

	if (it != mMapDeviceToBufferResources.end())
	{
		SAFE_RELEASE(it->second->surface);
		SAFE_RELEASE(it->second->volume);			
		if (it->second != NULL)
		{
			OGRE_FREE (it->second, MEMCATEGORY_RENDERSYS);
			it->second = NULL;
		}
		mMapDeviceToBufferResources.erase(it);
	}
}

//-----------------------------------------------------------------------------  
void D3D9HardwarePixelBuffer::lockDeviceAccess()
{
	D3D9_DEVICE_ACCESS_LOCK;			
}

//-----------------------------------------------------------------------------  
void D3D9HardwarePixelBuffer::unlockDeviceAccess()
{
	D3D9_DEVICE_ACCESS_UNLOCK;								
}

//-----------------------------------------------------------------------------  
// Util functions to convert a D3D locked box to a pixel box
void fromD3DLock(PixelBox &rval, const D3DLOCKED_RECT &lrect)
{
	size_t bpp = PixelUtil::getNumElemBytes(rval.format);
	if (bpp != 0)
	{
		rval.rowPitch = lrect.Pitch / bpp;
		rval.slicePitch = rval.rowPitch * rval.getHeight();
		assert((lrect.Pitch % bpp)==0);
	}
	else if (PixelUtil::isCompressed(rval.format))
	{
		rval.rowPitch = rval.getWidth();
		rval.slicePitch = rval.getWidth() * rval.getHeight();
	}
	else
	{
		OGRE_EXCEPT(Exception::ERR_INVALIDPARAMS, 
			"Invalid pixel format", "fromD3DLock");
	}

	rval.data = lrect.pBits;
}
void fromD3DLock(PixelBox &rval, const D3DLOCKED_BOX &lbox)
{
	size_t bpp = PixelUtil::getNumElemBytes(rval.format);
	if (bpp != 0)
	{
		rval.rowPitch = lbox.RowPitch / bpp;
		rval.slicePitch = lbox.SlicePitch / bpp;
		assert((lbox.RowPitch % bpp)==0);
		assert((lbox.SlicePitch % bpp)==0);
	}
	else if (PixelUtil::isCompressed(rval.format))
	{
		rval.rowPitch = rval.getWidth();
		rval.slicePitch = rval.getWidth() * rval.getHeight();
	}
	else
	{
		OGRE_EXCEPT(Exception::ERR_INVALIDPARAMS, 
			"Invalid pixel format", "fromD3DLock");
	}
	rval.data = lbox.pBits;
}
// Convert Ogre integer Box to D3D rectangle
RECT toD3DRECT(const Box &lockBox)
{
	RECT prect;
	assert(lockBox.getDepth() == 1);
	prect.left = static_cast<LONG>(lockBox.left);
	prect.right = static_cast<LONG>(lockBox.right);
	prect.top = static_cast<LONG>(lockBox.top);
	prect.bottom = static_cast<LONG>(lockBox.bottom);
	return prect;
}
// Convert Ogre integer Box to D3D box
D3DBOX toD3DBOX(const Box &lockBox)
{
	D3DBOX pbox;
	
	pbox.Left = static_cast<UINT>(lockBox.left);
	pbox.Right = static_cast<UINT>(lockBox.right);
	pbox.Top = static_cast<UINT>(lockBox.top);
	pbox.Bottom = static_cast<UINT>(lockBox.bottom);
	pbox.Front = static_cast<UINT>(lockBox.front);
	pbox.Back = static_cast<UINT>(lockBox.back);
	return pbox;
}
// Convert Ogre pixelbox extent to D3D rectangle
RECT toD3DRECTExtent(const PixelBox &lockBox)
{
	RECT prect;
	assert(lockBox.getDepth() == 1);
	prect.left = 0;
	prect.right = static_cast<LONG>(lockBox.getWidth());
	prect.top = 0;
	prect.bottom = static_cast<LONG>(lockBox.getHeight());
	return prect;
}
// Convert Ogre pixelbox extent to D3D box
D3DBOX toD3DBOXExtent(const PixelBox &lockBox)
{
	D3DBOX pbox;
	pbox.Left = 0;
	pbox.Right = static_cast<UINT>(lockBox.getWidth());
	pbox.Top = 0;
	pbox.Bottom = static_cast<UINT>(lockBox.getHeight());
	pbox.Front = 0;
	pbox.Back = static_cast<UINT>(lockBox.getDepth());
	return pbox;
}
//-----------------------------------------------------------------------------  
PixelBox D3D9HardwarePixelBuffer::lockImpl(const Image::Box lockBox,  LockOptions options)
{	
	D3D9_DEVICE_ACCESS_CRITICAL_SECTION

	// Check for misuse
	if(mUsage & TU_RENDERTARGET)
		OGRE_EXCEPT(Exception::ERR_RENDERINGAPI_ERROR, "DirectX does not allow locking of or directly writing to RenderTargets. Use blitFromMemory if you need the contents.",
		 	"D3D9HardwarePixelBuffer::lockImpl");		
	// Set locking flags according to options
	DWORD flags = 0;
	switch(options)
	{
	case HBL_DISCARD:
		// D3D only likes D3DLOCK_DISCARD if you created the texture with D3DUSAGE_DYNAMIC
		// debug runtime flags this up, could cause problems on some drivers
		if (mUsage & HBU_DYNAMIC)
			flags |= D3DLOCK_DISCARD;
		break;
	case HBL_READ_ONLY:
		flags |= D3DLOCK_READONLY;
		break;
	default: 
		break;
	};

	if (mMapDeviceToBufferResources.size() == 0)
	{
		OGRE_EXCEPT(Exception::ERR_RENDERINGAPI_ERROR, "There are no resources attached to this pixel buffer !!",
			"D3D9HardwarePixelBuffer::lockImpl");	
	}
	
	mLockedBox = lockBox;
	mLockFlags = flags;

	BufferResources* bufferResources = mMapDeviceToBufferResources.begin()->second;
	
	// Lock the source buffer.
	return lockBuffer(bufferResources, lockBox, flags);
}

//-----------------------------------------------------------------------------  
Ogre::PixelBox D3D9HardwarePixelBuffer::lockBuffer(BufferResources* bufferResources, 
												   const Image::Box &lockBox, 
												   DWORD flags)
{
	// Set extents and format
	// Note that we do not carry over the left/top/front here, since the returned
	// PixelBox will be re-based from the locking point onwards
	PixelBox rval(lockBox.getWidth(), lockBox.getHeight(), lockBox.getDepth(), mFormat);


	if (bufferResources->surface != NULL) 
	{
		// Surface
		D3DLOCKED_RECT lrect; // Filled in by D3D
		HRESULT hr;

		if (lockBox.left == 0 && lockBox.top == 0 
			&& lockBox.right == mWidth && lockBox.bottom == mHeight)
		{
			// Lock whole surface
			hr = bufferResources->surface->LockRect(&lrect, NULL, flags);
		}
		else
		{
			RECT prect = toD3DRECT(lockBox); // specify range to lock
			hr = bufferResources->surface->LockRect(&lrect, &prect, flags);
		}
		if (FAILED(hr))		
			OGRE_EXCEPT(Exception::ERR_RENDERINGAPI_ERROR, "Surface locking failed",
			"D3D9HardwarePixelBuffer::lockImpl");
		fromD3DLock(rval, lrect);
	} 
	else if(bufferResources->volume) 
	{
		// Volume
		D3DLOCKED_BOX lbox; // Filled in by D3D
		HRESULT hr;

		if (lockBox.left == 0 && lockBox.top == 0 && lockBox.front == 0 && 
			lockBox.right == mWidth && lockBox.bottom == mHeight && lockBox.back == mDepth)
		{
			hr = bufferResources->volume->LockBox(&lbox, NULL, flags);
		}
		else
		{
			D3DBOX pbox = toD3DBOX(lockBox); // specify range to lock
<<<<<<< HEAD
			bufferResources->volume->LockBox(&lbox, &pbox, flags);
=======
			hr = bufferResources->volume->LockBox(&lbox, &pbox, flags);
>>>>>>> a48f71b7
		}
		if (FAILED(hr))		
		{
			OGRE_EXCEPT(Exception::ERR_RENDERINGAPI_ERROR, "Volume locking failed",
				"D3D9HardwarePixelBuffer::lockImpl");
		}
		fromD3DLock(rval, lbox);
	}


	return rval;
}

//-----------------------------------------------------------------------------  
void D3D9HardwarePixelBuffer::unlockImpl(void)
{
	D3D9_DEVICE_ACCESS_CRITICAL_SECTION

	if (mMapDeviceToBufferResources.size() == 0)
	{
		OGRE_EXCEPT(Exception::ERR_RENDERINGAPI_ERROR, "There are no resources attached to this pixel buffer !!",
			"D3D9HardwarePixelBuffer::lockImpl");	
	}

	DeviceToBufferResourcesIterator it;
	
	// 1. Update duplicates buffers.
	it = mMapDeviceToBufferResources.begin();
	++it;
	while (it != mMapDeviceToBufferResources.end())
	{			
		BufferResources* bufferResources = it->second;
		
		// Update duplicated buffer from the from the locked buffer content.					
		blitFromMemory(mCurrentLock, mLockedBox, bufferResources);										
		++it;			
	}

	// 2. Unlock the locked buffer.
	it = mMapDeviceToBufferResources.begin();							
	unlockBuffer( it->second);		
	if(mDoMipmapGen)
		_genMipmaps(it->second->mipTex);	
}

//-----------------------------------------------------------------------------  
void D3D9HardwarePixelBuffer::unlockBuffer(BufferResources* bufferResources)
{
	if(bufferResources->surface) 
	{
		// Surface
		bufferResources->surface->UnlockRect();
	} 
	else if(bufferResources->volume) 
	{
		// Volume
		bufferResources->volume->UnlockBox();
	}
}

//-----------------------------------------------------------------------------  
void D3D9HardwarePixelBuffer::blit(const HardwarePixelBufferSharedPtr &rsrc, 
								   const Image::Box &srcBox, 
								   const Image::Box &dstBox)
{
	D3D9_DEVICE_ACCESS_CRITICAL_SECTION

	D3D9HardwarePixelBuffer *src = static_cast<D3D9HardwarePixelBuffer*>(rsrc.getPointer());
	DeviceToBufferResourcesIterator it = mMapDeviceToBufferResources.begin();

	// Update all the buffer copies.
	while (it != mMapDeviceToBufferResources.end())
	{
		BufferResources* srcBufferResources = src->getBufferResources(it->first);
		BufferResources* dstBufferResources = it->second;

		if (srcBufferResources == NULL)
		{
			OGRE_EXCEPT(Exception::ERR_RENDERINGAPI_ERROR, "There are no matching resources attached to the source pixel buffer !!",
				"D3D9HardwarePixelBuffer::blit");	
		}

		blit(it->first, rsrc, srcBox, dstBox, srcBufferResources, dstBufferResources);
		++it;
	}
}

//-----------------------------------------------------------------------------  
void D3D9HardwarePixelBuffer::blit(IDirect3DDevice9* d3d9Device, 
								   const HardwarePixelBufferSharedPtr &rsrc, 
								   const Image::Box &srcBox, 
								   const Image::Box &dstBox,
								   BufferResources* srcBufferResources, 
								   BufferResources* dstBufferResources)
{
	if(dstBufferResources->surface && srcBufferResources->surface)
	{
		// Surface-to-surface
		RECT dsrcRect = toD3DRECT(srcBox);
		RECT ddestRect = toD3DRECT(dstBox);

		D3DSURFACE_DESC srcDesc;
		if(srcBufferResources->surface->GetDesc(&srcDesc) != D3D_OK)
			OGRE_EXCEPT(Exception::ERR_RENDERINGAPI_ERROR, "Could not get surface information",
			"D3D9HardwarePixelBuffer::blit");

		// If we're blitting from a RTT, try GetRenderTargetData
		// if we're going to try to use GetRenderTargetData, need to use system mem pool
		bool tryGetRenderTargetData = false;
		if ((srcDesc.Usage & D3DUSAGE_RENDERTARGET) != 0
			&& srcDesc.MultiSampleType == D3DMULTISAMPLE_NONE)
		{

			// Temp texture
			IDirect3DTexture9 *tmptex;
			IDirect3DSurface9 *tmpsurface;

			if(D3DXCreateTexture(
				d3d9Device,
				srcDesc.Width, srcDesc.Height,
				1, // 1 mip level ie topmost, generate no mipmaps
				0, srcDesc.Format, D3DPOOL_SYSTEMMEM,
				&tmptex
				) != D3D_OK)
			{
				OGRE_EXCEPT(Exception::ERR_RENDERINGAPI_ERROR, "Create temporary texture failed",
					"D3D9HardwarePixelBuffer::blit");
			}
			if(tmptex->GetSurfaceLevel(0, &tmpsurface) != D3D_OK)
			{
				tmptex->Release();
				OGRE_EXCEPT(Exception::ERR_RENDERINGAPI_ERROR, "Get surface level failed",
					"D3D9HardwarePixelBuffer::blit");
			}
			if(d3d9Device->GetRenderTargetData(srcBufferResources->surface, tmpsurface) == D3D_OK)
			{
				// Hey, it worked
				// Copy from this surface instead
				if(D3DXLoadSurfaceFromSurface(
					dstBufferResources->surface, NULL, &ddestRect, 
					tmpsurface, NULL, &dsrcRect,
					D3DX_DEFAULT, 0) != D3D_OK)
				{
					tmpsurface->Release();
					tmptex->Release();
					OGRE_EXCEPT(Exception::ERR_RENDERINGAPI_ERROR, "D3DXLoadSurfaceFromSurface failed",
						"D3D9HardwarePixelBuffer::blit");
				}
				tmpsurface->Release();
				tmptex->Release();
				return;
			}

		}

		// Otherwise, try the normal method

		// D3DXLoadSurfaceFromSurface
		if(D3DXLoadSurfaceFromSurface(
			dstBufferResources->surface, NULL, &ddestRect, 
			srcBufferResources->surface, NULL, &dsrcRect,
			D3DX_DEFAULT, 0) != D3D_OK)
		{
			OGRE_EXCEPT(Exception::ERR_RENDERINGAPI_ERROR, "D3DXLoadSurfaceFromSurface failed",
				"D3D9HardwarePixelBuffer::blit");
		}
	}
	else if(dstBufferResources->volume && srcBufferResources->volume)
	{
		// Volume-to-volume
		D3DBOX dsrcBox = toD3DBOX(srcBox);
		D3DBOX ddestBox = toD3DBOX(dstBox);

		// D3DXLoadVolumeFromVolume
		if(D3DXLoadVolumeFromVolume(
			dstBufferResources->volume, NULL, &ddestBox, 
			srcBufferResources->volume, NULL, &dsrcBox,
			D3DX_DEFAULT, 0) != D3D_OK)
		{
			OGRE_EXCEPT(Exception::ERR_RENDERINGAPI_ERROR, "D3DXLoadVolumeFromVolume failed",
				"D3D9HardwarePixelBuffer::blit");
		}
	}
	else
	{
		// Software fallback   
		HardwarePixelBuffer::blit(rsrc, srcBox, dstBox);
	}
}

//-----------------------------------------------------------------------------  
void D3D9HardwarePixelBuffer::blitFromMemory(const PixelBox &src, const Image::Box &dstBox)
{	
	D3D9_DEVICE_ACCESS_CRITICAL_SECTION

	DeviceToBufferResourcesIterator it = mMapDeviceToBufferResources.begin();

	while (it != mMapDeviceToBufferResources.end())
	{		
		BufferResources* dstBufferResources = it->second;
		
		blitFromMemory(src, dstBox, dstBufferResources);	
		++it;
	}
}

//-----------------------------------------------------------------------------  
void D3D9HardwarePixelBuffer::blitFromMemory(const PixelBox &src, const Image::Box &dstBox, BufferResources* dstBufferResources)
{
	// for scoped deletion of conversion buffer
	MemoryDataStreamPtr buf;
	PixelBox converted = src;

	// convert to pixelbuffer's native format if necessary
	if (D3D9Mappings::_getPF(src.format) == D3DFMT_UNKNOWN)
	{
		buf.bind(OGRE_NEW MemoryDataStream(
			PixelUtil::getMemorySize(src.getWidth(), src.getHeight(), src.getDepth(),
			mFormat)));
		converted = PixelBox(src.getWidth(), src.getHeight(), src.getDepth(), mFormat, buf->getPtr());
		PixelUtil::bulkPixelConversion(src, converted);
	}

	size_t rowWidth;
	if (PixelUtil::isCompressed(converted.format))
	{
		// D3D wants the width of one row of cells in bytes
		if (converted.format == PF_DXT1)
		{
			// 64 bits (8 bytes) per 4x4 block
			rowWidth = (converted.rowPitch / 4) * 8;
		}
		else
		{
			// 128 bits (16 bytes) per 4x4 block
			rowWidth = (converted.rowPitch / 4) * 16;
		}

	}
	else
	{
		rowWidth = converted.rowPitch * PixelUtil::getNumElemBytes(converted.format);
	}

	if (dstBufferResources->surface)
	{
		RECT destRect, srcRect;
		srcRect = toD3DRECT(converted);
		destRect = toD3DRECT(dstBox);

		if(D3DXLoadSurfaceFromMemory(dstBufferResources->surface, NULL, &destRect, 
			converted.data, D3D9Mappings::_getPF(converted.format),
			static_cast<UINT>(rowWidth),
			NULL, &srcRect, D3DX_DEFAULT, 0) != D3D_OK)
		{
			OGRE_EXCEPT(Exception::ERR_RENDERINGAPI_ERROR, "D3DXLoadSurfaceFromMemory failed",
				"D3D9HardwarePixelBuffer::blitFromMemory");
		}
	}
	else if (dstBufferResources->volume)
	{
		D3DBOX destBox, srcBox;
		srcBox = toD3DBOX(converted);
		destBox = toD3DBOX(dstBox);
		size_t sliceWidth;
		if (PixelUtil::isCompressed(converted.format))
		{
			// D3D wants the width of one slice of cells in bytes
			if (converted.format == PF_DXT1)
			{
				// 64 bits (8 bytes) per 4x4 block
				sliceWidth = (converted.slicePitch / 16) * 8;
			}
			else
			{
				// 128 bits (16 bytes) per 4x4 block
				sliceWidth = (converted.slicePitch / 16) * 16;
			}

		}
		else
		{
			sliceWidth = converted.slicePitch * PixelUtil::getNumElemBytes(converted.format);
		}

		if(D3DXLoadVolumeFromMemory(dstBufferResources->volume, NULL, &destBox, 
			converted.data, D3D9Mappings::_getPF(converted.format),
			static_cast<UINT>(rowWidth), static_cast<UINT>(sliceWidth),
			NULL, &srcBox, D3DX_DEFAULT, 0) != D3D_OK)
		{
			OGRE_EXCEPT(Exception::ERR_RENDERINGAPI_ERROR, "D3DXLoadSurfaceFromMemory failed",
				"D3D9HardwarePixelBuffer::blitFromMemory");
		}
	}

	if(mDoMipmapGen)
		_genMipmaps(dstBufferResources->mipTex);

}

//-----------------------------------------------------------------------------  
void D3D9HardwarePixelBuffer::blitToMemory(const Image::Box &srcBox, const PixelBox &dst)
{
	D3D9_DEVICE_ACCESS_CRITICAL_SECTION

	DeviceToBufferResourcesIterator it = mMapDeviceToBufferResources.begin();
	BufferResources* bufferResources = it->second;

	blitToMemory(srcBox, dst, bufferResources, it->first);
}

//-----------------------------------------------------------------------------  
void D3D9HardwarePixelBuffer::blitToMemory(const Image::Box &srcBox, const PixelBox &dst, 
										   BufferResources* srcBufferResources,
										   IDirect3DDevice9* d3d9Device)
{
	// Decide on pixel format of temp surface
	PixelFormat tmpFormat = mFormat; 
	if(D3D9Mappings::_getPF(dst.format) != D3DFMT_UNKNOWN)
	{
		tmpFormat = dst.format;
	}

	if (srcBufferResources->surface)
	{
		assert(srcBox.getDepth() == 1 && dst.getDepth() == 1);
		// Create temp texture
		IDirect3DTexture9 *tmp;
		IDirect3DSurface9 *surface;

		D3DSURFACE_DESC srcDesc;
		if(srcBufferResources->surface->GetDesc(&srcDesc) != D3D_OK)
			OGRE_EXCEPT(Exception::ERR_RENDERINGAPI_ERROR, "Could not get surface information",
			"D3D9HardwarePixelBuffer::blitToMemory");

		D3DPOOL temppool = D3DPOOL_SCRATCH;
		// if we're going to try to use GetRenderTargetData, need to use system mem pool
		bool tryGetRenderTargetData = false;
		if (((srcDesc.Usage & D3DUSAGE_RENDERTARGET) != 0) &&
			(srcBox.getWidth() == dst.getWidth()) && (srcBox.getHeight() == dst.getHeight()) &&
			(srcBox.getWidth() == getWidth()) && (srcBox.getHeight() == getHeight()) &&
			(mFormat == tmpFormat))
		{
			tryGetRenderTargetData = true;
			temppool = D3DPOOL_SYSTEMMEM;
		}

		if(D3DXCreateTexture(
			d3d9Device,
			static_cast<UINT>(dst.getWidth()), static_cast<UINT>(dst.getHeight()), 
			1, // 1 mip level ie topmost, generate no mipmaps
			0, D3D9Mappings::_getPF(tmpFormat), temppool,
			&tmp
			) != D3D_OK)
		{
			OGRE_EXCEPT(Exception::ERR_RENDERINGAPI_ERROR, "Create temporary texture failed",
				"D3D9HardwarePixelBuffer::blitToMemory");
		}
		if(tmp->GetSurfaceLevel(0, &surface) != D3D_OK)
		{
			tmp->Release();
			OGRE_EXCEPT(Exception::ERR_RENDERINGAPI_ERROR, "Get surface level failed",
				"D3D9HardwarePixelBuffer::blitToMemory");
		}
		// Copy texture to this temp surface
		RECT destRect, srcRect;
		srcRect = toD3DRECT(srcBox);
		destRect = toD3DRECTExtent(dst);

		// Get the real temp surface format
		D3DSURFACE_DESC dstDesc;
		if(surface->GetDesc(&dstDesc) != D3D_OK)
			OGRE_EXCEPT(Exception::ERR_RENDERINGAPI_ERROR, "Could not get surface information",
			"D3D9HardwarePixelBuffer::blitToMemory");
		tmpFormat = D3D9Mappings::_getPF(dstDesc.Format);

		// Use fast GetRenderTargetData if we are in its usage conditions
		bool fastLoadSuccess = false;
		if (tryGetRenderTargetData)
		{
			if(d3d9Device->GetRenderTargetData(srcBufferResources->surface, surface) == D3D_OK)
			{
				fastLoadSuccess = true;
			}
		}
		if (!fastLoadSuccess)
		{
			if(D3DXLoadSurfaceFromSurface(
				surface, NULL, &destRect, 
				srcBufferResources->surface, NULL, &srcRect,
				D3DX_DEFAULT, 0) != D3D_OK)
			{
				surface->Release();
				tmp->Release();
				OGRE_EXCEPT(Exception::ERR_RENDERINGAPI_ERROR, "D3DXLoadSurfaceFromSurface failed",
					"D3D9HardwarePixelBuffer::blitToMemory");
			}
		}

		// Lock temp surface and copy it to memory
		D3DLOCKED_RECT lrect; // Filled in by D3D
		if(surface->LockRect(&lrect, NULL,  D3DLOCK_READONLY) != D3D_OK)
		{
			surface->Release();
			tmp->Release();
			OGRE_EXCEPT(Exception::ERR_RENDERINGAPI_ERROR, "surface->LockRect",
				"D3D9HardwarePixelBuffer::blitToMemory");
		}
		// Copy it
		PixelBox locked(dst.getWidth(), dst.getHeight(), dst.getDepth(), tmpFormat);
		fromD3DLock(locked, lrect);
		PixelUtil::bulkPixelConversion(locked, dst);
		surface->UnlockRect();
		// Release temporary surface and texture
		surface->Release();
		tmp->Release();
	}
	else if (srcBufferResources->volume)
	{
		// Create temp texture
		IDirect3DVolumeTexture9 *tmp;
		IDirect3DVolume9 *surface;

		if(D3DXCreateVolumeTexture(
			d3d9Device,
			static_cast<UINT>(dst.getWidth()), 
			static_cast<UINT>(dst.getHeight()), 
			static_cast<UINT>(dst.getDepth()), 0,
			0, D3D9Mappings::_getPF(tmpFormat), D3DPOOL_SCRATCH,
			&tmp
			) != D3D_OK)
		{
			OGRE_EXCEPT(Exception::ERR_RENDERINGAPI_ERROR, "Create temporary texture failed",
				"D3D9HardwarePixelBuffer::blitToMemory");
		}
		if(tmp->GetVolumeLevel(0, &surface) != D3D_OK)
		{
			tmp->Release();
			OGRE_EXCEPT(Exception::ERR_RENDERINGAPI_ERROR, "Get volume level failed",
				"D3D9HardwarePixelBuffer::blitToMemory");
		}
		// Volume
		D3DBOX ddestBox, dsrcBox;
		ddestBox = toD3DBOXExtent(dst);
		dsrcBox = toD3DBOX(srcBox);

		if(D3DXLoadVolumeFromVolume(
			surface, NULL, &ddestBox, 
			srcBufferResources->volume, NULL, &dsrcBox,
			D3DX_DEFAULT, 0) != D3D_OK)
		{
			surface->Release();
			tmp->Release();
			OGRE_EXCEPT(Exception::ERR_RENDERINGAPI_ERROR, "D3DXLoadVolumeFromVolume failed",
				"D3D9HardwarePixelBuffer::blitToMemory");
		}
		// Lock temp surface and copy it to memory
		D3DLOCKED_BOX lbox; // Filled in by D3D
		if(surface->LockBox(&lbox, NULL,  D3DLOCK_READONLY) != D3D_OK)
		{
			surface->Release();
			tmp->Release();
			OGRE_EXCEPT(Exception::ERR_RENDERINGAPI_ERROR, "surface->LockBox",
				"D3D9HardwarePixelBuffer::blitToMemory");
		}
		// Copy it
		PixelBox locked(dst.getWidth(), dst.getHeight(), dst.getDepth(), tmpFormat);
		fromD3DLock(locked, lbox);
		PixelUtil::bulkPixelConversion(locked, dst);
		surface->UnlockBox();
		// Release temporary surface and texture
		surface->Release();
		tmp->Release();
	}
}

//-----------------------------------------------------------------------------  
void D3D9HardwarePixelBuffer::_genMipmaps(IDirect3DBaseTexture9* mipTex)
{
	assert(mipTex);

	// Mipmapping
	if (mHWMipmaps)
	{
		// Hardware mipmaps
		mipTex->GenerateMipSubLevels();
	}
	else
	{
		// Software mipmaps
		if( D3DXFilterTexture( mipTex, NULL, D3DX_DEFAULT, D3DX_DEFAULT ) != D3D_OK )
		{
			OGRE_EXCEPT( Exception::ERR_RENDERINGAPI_ERROR, 
			"Failed to filter texture (generate mipmaps)",
			 "D3D9HardwarePixelBuffer::_genMipmaps" );
		}
	}

}
//----------------------------------------------------------------------------- 
void D3D9HardwarePixelBuffer::_setMipmapping(bool doMipmapGen, 
											 bool HWMipmaps)
{	
	mDoMipmapGen = doMipmapGen;
	mHWMipmaps = HWMipmaps;	
}
//-----------------------------------------------------------------------------   
void D3D9HardwarePixelBuffer::_clearSliceRTT(size_t zoffset)
{
	mRenderTexture = NULL;
}

//-----------------------------------------------------------------------------  
void D3D9HardwarePixelBuffer::releaseSurfaces(IDirect3DDevice9* d3d9Device)
{
	BufferResources* bufferResources = getBufferResources(d3d9Device);

	if (bufferResources != NULL)
	{
		SAFE_RELEASE(bufferResources->surface);
		SAFE_RELEASE(bufferResources->volume);
	}
}
//-----------------------------------------------------------------------------   
IDirect3DSurface9* D3D9HardwarePixelBuffer::getSurface(IDirect3DDevice9* d3d9Device)
{
	BufferResources* bufferResources = getBufferResources(d3d9Device);

	if (bufferResources	== NULL)
	{
		mOwnerTexture->createTextureResources(d3d9Device);
		bufferResources = getBufferResources(d3d9Device);
	}

	return bufferResources->surface;
}
//-----------------------------------------------------------------------------   
IDirect3DSurface9* D3D9HardwarePixelBuffer::getFSAASurface(IDirect3DDevice9* d3d9Device)
{
	BufferResources* bufferResources = getBufferResources(d3d9Device);

	if (bufferResources	== NULL)
	{
		mOwnerTexture->createTextureResources(d3d9Device);
		bufferResources = getBufferResources(d3d9Device);
	}
	
	return bufferResources->fSAASurface;
}
//-----------------------------------------------------------------------------    
RenderTexture *D3D9HardwarePixelBuffer::getRenderTarget(size_t zoffset)
{
    assert(mUsage & TU_RENDERTARGET);
	assert(mRenderTexture != NULL);   
	return mRenderTexture;
}
//-----------------------------------------------------------------------------    
void D3D9HardwarePixelBuffer::updateRenderTexture(bool writeGamma, uint fsaa, const String& srcName)
{
	if (mRenderTexture == NULL)
	{
		String name;
		name = "rtt/" +Ogre::StringConverter::toString((size_t)this) + "/" + srcName;

		mRenderTexture = OGRE_NEW D3D9RenderTexture(name, this, writeGamma, fsaa);		
		Root::getSingleton().getRenderSystem()->attachRenderTarget(*mRenderTexture);
	}
}
//-----------------------------------------------------------------------------    
void D3D9HardwarePixelBuffer::destroyRenderTexture()
{
	if (mRenderTexture != NULL)
	{
		Root::getSingleton().getRenderSystem()->destroyRenderTarget(mRenderTexture->getName());
		mRenderTexture = NULL;
	}
}

};<|MERGE_RESOLUTION|>--- conflicted
+++ resolved
@@ -423,11 +423,7 @@
 		else
 		{
 			D3DBOX pbox = toD3DBOX(lockBox); // specify range to lock
-<<<<<<< HEAD
-			bufferResources->volume->LockBox(&lbox, &pbox, flags);
-=======
 			hr = bufferResources->volume->LockBox(&lbox, &pbox, flags);
->>>>>>> a48f71b7
 		}
 		if (FAILED(hr))		
 		{
