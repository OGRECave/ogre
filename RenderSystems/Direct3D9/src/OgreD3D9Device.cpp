/*
-----------------------------------------------------------------------------
This source file is part of OGRE
(Object-oriented Graphics Rendering Engine)
For the latest info, see http://www.ogre3d.org/

Copyright (c) 2000-2014 Torus Knot Software Ltd

Permission is hereby granted, free of charge, to any person obtaining a copy
of this software and associated documentation files (the "Software"), to deal
in the Software without restriction, including without limitation the rights
to use, copy, modify, merge, publish, distribute, sublicense, and/or sell
copies of the Software, and to permit persons to whom the Software is
furnished to do so, subject to the following conditions:

The above copyright notice and this permission notice shall be included in
all copies or substantial portions of the Software.

THE SOFTWARE IS PROVIDED "AS IS", WITHOUT WARRANTY OF ANY KIND, EXPRESS OR
IMPLIED, INCLUDING BUT NOT LIMITED TO THE WARRANTIES OF MERCHANTABILITY,
FITNESS FOR A PARTICULAR PURPOSE AND NONINFRINGEMENT. IN NO EVENT SHALL THE
AUTHORS OR COPYRIGHT HOLDERS BE LIABLE FOR ANY CLAIM, DAMAGES OR OTHER
LIABILITY, WHETHER IN AN ACTION OF CONTRACT, TORT OR OTHERWISE, ARISING FROM,
OUT OF OR IN CONNECTION WITH THE SOFTWARE OR THE USE OR OTHER DEALINGS IN
THE SOFTWARE.
-----------------------------------------------------------------------------
*/
#include "OgreD3D9Device.h"
#include "OgreD3D9DeviceManager.h"
#include "OgreD3D9Driver.h"
#include "OgreD3D9RenderSystem.h"
#include "OgreD3D9ResourceManager.h"
#include "OgreD3D9RenderWindow.h"
#include "OgreRoot.h"
<<<<<<< HEAD
#include "OgrePixelBox.h"
=======
#include "OgreLogManager.h"
>>>>>>> 83e497b5
#include "OgreHardwareBufferManager.h"

namespace Ogre
{
    HWND D3D9Device::msSharedFocusWindow = NULL;

    //---------------------------------------------------------------------
    D3D9Device::D3D9Device(D3D9DeviceManager* deviceManager,
        UINT adapterNumber, 
        HMONITOR hMonitor, 
        D3DDEVTYPE devType, 
        DWORD behaviorFlags)
    {
        mDeviceManager              = deviceManager;
        mDevice                 = NULL;     
        mAdapterNumber              = adapterNumber;
        mMonitor                    = hMonitor;
        mDeviceType                 = devType;
        mFocusWindow                = NULL;
        mBehaviorFlags              = behaviorFlags;    
        mD3D9DeviceCapsValid        = false;
        mDeviceLost                 = false;
        mPresentationParamsCount    = 0;
        mPresentationParams         = NULL;
        memset(&mD3D9DeviceCaps, 0, sizeof(mD3D9DeviceCaps));
<<<<<<< HEAD
        memset(&mCreationParams, 0, sizeof(mCreationParams));       
=======
        memset(&mCreationParams, 0, sizeof(mCreationParams));
        memset(&mPreviousPresentStats, 0, sizeof(mPreviousPresentStats));
        mPreviousPresentStatsIsValid                = false; 
        mVBlankMissCount                = 0; 
>>>>>>> 83e497b5
    }

    //---------------------------------------------------------------------
    D3D9Device::~D3D9Device()
    {

    }

    //---------------------------------------------------------------------
    D3D9Device::RenderWindowToResourcesIterator D3D9Device::getRenderWindowIterator(D3D9RenderWindow* renderWindow)
    {
        RenderWindowToResourcesIterator it = mMapRenderWindowToResources.find(renderWindow);

        if (it == mMapRenderWindowToResources.end())
        {
            OGRE_EXCEPT(Exception::ERR_RENDERINGAPI_ERROR, 
                "Render window was not attached to this device !!", 
                "D3D9Device::getRenderWindowIterator" );
        }

        return it;
    }


    //---------------------------------------------------------------------
    void D3D9Device::attachRenderWindow(D3D9RenderWindow* renderWindow)
    {
        RenderWindowToResourcesIterator it = mMapRenderWindowToResources.find(renderWindow);

        if (it == mMapRenderWindowToResources.end())
        {
            RenderWindowResources* renderWindowResources = OGRE_NEW_T(RenderWindowResources, MEMCATEGORY_RENDERSYS);

            memset(renderWindowResources, 0, sizeof(RenderWindowResources));                        
            renderWindowResources->adapterOrdinalInGroupIndex = 0;                  
            renderWindowResources->acquired = false;
            mMapRenderWindowToResources[renderWindow] = renderWindowResources;          
        }
        updateRenderWindowsIndices();
    }

    //---------------------------------------------------------------------
    void D3D9Device::detachRenderWindow(D3D9RenderWindow* renderWindow)
    {
        RenderWindowToResourcesIterator it = mMapRenderWindowToResources.find(renderWindow);

        if (it != mMapRenderWindowToResources.end())
        {       
            // The focus window in which the d3d9 device created on is detached.
            // resources must be acquired again.
            if (mFocusWindow == renderWindow->getWindowHandle())
            {
                mFocusWindow = NULL;                
            }

            // Case this is the shared focus window.
            if (renderWindow->getWindowHandle() == msSharedFocusWindow)         
                setSharedWindowHandle(NULL);        
            
            RenderWindowResources* renderWindowResources = it->second;

            releaseRenderWindowResources(renderWindowResources);

            OGRE_DELETE_T(renderWindowResources, RenderWindowResources, MEMCATEGORY_RENDERSYS);
            
            mMapRenderWindowToResources.erase(it);      
        }
        updateRenderWindowsIndices();
    }

    //---------------------------------------------------------------------
    bool D3D9Device::acquire()
    {   
        updatePresentationParameters();

        bool resetDevice = false;
            
        // Create device if need to.
        if (mDevice == NULL)
        {           
            createD3D9Device();
        }

        // Case device already exists.
        else
        {
            RenderWindowToResourcesIterator itPrimary = getRenderWindowIterator(getPrimaryWindow());

            if (itPrimary->second->swapChain != NULL)
            {
                D3DPRESENT_PARAMETERS currentPresentParams;
                HRESULT hr;

                hr = itPrimary->second->swapChain->GetPresentParameters(&currentPresentParams);
                if (FAILED(hr))
                {
                    OGRE_EXCEPT(Exception::ERR_RENDERINGAPI_ERROR, 
                        "GetPresentParameters failed", 
                        "D3D9RenderWindow::acquire");
                }
                
                // Desired parameters are different then current parameters.
                // Possible scenario is that primary window resized and in the mean while another
                // window attached to this device.
                if (memcmp(&currentPresentParams, &mPresentationParams[0], sizeof(D3DPRESENT_PARAMETERS)) != 0)
                {
                    resetDevice = true;                 
                }               
            }

            // Make sure depth stencil is set to valid surface. It is going to be
            // grabbed by the primary window using the GetDepthStencilSurface method.
            if (resetDevice == false)
            {
                mDevice->SetDepthStencilSurface(itPrimary->second->depthBuffer);
            }
            
        }

        // Reset device will update all render window resources.
        if (resetDevice)
        {
            reset();
        }

        // No need to reset -> just acquire resources.
        else
        {
            // Update resources of each window.
            RenderWindowToResourcesIterator it = mMapRenderWindowToResources.begin();

            while (it != mMapRenderWindowToResources.end())
            {
                acquireRenderWindowResources(it);
                ++it;
            }
        }
                                    
        return true;
    }

    //---------------------------------------------------------------------
    void D3D9Device::release()
    {
        if (mDevice != NULL)
        {
            D3D9RenderSystem* renderSystem = static_cast<D3D9RenderSystem*>(Root::getSingleton().getRenderSystem());

            RenderWindowToResourcesIterator it = mMapRenderWindowToResources.begin();

            while (it != mMapRenderWindowToResources.end())
            {
                RenderWindowResources* renderWindowResources = it->second;

                releaseRenderWindowResources(renderWindowResources);
                ++it;
            }

            releaseD3D9Device();
        }               
    }

    //---------------------------------------------------------------------
    bool D3D9Device::acquire(D3D9RenderWindow* renderWindow)
    {
        RenderWindowToResourcesIterator it = getRenderWindowIterator(renderWindow);
        
        acquireRenderWindowResources(it);

        return true;
    }

    //--------------------------------------------------------------------- 
    void D3D9Device::notifyDeviceLost()
    {
        // Case this device is already in lost state.
        if (mDeviceLost)
            return;

        // Case we just moved from valid state to lost state.
        mDeviceLost = true; 
        
        D3D9RenderSystem* renderSystem = static_cast<D3D9RenderSystem*>(Root::getSingleton().getRenderSystem());
        
        renderSystem->notifyOnDeviceLost(this);
    }   

    //---------------------------------------------------------------------
    IDirect3DSurface9* D3D9Device::getDepthBuffer(D3D9RenderWindow* renderWindow)
    {
        RenderWindowToResourcesIterator it = getRenderWindowIterator(renderWindow);     

        return it->second->depthBuffer;
    }

    //---------------------------------------------------------------------
    IDirect3DSurface9* D3D9Device::getBackBuffer(D3D9RenderWindow* renderWindow)
    {
        RenderWindowToResourcesIterator it = getRenderWindowIterator(renderWindow);
    
        return it->second->backBuffer;      
    }

    //---------------------------------------------------------------------
    uint D3D9Device::getRenderWindowCount() const
    {
        return static_cast<uint>(mMapRenderWindowToResources.size());
    }

    //---------------------------------------------------------------------
    D3D9RenderWindow* D3D9Device::getRenderWindow(uint index)
    {
        if (index >= mMapRenderWindowToResources.size())
        {
            OGRE_EXCEPT(Exception::ERR_RENDERINGAPI_ERROR, 
                "Index of render window is out of bounds!", 
                "D3D9RenderWindow::getRenderWindow");
        }
        
        RenderWindowToResourcesIterator it = mMapRenderWindowToResources.begin();

        while (it != mMapRenderWindowToResources.end())
        {
            if (index == 0)         
                break;          
            
            --index;
            ++it;
        }
        
        return it->first;
    }

    //---------------------------------------------------------------------
    void D3D9Device::setAdapterOrdinalIndex(D3D9RenderWindow* renderWindow, uint adapterOrdinalInGroupIndex)
    {
        RenderWindowToResourcesIterator it = getRenderWindowIterator(renderWindow);

        it->second->adapterOrdinalInGroupIndex = adapterOrdinalInGroupIndex;

        updateRenderWindowsIndices();
    }
    
    //---------------------------------------------------------------------
    void D3D9Device::destroy()
    {   
        // Lock access to rendering device.
        D3D9RenderSystem::getResourceManager()->lockDeviceAccess();

        //Remove _all_ depth buffers created by this device
        D3D9RenderSystem* renderSystem = static_cast<D3D9RenderSystem*>(Root::getSingleton().getRenderSystem());
        renderSystem->_cleanupDepthBuffers( mDevice );

        release();
        
        RenderWindowToResourcesIterator it = mMapRenderWindowToResources.begin();

<<<<<<< HEAD
        if (it != mMapRenderWindowToResources.end())
=======
        while (it != mMapRenderWindowToResources.end())
>>>>>>> 83e497b5
        {   
            if (it->first->getWindowHandle() == msSharedFocusWindow)
                setSharedWindowHandle(NULL);

            OGRE_DELETE_T(it->second, RenderWindowResources, MEMCATEGORY_RENDERSYS);
            ++it;
        }
        mMapRenderWindowToResources.clear();
        
        // Reset dynamic attributes.        
        mFocusWindow            = NULL;     
        mD3D9DeviceCapsValid    = false;

        if (mPresentationParams != NULL)
        {
            OGRE_FREE (mPresentationParams, MEMCATEGORY_RENDERSYS);
            mPresentationParams = NULL;
        }       
        mPresentationParamsCount = 0;

        // Notify the device manager on this instance destruction.  
        mDeviceManager->notifyOnDeviceDestroy(this);

        // UnLock access to rendering device.
        D3D9RenderSystem::getResourceManager()->unlockDeviceAccess();
    }   
    
    //---------------------------------------------------------------------
    bool D3D9Device::isDeviceLost()
    {       
        HRESULT hr;

        hr = mDevice->TestCooperativeLevel();

        if (hr == D3DERR_DEVICELOST ||
            hr == D3DERR_DEVICENOTRESET)
        {
            return true;
        }
        
        return false;
    }

    //---------------------------------------------------------------------
    bool D3D9Device::reset()
    {
        HRESULT hr;

        // Check that device is in valid state for reset.
        hr = mDevice->TestCooperativeLevel();
        if (hr == D3DERR_DEVICELOST ||
            hr == D3DERR_DRIVERINTERNALERROR)
        {
            return false;
        }

        // Lock access to rendering device.
        D3D9RenderSystem::getResourceManager()->lockDeviceAccess();
                                
        D3D9RenderSystem* renderSystem = static_cast<D3D9RenderSystem*>(Root::getSingleton().getRenderSystem());

        // Inform all resources that device lost.
        D3D9RenderSystem::getResourceManager()->notifyOnDeviceLost(mDevice);

        // Notify all listener before device is rested
        renderSystem->notifyOnDeviceLost(this);

        // Release all automatic temporary buffers and free unused
        // temporary buffers, so we doesn't need to recreate them,
        // and they will reallocate on demand. This save a lot of
        // release/recreate of non-managed vertex buffers which
        // wasn't need at all.
        HardwareBufferManager::getSingleton()._releaseBufferCopies(true);


        // Cleanup depth stencils surfaces.
        renderSystem->_cleanupDepthBuffers();

        updatePresentationParameters();

        RenderWindowToResourcesIterator it = mMapRenderWindowToResources.begin();

        while (it != mMapRenderWindowToResources.end())
        {
            RenderWindowResources* renderWindowResources = it->second;

            releaseRenderWindowResources(renderWindowResources);
            ++it;
        }

        clearDeviceStreams();

        renderSystem->fireDeviceEvent(this, "BeforeDeviceReset");

        // Reset the device using the presentation parameters.
        hr = mDevice->Reset(mPresentationParams);
    
        renderSystem->fireDeviceEvent(this, "AfterDeviceReset");

        if (hr == D3DERR_DEVICELOST)
        {
            // UnLock access to rendering device.
            D3D9RenderSystem::getResourceManager()->unlockDeviceAccess();

            // Don't continue
            return false;
        }
        else if (FAILED(hr))
        {
            OGRE_EXCEPT(Exception::ERR_RENDERINGAPI_ERROR, 
                "Cannot reset device!", 
                "D3D9RenderWindow::reset");
        }

        mDeviceLost = false;

        // Initialize device states.
        setupDeviceStates();

        // Update resources of each window.
        it = mMapRenderWindowToResources.begin();

        while (it != mMapRenderWindowToResources.end())
        {
            acquireRenderWindowResources(it);
            ++it;
        }       

        D3D9Device* pCurActiveDevice = mDeviceManager->getActiveDevice();

        mDeviceManager->setActiveDevice(this);

        // Inform all resources that device has been reset.
        D3D9RenderSystem::getResourceManager()->notifyOnDeviceReset(mDevice);

        mDeviceManager->setActiveDevice(pCurActiveDevice);
        
        renderSystem->notifyOnDeviceReset(this);

        // UnLock access to rendering device.
        D3D9RenderSystem::getResourceManager()->unlockDeviceAccess();
    
        return true;
    }

    //---------------------------------------------------------------------
    bool D3D9Device::isAutoDepthStencil() const
    {
        const D3DPRESENT_PARAMETERS& primaryPresentationParams = mPresentationParams[0];
        
        // Check if auto depth stencil can be used.
        for (unsigned int i = 1; i < mPresentationParamsCount; i++)
        {           
            // disable AutoDepthStencil if these parameters are not all the same.
            if(primaryPresentationParams.BackBufferHeight != mPresentationParams[i].BackBufferHeight || 
                primaryPresentationParams.BackBufferWidth != mPresentationParams[i].BackBufferWidth || 
                primaryPresentationParams.BackBufferFormat != mPresentationParams[i].BackBufferFormat || 
                primaryPresentationParams.AutoDepthStencilFormat != mPresentationParams[i].AutoDepthStencilFormat ||
                primaryPresentationParams.MultiSampleQuality != mPresentationParams[i].MultiSampleQuality ||
                primaryPresentationParams.MultiSampleType != mPresentationParams[i].MultiSampleType)
            {
                return false;
            }
        }

        return true;
    }

    //---------------------------------------------------------------------
    bool D3D9Device::isFullScreen() const
    {       
        if (mPresentationParamsCount > 0 && mPresentationParams[0].Windowed == FALSE)
            return true;
                
        return false;
    }

    //---------------------------------------------------------------------
    const D3DCAPS9& D3D9Device::getD3D9DeviceCaps() const
    {
        if (mD3D9DeviceCapsValid == false)
        {
            OGRE_EXCEPT(Exception::ERR_RENDERINGAPI_ERROR, 
                "Device caps are invalid!", 
                "D3D9Device::getD3D9DeviceCaps" );
        }

        return mD3D9DeviceCaps;
    }

    //---------------------------------------------------------------------
    D3DFORMAT D3D9Device::getBackBufferFormat() const
    {       
        if (mPresentationParams == NULL || mPresentationParamsCount == 0)
        {
            OGRE_EXCEPT(Exception::ERR_RENDERINGAPI_ERROR, 
                "Presentation parameters are invalid!", 
                "D3D9Device::getBackBufferFormat" );
        }

        return mPresentationParams[0].BackBufferFormat;
    }

    //---------------------------------------------------------------------
    IDirect3DDevice9* D3D9Device::getD3D9Device()
    {
        return mDevice;
    }

    //---------------------------------------------------------------------
    void D3D9Device::updatePresentationParameters()
    {       
        // Clear old presentation parameters.
        if (mPresentationParams != NULL)
        {
            OGRE_FREE (mPresentationParams, MEMCATEGORY_RENDERSYS);
            mPresentationParams = NULL;
        }   
        mPresentationParamsCount = 0;       

        if (mMapRenderWindowToResources.size() > 0)
        {
            mPresentationParams = OGRE_ALLOC_T(D3DPRESENT_PARAMETERS, mMapRenderWindowToResources.size(), MEMCATEGORY_RENDERSYS);

            RenderWindowToResourcesIterator it = mMapRenderWindowToResources.begin();

            while (it != mMapRenderWindowToResources.end())
            {
                D3D9RenderWindow* renderWindow = it->first;
                RenderWindowResources* renderWindowResources = it->second;

                // Ask the render window to build it's own parameters.
                renderWindow->buildPresentParameters(&renderWindowResources->presentParameters);
                

                // Update shared focus window handle.
                if (renderWindow->isFullScreen() && 
                    renderWindowResources->presentParametersIndex == 0 &&
                    msSharedFocusWindow == NULL)
                    setSharedWindowHandle(renderWindow->getWindowHandle());                 

                // This is the primary window or a full screen window that is part of multi head device.
                if (renderWindowResources->presentParametersIndex == 0 ||
                    renderWindow->isFullScreen())
                {
                    mPresentationParams[renderWindowResources->presentParametersIndex] = renderWindowResources->presentParameters;
                    mPresentationParamsCount++;
                }
                                                            
                ++it;
            }
        }

        // Case we have to cancel auto depth stencil.
        if (isMultihead() && isAutoDepthStencil() == false)
        {
            for(unsigned int i = 0; i < mPresentationParamsCount; i++)
            {
                mPresentationParams[i].EnableAutoDepthStencil = false;
            }
        }
    }   

    //---------------------------------------------------------------------
    UINT D3D9Device::getAdapterNumber() const
    {
        return mAdapterNumber;
    }

    //---------------------------------------------------------------------
    D3DDEVTYPE D3D9Device::getDeviceType() const
    {
        return mDeviceType;
    }

    //---------------------------------------------------------------------
    bool D3D9Device::isMultihead() const
    {
        RenderWindowToResourcesMap::const_iterator it = mMapRenderWindowToResources.begin();

        while (it != mMapRenderWindowToResources.end())             
        {
            RenderWindowResources* renderWindowResources = it->second;
            
            if (renderWindowResources->adapterOrdinalInGroupIndex > 0 &&
                it->first->isFullScreen())
            {
                return true;
            }
            
            ++it;       
        }

        return false;
    }

    //---------------------------------------------------------------------
    void D3D9Device::clearDeviceStreams()
    {
        D3D9RenderSystem* renderSystem = static_cast<D3D9RenderSystem*>(Root::getSingleton().getRenderSystem());

        // Set all texture units to nothing to release texture surfaces
        for (DWORD stage = 0; stage < mD3D9DeviceCaps.MaxSimultaneousTextures; ++stage)
        {
            DWORD   dwCurValue = D3DTOP_FORCE_DWORD;
            HRESULT hr;

            hr = mDevice->SetTexture(stage, NULL);
            if( hr != S_OK )
            {
                String str = "Unable to disable texture '" + StringConverter::toString((unsigned int)stage) + "' in D3D9";
                OGRE_EXCEPT(Exception::ERR_RENDERINGAPI_ERROR, str, "D3D9Device::clearDeviceStreams" );
            }
        
            mDevice->GetTextureStageState(static_cast<DWORD>(stage), D3DTSS_COLOROP, &dwCurValue);

            if (dwCurValue != D3DTOP_DISABLE)
            {
                hr = mDevice->SetTextureStageState(static_cast<DWORD>(stage), D3DTSS_COLOROP, D3DTOP_DISABLE);
                if( hr != S_OK )
                {
                    String str = "Unable to disable texture '" + StringConverter::toString((unsigned)stage) + "' in D3D9";
                    OGRE_EXCEPT(Exception::ERR_RENDERINGAPI_ERROR, str, "D3D9Device::clearDeviceStreams" );
                }
            }           
        

            // set stage desc. to defaults
            renderSystem->mTexStageDesc[stage].pTex = 0;
            renderSystem->mTexStageDesc[stage].autoTexCoordType = TEXCALC_NONE;
            renderSystem->mTexStageDesc[stage].coordIndex = 0;
            renderSystem->mTexStageDesc[stage].texType = D3D9Mappings::D3D_TEX_TYPE_NORMAL;
        }

        // Unbind any vertex streams to avoid memory leaks              
        for (unsigned int i = 0; i < mD3D9DeviceCaps.MaxStreams; ++i)
        {
            mDevice->SetStreamSource(i, NULL, 0, 0);
        }
    }

    //---------------------------------------------------------------------
    void D3D9Device::createD3D9Device()
    {       
        // Update focus window.
        D3D9RenderWindow* primaryRenderWindow = getPrimaryWindow();

        // Case we have to share the same focus window.
        if (msSharedFocusWindow != NULL)
            mFocusWindow = msSharedFocusWindow;
        else
            mFocusWindow = primaryRenderWindow->getWindowHandle();      

        IDirect3D9* pD3D9 = D3D9RenderSystem::getDirect3D9();
        HRESULT     hr;


        if (isMultihead())
        {
            mBehaviorFlags |= D3DCREATE_ADAPTERGROUP_DEVICE;
        }       
        else
        {
            mBehaviorFlags &= ~D3DCREATE_ADAPTERGROUP_DEVICE;
        }

<<<<<<< HEAD
=======
        if(mPresentationParams->SwapEffect == D3DSWAPEFFECT_FLIPEX)
        {
            mBehaviorFlags |= D3DCREATE_ENABLE_PRESENTSTATS;
        }


>>>>>>> 83e497b5
        // Try to create the device with hardware vertex processing. 
        mBehaviorFlags |= D3DCREATE_HARDWARE_VERTEXPROCESSING;
        hr = pD3D9->CreateDevice(mAdapterNumber, mDeviceType, mFocusWindow,
            mBehaviorFlags, mPresentationParams, &mDevice);

        if (FAILED(hr))
        {
            // Try a second time, may fail the first time due to back buffer count,
            // which will be corrected down to 1 by the runtime
            hr = pD3D9->CreateDevice(mAdapterNumber, mDeviceType, mFocusWindow,
                mBehaviorFlags, mPresentationParams, &mDevice);
        }

        // Case hardware vertex processing failed.
        if( FAILED( hr ) )
        {
            // Try to create the device with mixed vertex processing.
            mBehaviorFlags &= ~D3DCREATE_HARDWARE_VERTEXPROCESSING;
            mBehaviorFlags |= D3DCREATE_MIXED_VERTEXPROCESSING;

            hr = pD3D9->CreateDevice(mAdapterNumber, mDeviceType, mFocusWindow,
                mBehaviorFlags, mPresentationParams, &mDevice);
        }

        if( FAILED( hr ) )
        {
            // try to create the device with software vertex processing.
            mBehaviorFlags &= ~D3DCREATE_MIXED_VERTEXPROCESSING;
            mBehaviorFlags |= D3DCREATE_SOFTWARE_VERTEXPROCESSING;
            hr = pD3D9->CreateDevice(mAdapterNumber, mDeviceType, mFocusWindow,
                mBehaviorFlags, mPresentationParams, &mDevice);
        }

        if ( FAILED( hr ) )
        {
            // try reference device
            mDeviceType = D3DDEVTYPE_REF;
            hr = pD3D9->CreateDevice(mAdapterNumber, mDeviceType, mFocusWindow,
                mBehaviorFlags, mPresentationParams, &mDevice);

            if ( FAILED( hr ) )
            {
                OGRE_EXCEPT(Exception::ERR_RENDERINGAPI_ERROR, 
                    "Cannot create device!", 
                    "D3D9Device::createD3D9Device" );
            }
        }

        // Get current device caps.
        hr = mDevice->GetDeviceCaps(&mD3D9DeviceCaps);
        if( FAILED( hr ) )
        {
            OGRE_EXCEPT(Exception::ERR_RENDERINGAPI_ERROR, 
                "Cannot get device caps!", 
                "D3D9Device::createD3D9Device" );
        }

        // Get current creation parameters caps.
        hr = mDevice->GetCreationParameters(&mCreationParams);
        if ( FAILED(hr) )
        {
            OGRE_EXCEPT(Exception::ERR_RENDERINGAPI_ERROR, 
                "Error Get Creation Parameters", 
                "D3D9Device:createD3D9Device" );
        }

        mD3D9DeviceCapsValid = true;
            
        // Initialize device states.
        setupDeviceStates();

        // Lock access to rendering device.
        D3D9RenderSystem::getResourceManager()->lockDeviceAccess();

        D3D9Device* pCurActiveDevice = mDeviceManager->getActiveDevice();

        mDeviceManager->setActiveDevice(this);

        // Inform all resources that new device created.
        D3D9RenderSystem::getResourceManager()->notifyOnDeviceCreate(mDevice);

        mDeviceManager->setActiveDevice(pCurActiveDevice);

        D3D9RenderSystem* renderSystem = static_cast<D3D9RenderSystem*>(Root::getSingleton().getRenderSystem());
        renderSystem->fireDeviceEvent(this, "DeviceCreated");

        // UnLock access to rendering device.
        D3D9RenderSystem::getResourceManager()->unlockDeviceAccess();
    }

    //---------------------------------------------------------------------
    void D3D9Device::releaseD3D9Device()
    {
        if (mDevice != NULL)
        {
            D3D9RenderSystem* renderSystem = static_cast<D3D9RenderSystem*>(Root::getSingleton().getRenderSystem());
            renderSystem->fireDeviceEvent(this, "DeviceReleased");

            // Lock access to rendering device.
            D3D9RenderSystem::getResourceManager()->lockDeviceAccess();

            D3D9Device* pCurActiveDevice = mDeviceManager->getActiveDevice();

            mDeviceManager->setActiveDevice(this);

            // Inform all resources that device is going to be destroyed.
            D3D9RenderSystem::getResourceManager()->notifyOnDeviceDestroy(mDevice);

            mDeviceManager->setActiveDevice(pCurActiveDevice);
            
            clearDeviceStreams();       

            // Release device.
            SAFE_RELEASE(mDevice);  
            
            // UnLock access to rendering device.
            D3D9RenderSystem::getResourceManager()->unlockDeviceAccess();
        }
    }

    //---------------------------------------------------------------------
    void D3D9Device::releaseRenderWindowResources(RenderWindowResources* renderWindowResources)
    {
        if( renderWindowResources->depthBuffer )
        {
            D3D9RenderSystem* renderSystem = static_cast<D3D9RenderSystem*>
                                                    (Root::getSingleton().getRenderSystem());
            renderSystem->_cleanupDepthBuffers( renderWindowResources->depthBuffer );
        }

        SAFE_RELEASE(renderWindowResources->backBuffer);
        SAFE_RELEASE(renderWindowResources->depthBuffer);
        SAFE_RELEASE(renderWindowResources->swapChain);
<<<<<<< HEAD
=======
        SAFE_RELEASE(renderWindowResources->swapChain9Ex);
>>>>>>> 83e497b5
        renderWindowResources->acquired = false;
    }

    //---------------------------------------------------------------------
    void D3D9Device::invalidate(D3D9RenderWindow* renderWindow)
    {
        RenderWindowToResourcesIterator it = getRenderWindowIterator(renderWindow);

        it->second->acquired = false;       
    }

    //---------------------------------------------------------------------
    bool D3D9Device::validate(D3D9RenderWindow* renderWindow)
    {
        // Validate that the render window should run on this device.
        if (false == validateDisplayMonitor(renderWindow))
            return false;
        
        // Validate that this device created on the correct target focus window handle      
        validateFocusWindow();      
        
        // Validate that the render window dimensions matches to back buffer dimensions.
        validateBackBufferSize(renderWindow);

        // Validate that this device is in valid rendering state.
        if (false == validateDeviceState(renderWindow))
            return false;

        return true;
    }

    //---------------------------------------------------------------------
    void D3D9Device::validateFocusWindow()
    {
        // Focus window changed -> device should be re-acquired.
        if ((msSharedFocusWindow != NULL && mCreationParams.hFocusWindow != msSharedFocusWindow) ||
            (msSharedFocusWindow == NULL && mCreationParams.hFocusWindow != getPrimaryWindow()->getWindowHandle()))
        {
            // Lock access to rendering device.
            D3D9RenderSystem::getResourceManager()->lockDeviceAccess();

            release();
            acquire();

            // UnLock access to rendering device.
            D3D9RenderSystem::getResourceManager()->unlockDeviceAccess();
        }
    }

    //---------------------------------------------------------------------
    bool D3D9Device::validateDeviceState(D3D9RenderWindow* renderWindow)
    {
        RenderWindowToResourcesIterator it = getRenderWindowIterator(renderWindow);     
        RenderWindowResources* renderWindowResources =  it->second;
        HRESULT hr;

        hr = mDevice->TestCooperativeLevel();   

        // Case device is not valid for rendering. 
        if (FAILED(hr))
        {                   
            // device lost, and we can't reset
            // can't do anything about it here, wait until we get 
            // D3DERR_DEVICENOTRESET; rendering calls will silently fail until 
            // then (except Present, but we ignore device lost there too)
            if (hr == D3DERR_DEVICELOST)
            {                       
                releaseRenderWindowResources(renderWindowResources);
                notifyDeviceLost();                         
                return false;
            }

            // device lost, and we can reset
            else if (hr == D3DERR_DEVICENOTRESET)
            {                   
                bool deviceRestored = reset();

                // Device was not restored yet.
                if (deviceRestored == false)
                {
                    // Wait a while
                    Sleep(50);                  
                    return false;
                }                                                                                               
            }                       
        }

        // Render window resources explicitly invalidated. (Resize or window mode switch) 
        if (renderWindowResources->acquired == false)
        {
            if (getPrimaryWindow() == renderWindow)
            {
                bool deviceRestored = reset();

                // Device was not restored yet.
                if (deviceRestored == false)
                {
                    // Wait a while
                    Sleep(50);                  
                    return false;
                }   
            }
            else
            {
                acquire(renderWindow);
            }
        }

        return true;
    }
        

    //---------------------------------------------------------------------
    void D3D9Device::validateBackBufferSize(D3D9RenderWindow* renderWindow)
    {
        RenderWindowToResourcesIterator it = getRenderWindowIterator(renderWindow);
        RenderWindowResources*  renderWindowResources = it->second;
    

        // Case size has been changed.
        if (renderWindow->getWidth() != renderWindowResources->presentParameters.BackBufferWidth ||
            renderWindow->getHeight() != renderWindowResources->presentParameters.BackBufferHeight)
        {           
            if (renderWindow->getWidth() > 0)
                renderWindowResources->presentParameters.BackBufferWidth = renderWindow->getWidth();

            if (renderWindow->getHeight() > 0)
                renderWindowResources->presentParameters.BackBufferHeight = renderWindow->getHeight();

            invalidate(renderWindow);
        }               
    }

    //---------------------------------------------------------------------
    bool D3D9Device::validateDisplayMonitor(D3D9RenderWindow* renderWindow)
    {
        // Ignore full screen since it doesn't really move and it is possible 
        // that it created using multi-head adapter so for a subordinate the
        // native monitor handle and this device handle will be different.
        if (renderWindow->isFullScreen())
            return true;

        RenderWindowToResourcesIterator it = getRenderWindowIterator(renderWindow);
        HMONITOR    hRenderWindowMonitor = NULL;

        // Find the monitor this render window belongs to.
        hRenderWindowMonitor = MonitorFromWindow(renderWindow->getWindowHandle(), MONITOR_DEFAULTTONULL);

        // This window doesn't intersect with any of the display monitor
        if (hRenderWindowMonitor == NULL)       
            return false;       
        

        // Case this window changed monitor.
        if (hRenderWindowMonitor != mMonitor)
        {   
            // Lock access to rendering device.
            D3D9RenderSystem::getResourceManager()->lockDeviceAccess();

            mDeviceManager->linkRenderWindow(renderWindow);

            // UnLock access to rendering device.
            D3D9RenderSystem::getResourceManager()->unlockDeviceAccess();

            return false;
        }

        return true;
    }

    //---------------------------------------------------------------------
    void D3D9Device::present(D3D9RenderWindow* renderWindow)
    {       
        RenderWindowToResourcesIterator it = getRenderWindowIterator(renderWindow);
        RenderWindowResources*  renderWindowResources = it->second;             


        // Skip present while current device state is invalid.
        if (mDeviceLost || 
            renderWindowResources->acquired == false || 
            isDeviceLost())     
            return;     


        HRESULT hr;

        D3D9RenderSystem* renderSystem = static_cast<D3D9RenderSystem*>(Root::getSingleton().getRenderSystem());
        renderSystem->fireDeviceEvent(this, "BeforeDevicePresent");

        if (isMultihead())
        {
            // Only the master will call present method results in synchronized
            // buffer swap for the rest of the implicit swap chain.
            if (getPrimaryWindow() == renderWindow)
                hr = mDevice->Present( NULL, NULL, NULL, NULL );
            else
                hr = S_OK;
        }
        else
        {
            hr = renderWindowResources->swapChain->Present(NULL, NULL, NULL, NULL, 0);          
        }


        if( D3DERR_DEVICELOST == hr)
        {
            releaseRenderWindowResources(renderWindowResources);
            notifyDeviceLost();
        }
        else if( FAILED(hr) )
        {
            OGRE_EXCEPT(Exception::ERR_RENDERINGAPI_ERROR, 
                "Error Presenting surfaces", 
                "D3D9Device::present" );
        }
        else
            mLastPresentFrame = Root::getSingleton().getNextFrameNumber();
    }

    //---------------------------------------------------------------------
    void D3D9Device::acquireRenderWindowResources(RenderWindowToResourcesIterator it)
    {
        RenderWindowResources*  renderWindowResources = it->second;
        D3D9RenderWindow*       renderWindow = it->first;           
        
        releaseRenderWindowResources(renderWindowResources);

        // Create additional swap chain
        if (isSwapChainWindow(renderWindow) && !isMultihead())
        {
            // Create swap chain
            HRESULT hr = mDevice->CreateAdditionalSwapChain(&renderWindowResources->presentParameters, 
                &renderWindowResources->swapChain);

            if (FAILED(hr))
            {
                // Try a second time, may fail the first time due to back buffer count,
                // which will be corrected by the runtime
                hr = mDevice->CreateAdditionalSwapChain(&renderWindowResources->presentParameters, 
                    &renderWindowResources->swapChain);
            }

            if (FAILED(hr))
            {
                OGRE_EXCEPT(Exception::ERR_RENDERINGAPI_ERROR, 
                    "Unable to create an additional swap chain",
                    "D3D9RenderWindow::acquireRenderWindowResources");
            }
<<<<<<< HEAD
=======

            renderWindowResources->swapChain9Ex = NULL;
>>>>>>> 83e497b5
        }
        else
        {
            // The swap chain is already created by the device
            HRESULT hr = mDevice->GetSwapChain(renderWindowResources->presentParametersIndex, 
                &renderWindowResources->swapChain);
            if (FAILED(hr)) 
            {
                OGRE_EXCEPT(Exception::ERR_RENDERINGAPI_ERROR, 
                    "Unable to get the swap chain",
                    "D3D9RenderWindow::acquireRenderWindowResources");
            }
<<<<<<< HEAD
=======

            renderWindowResources->swapChain9Ex = NULL;
>>>>>>> 83e497b5
        }

        // Store references to buffers for convenience      
        renderWindowResources->swapChain->GetBackBuffer(0, D3DBACKBUFFER_TYPE_MONO, 
            &renderWindowResources->backBuffer);

        // Additional swap chains need their own depth buffer
        // to support resizing them
        if (renderWindow->isDepthBuffered()) 
        {
            // if multihead is enabled, depth buffer can be created automatically for 
            // all the adapters. if multihead is not enabled, depth buffer is just
            // created for the main swap chain
            if (isMultihead() && isAutoDepthStencil() || 
                isMultihead() == false && isSwapChainWindow(renderWindow) == false)
            {
                mDevice->GetDepthStencilSurface(&renderWindowResources->depthBuffer);
            }
            else
            {
                uint targetWidth  = renderWindow->getWidth();
                uint targetHeight = renderWindow->getHeight();

                if (targetWidth == 0)
                    targetWidth = 1;

                if (targetHeight == 0)
                    targetHeight = 1;

                HRESULT hr = mDevice->CreateDepthStencilSurface(
                    targetWidth, targetHeight,
                    renderWindowResources->presentParameters.AutoDepthStencilFormat,
                    renderWindowResources->presentParameters.MultiSampleType,
                    renderWindowResources->presentParameters.MultiSampleQuality, 
                    (renderWindowResources->presentParameters.Flags & D3DPRESENTFLAG_DISCARD_DEPTHSTENCIL),
                    &renderWindowResources->depthBuffer, NULL
                    );

                if (FAILED(hr)) 
                {
                    OGRE_EXCEPT(Exception::ERR_RENDERINGAPI_ERROR, 
                        "Unable to create a depth buffer for the swap chain",
                        "D3D9RenderWindow::acquireRenderWindowResources");
                }

                if (isSwapChainWindow(renderWindow) == false)
                {
                    mDevice->SetDepthStencilSurface(renderWindowResources->depthBuffer);
                }
            }

            if (renderWindowResources->depthBuffer)
            {
                //Tell the RS we have a depth buffer we created it needs to add to the default pool
                D3D9RenderSystem* renderSystem = static_cast<D3D9RenderSystem*>(Root::getSingleton().getRenderSystem());
                DepthBuffer *depthBuf = renderSystem->_addManualDepthBuffer( mDevice, renderWindowResources->depthBuffer );

                //Don't forget we want this window to use _this_ depth buffer
                renderWindow->attachDepthBuffer( depthBuf );
            }
            else
            {
                LogManager::getSingleton().logMessage("D3D9 : WARNING - Depth buffer could not be acquired.");
            }
        }

        renderWindowResources->acquired = true; 
    }

    //---------------------------------------------------------------------
    void D3D9Device::setupDeviceStates()
    {
        HRESULT hr = mDevice->SetRenderState(D3DRS_SPECULARENABLE, TRUE);
        
        if (FAILED(hr)) 
        {
            OGRE_EXCEPT(Exception::ERR_RENDERINGAPI_ERROR, 
                "Unable to apply render state: D3DRS_SPECULARENABLE <- TRUE",
                "D3D9Device::setupDeviceStates");
        }       
    }

    //---------------------------------------------------------------------
    bool D3D9Device::isSwapChainWindow(D3D9RenderWindow* renderWindow)
    {
        RenderWindowToResourcesIterator it = getRenderWindowIterator(renderWindow);
        
        if (it->second->presentParametersIndex == 0 || renderWindow->isFullScreen())            
            return false;
            
        return true;
    }

    //---------------------------------------------------------------------
    D3D9RenderWindow* D3D9Device::getPrimaryWindow()
    {       
        RenderWindowToResourcesIterator it = mMapRenderWindowToResources.begin();
    
        while (it != mMapRenderWindowToResources.end() && it->second->presentParametersIndex != 0)              
            ++it;       

        assert(it != mMapRenderWindowToResources.end());

        return it->first;
    }

    //---------------------------------------------------------------------
    void D3D9Device::setSharedWindowHandle(HWND hSharedHWND)
    {
        if (hSharedHWND != msSharedFocusWindow)                 
            msSharedFocusWindow = hSharedHWND;                  
    }

    //---------------------------------------------------------------------
    void D3D9Device::updateRenderWindowsIndices()
    {
        // Update present parameters index attribute per render window.
        if (isMultihead())
        {
            RenderWindowToResourcesIterator it = mMapRenderWindowToResources.begin();

            // Multi head device case -  
            // Present parameter index is based on adapter ordinal in group index.
            while (it != mMapRenderWindowToResources.end())         
            {
                it->second->presentParametersIndex = it->second->adapterOrdinalInGroupIndex;
                ++it;
            }
        }
        else
        {
            // Single head device case - 
            // Just assign index in incremental order - 
            // NOTE: It suppose to cover both cases that possible here:
            // 1. Single full screen window - only one allowed per device (this is not multi-head case).
            // 2. Multiple window mode windows.

            uint nextPresParamIndex = 0;

            RenderWindowToResourcesIterator it;
            D3D9RenderWindow* deviceFocusWindow = NULL;

            // In case a d3d9 device exists - try to keep the present parameters order
            // so that the window that the device is focused on will stay the same and we
            // will avoid device re-creation.
            if (mDevice != NULL)
            {
                it = mMapRenderWindowToResources.begin();
                while (it != mMapRenderWindowToResources.end())         
                {
                    //This "if" handles the common case of a single device
                    if (it->first->getWindowHandle() == mCreationParams.hFocusWindow)
                    {
                        deviceFocusWindow = it->first;
                        it->second->presentParametersIndex = nextPresParamIndex;
                        ++nextPresParamIndex;
                        break;
                    }
                    //This "if" handles multiple devices when a shared window is used
                    if ((it->second->presentParametersIndex == 0) && (it->second->acquired == true))
                    {
                        deviceFocusWindow = it->first;
                        ++nextPresParamIndex;
                    }
                    ++it;
                }
            }
            
        

            it = mMapRenderWindowToResources.begin();
            while (it != mMapRenderWindowToResources.end())         
            {
                if (it->first != deviceFocusWindow)
                {
                    it->second->presentParametersIndex = nextPresParamIndex;
                    ++nextPresParamIndex;
                }                               
                ++it;
            }
        }
    }
    //---------------------------------------------------------------------
    void D3D9Device::copyContentsToMemory(D3D9RenderWindow* renderWindow, 
        const PixelBox &dst, RenderTarget::FrameBuffer buffer)
    {
        RenderWindowToResourcesIterator it = getRenderWindowIterator(renderWindow);
        RenderWindowResources* resources = it->second;
        bool swapChain = isSwapChainWindow(renderWindow);



        if ((dst.left < 0) || (dst.right > renderWindow->getWidth()) ||
            (dst.top < 0) || (dst.bottom > renderWindow->getHeight()) ||
            (dst.front != 0) || (dst.back != 1))
        {
            OGRE_EXCEPT(Exception::ERR_INVALIDPARAMS,
                "Invalid box.",
                "D3D9Device::copyContentsToMemory" );
        }

        HRESULT hr;
        IDirect3DSurface9* pSurf = NULL;
        IDirect3DSurface9* pTempSurf = NULL;
        D3DSURFACE_DESC desc;
        D3DLOCKED_RECT lockedRect;


        if (buffer == RenderTarget::FB_AUTO)
        {
            //buffer = mIsFullScreen? FB_FRONT : FB_BACK;
            buffer = RenderTarget::FB_BACK;
        }

        if (buffer == RenderTarget::FB_FRONT)
        {
            D3DDISPLAYMODE dm;

            if (FAILED(hr = mDevice->GetDisplayMode(0, &dm)))
            {
                OGRE_EXCEPT(Exception::ERR_RENDERINGAPI_ERROR,
                    "Can't get display mode: " + Root::getSingleton().getErrorDescription(hr),
                    "D3D9Device::copyContentsToMemory");
            }

            desc.Width = dm.Width;
            desc.Height = dm.Height;
            desc.Format = D3DFMT_A8R8G8B8;
            if (FAILED(hr = mDevice->CreateOffscreenPlainSurface(desc.Width, desc.Height,
                desc.Format,
                D3DPOOL_SYSTEMMEM,
                &pTempSurf,
                0)))
            {
                OGRE_EXCEPT(Exception::ERR_RENDERINGAPI_ERROR,
                    "Can't create offscreen buffer: " + Root::getSingleton().getErrorDescription(hr),
                    "D3D9Device::copyContentsToMemory");
            }

            if (FAILED(hr = swapChain ? resources->swapChain->GetFrontBufferData(pTempSurf) :
                mDevice->GetFrontBufferData(0, pTempSurf)))
            {
                SAFE_RELEASE(pTempSurf);
                OGRE_EXCEPT(Exception::ERR_RENDERINGAPI_ERROR,
                    "Can't get front buffer: " + Root::getSingleton().getErrorDescription(hr),
                    "D3D9Device::copyContentsToMemory");
            }

            if(renderWindow->isFullScreen())
            {
                if ((dst.left == 0) && (dst.right == renderWindow->getWidth()) && (dst.top == 0) && (dst.bottom == renderWindow->getHeight()))
                {
                    hr = pTempSurf->LockRect(&lockedRect, 0, D3DLOCK_READONLY | D3DLOCK_NOSYSLOCK);
                }
                else
                {
                    RECT rect;

                    rect.left = static_cast<LONG>(dst.left);
                    rect.right = static_cast<LONG>(dst.right);
                    rect.top = static_cast<LONG>(dst.top);
                    rect.bottom = static_cast<LONG>(dst.bottom);

                    hr = pTempSurf->LockRect(&lockedRect, &rect, D3DLOCK_READONLY | D3DLOCK_NOSYSLOCK);
                }
                if (FAILED(hr))
                {
                    SAFE_RELEASE(pTempSurf);
                    OGRE_EXCEPT(Exception::ERR_RENDERINGAPI_ERROR,
                        "Can't lock rect: " + Root::getSingleton().getErrorDescription(hr),
                        "D3D9Device::copyContentsToMemory");
                } 
            }
            else
            {
                RECT srcRect;
                //GetClientRect(mHWnd, &srcRect);
                srcRect.left = static_cast<LONG>(dst.left);
                srcRect.top = static_cast<LONG>(dst.top);
                srcRect.right = static_cast<LONG>(dst.right);
                srcRect.bottom = static_cast<LONG>(dst.bottom);
                POINT point;
                point.x = srcRect.left;
                point.y = srcRect.top;
                ClientToScreen(renderWindow->getWindowHandle(), &point);
                srcRect.top = point.y;
                srcRect.left = point.x;
                srcRect.bottom += point.y;
                srcRect.right += point.x;

                desc.Width = srcRect.right - srcRect.left;
                desc.Height = srcRect.bottom - srcRect.top;

                if (FAILED(hr = pTempSurf->LockRect(&lockedRect, &srcRect, D3DLOCK_READONLY | D3DLOCK_NOSYSLOCK)))
                {
                    SAFE_RELEASE(pTempSurf);
                    OGRE_EXCEPT(Exception::ERR_RENDERINGAPI_ERROR,
                        "Can't lock rect: " + Root::getSingleton().getErrorDescription(hr),
                        "D3D9Device::copyContentsToMemory");
                } 
            }
        }
        else
        {
            SAFE_RELEASE(pSurf);
            if(FAILED(hr = swapChain? resources->swapChain->GetBackBuffer(0, D3DBACKBUFFER_TYPE_MONO, &pSurf) :
                mDevice->GetBackBuffer(0, 0, D3DBACKBUFFER_TYPE_MONO, &pSurf)))
            {
                OGRE_EXCEPT(Exception::ERR_RENDERINGAPI_ERROR,
                    "Can't get back buffer: " + Root::getSingleton().getErrorDescription(hr),
                    "D3D9Device::copyContentsToMemory");
            }

            if(FAILED(hr = pSurf->GetDesc(&desc)))
            {
                OGRE_EXCEPT(Exception::ERR_RENDERINGAPI_ERROR,
                    "Can't get description: " + Root::getSingleton().getErrorDescription(hr),
                    "D3D9Device::copyContentsToMemory");
            }

            if (FAILED(hr = mDevice->CreateOffscreenPlainSurface(desc.Width, desc.Height,
                desc.Format,
                D3DPOOL_SYSTEMMEM,
                &pTempSurf,
                0)))
            {
                OGRE_EXCEPT(Exception::ERR_RENDERINGAPI_ERROR,
                    "Can't create offscreen surface: " + Root::getSingleton().getErrorDescription(hr),
                    "D3D9Device::copyContentsToMemory");
            }

            if (desc.MultiSampleType == D3DMULTISAMPLE_NONE)
            {
                if (FAILED(hr = mDevice->GetRenderTargetData(pSurf, pTempSurf)))
                {
                    SAFE_RELEASE(pTempSurf);
                    OGRE_EXCEPT(Exception::ERR_RENDERINGAPI_ERROR,
                        "Can't get render target data: " + Root::getSingleton().getErrorDescription(hr),
                        "D3D9Device::copyContentsToMemory");
                }
            }
            else
            {
                IDirect3DSurface9* pStretchSurf = 0;

                if (FAILED(hr = mDevice->CreateRenderTarget(desc.Width, desc.Height,
                    desc.Format,
                    D3DMULTISAMPLE_NONE,
                    0,
                    false,
                    &pStretchSurf,
                    0)))
                {
                    SAFE_RELEASE(pTempSurf);
                    OGRE_EXCEPT(Exception::ERR_RENDERINGAPI_ERROR,
                        "Can't create render target: " + Root::getSingleton().getErrorDescription(hr),
                        "D3D9Device::copyContentsToMemory");
                }

                if (FAILED(hr = mDevice->StretchRect(pSurf, 0, pStretchSurf, 0, D3DTEXF_NONE)))
                {
                    SAFE_RELEASE(pTempSurf);
                    SAFE_RELEASE(pStretchSurf);
                    OGRE_EXCEPT(Exception::ERR_RENDERINGAPI_ERROR,
                        "Can't stretch rect: " + Root::getSingleton().getErrorDescription(hr),
                        "D3D9Device::copyContentsToMemory");
                }
                if (FAILED(hr = mDevice->GetRenderTargetData(pStretchSurf, pTempSurf)))
                {
                    SAFE_RELEASE(pTempSurf);
                    SAFE_RELEASE(pStretchSurf);
                    OGRE_EXCEPT(Exception::ERR_RENDERINGAPI_ERROR,
                        "Can't get render target data: " + Root::getSingleton().getErrorDescription(hr),
                        "D3D9Device::copyContentsToMemory");
                }
                SAFE_RELEASE(pStretchSurf);
            }

            if ((dst.left == 0) && (dst.right == renderWindow->getWidth()) && (dst.top == 0) && (dst.bottom == renderWindow->getHeight()))
            {
                hr = pTempSurf->LockRect(&lockedRect, 0, D3DLOCK_READONLY | D3DLOCK_NOSYSLOCK);
            }
            else
            {
                RECT rect;

                rect.left = static_cast<LONG>(dst.left);
                rect.right = static_cast<LONG>(dst.right);
                rect.top = static_cast<LONG>(dst.top);
                rect.bottom = static_cast<LONG>(dst.bottom);

                hr = pTempSurf->LockRect(&lockedRect, &rect, D3DLOCK_READONLY | D3DLOCK_NOSYSLOCK);
            }
            if (FAILED(hr))
            {
                SAFE_RELEASE(pTempSurf);
                OGRE_EXCEPT(Exception::ERR_RENDERINGAPI_ERROR,
                    "Can't lock rect: " + Root::getSingleton().getErrorDescription(hr),
                    "D3D9Device::copyContentsToMemory");
            }
        }

        PixelFormat format = Ogre::D3D9Mappings::_getPF(desc.Format);

        if (format == PF_UNKNOWN)
        {
            SAFE_RELEASE(pTempSurf);
            OGRE_EXCEPT(Exception::ERR_RENDERINGAPI_ERROR,
                "Unsupported format", "D3D9Device::copyContentsToMemory");
        }

        PixelBox src(dst.getWidth(), dst.getHeight(), 1, format, lockedRect.pBits);
        src.rowPitch = lockedRect.Pitch / PixelUtil::getNumElemBytes(format);
        src.slicePitch = desc.Height * src.rowPitch;

        PixelUtil::bulkPixelConversion(src, dst);

        SAFE_RELEASE(pTempSurf);
        SAFE_RELEASE(pSurf);


    }
<<<<<<< HEAD
=======

    int D3D9Device::getVBlankMissCount(D3D9RenderWindow* renderWindow)
    {
        // the stat only works with no AA, VSync and 9Ex.
        if(renderWindow->isAA() || 
            renderWindow->isVSyncEnabled() == false || 
            D3D9RenderSystem::isDirectX9Ex() == false)
        {
            return -1;
        }

        RenderWindowToResourcesIterator it = getRenderWindowIterator(renderWindow);
        RenderWindowResources*  renderWindowResources = it->second; 

        // The 9Ex swap chain is set to NULL when we create the RenderWindowResources, now we need it
        // to get the stats - so we try to get it from the original d3d9 swap chain by using 
        // COM's QueryInterface
        if(renderWindowResources->swapChain9Ex == NULL)
        {
            if (FAILED(renderWindowResources->swapChain->QueryInterface(IID_IDirect3DSwapChain9Ex, (void**)&renderWindowResources->swapChain9Ex)))
            {
                OGRE_EXCEPT(Exception::ERR_RENDERINGAPI_ERROR,
                    "Can't get Direct3DSwapChain9Ex from Direct3DSwapChain.",
                    "D3D9Device::getVBlankMissCount");
            }
        }
        
        // Get Present Stats info for glitch detection 
        D3DPRESENTSTATS currentPresentStats;
        ZeroMemory(&currentPresentStats, sizeof(currentPresentStats));
        // Obtain present statistics information for successfully displayed presents
        HRESULT hr = renderWindowResources->swapChain9Ex->GetPresentStats(&currentPresentStats);

        // check if the call to GetPresentStats got us the stats 
        if(FAILED(hr) || currentPresentStats.PresentRefreshCount == 0)
        {
            mPreviousPresentStatsIsValid = false;
        }
        else
        {
            if(mPreviousPresentStatsIsValid == true)
            {
                // add the vblank misses since the last call to getVBlankMissCount 
                int currentVBlankMissCount = (currentPresentStats.PresentRefreshCount - mPreviousPresentStats.PresentRefreshCount) 
                                           - (currentPresentStats.PresentCount - mPreviousPresentStats.PresentCount);

                if(currentVBlankMissCount > 0)
                {
                    mVBlankMissCount +=  currentVBlankMissCount;
                }
            }

            // save the current to be the next time previous 
            mPreviousPresentStats           = currentPresentStats;
            mPreviousPresentStatsIsValid    = true;
        }           

        return mVBlankMissCount;
    }
>>>>>>> 83e497b5
}<|MERGE_RESOLUTION|>--- conflicted
+++ resolved
@@ -32,11 +32,7 @@
 #include "OgreD3D9ResourceManager.h"
 #include "OgreD3D9RenderWindow.h"
 #include "OgreRoot.h"
-<<<<<<< HEAD
 #include "OgrePixelBox.h"
-=======
-#include "OgreLogManager.h"
->>>>>>> 83e497b5
 #include "OgreHardwareBufferManager.h"
 
 namespace Ogre
@@ -62,14 +58,10 @@
         mPresentationParamsCount    = 0;
         mPresentationParams         = NULL;
         memset(&mD3D9DeviceCaps, 0, sizeof(mD3D9DeviceCaps));
-<<<<<<< HEAD
-        memset(&mCreationParams, 0, sizeof(mCreationParams));       
-=======
         memset(&mCreationParams, 0, sizeof(mCreationParams));
         memset(&mPreviousPresentStats, 0, sizeof(mPreviousPresentStats));
         mPreviousPresentStatsIsValid                = false; 
         mVBlankMissCount                = 0; 
->>>>>>> 83e497b5
     }
 
     //---------------------------------------------------------------------
@@ -327,11 +319,7 @@
         
         RenderWindowToResourcesIterator it = mMapRenderWindowToResources.begin();
 
-<<<<<<< HEAD
-        if (it != mMapRenderWindowToResources.end())
-=======
         while (it != mMapRenderWindowToResources.end())
->>>>>>> 83e497b5
         {   
             if (it->first->getWindowHandle() == msSharedFocusWindow)
                 setSharedWindowHandle(NULL);
@@ -698,15 +686,12 @@
             mBehaviorFlags &= ~D3DCREATE_ADAPTERGROUP_DEVICE;
         }
 
-<<<<<<< HEAD
-=======
         if(mPresentationParams->SwapEffect == D3DSWAPEFFECT_FLIPEX)
         {
             mBehaviorFlags |= D3DCREATE_ENABLE_PRESENTSTATS;
         }
 
 
->>>>>>> 83e497b5
         // Try to create the device with hardware vertex processing. 
         mBehaviorFlags |= D3DCREATE_HARDWARE_VERTEXPROCESSING;
         hr = pD3D9->CreateDevice(mAdapterNumber, mDeviceType, mFocusWindow,
@@ -840,10 +825,7 @@
         SAFE_RELEASE(renderWindowResources->backBuffer);
         SAFE_RELEASE(renderWindowResources->depthBuffer);
         SAFE_RELEASE(renderWindowResources->swapChain);
-<<<<<<< HEAD
-=======
         SAFE_RELEASE(renderWindowResources->swapChain9Ex);
->>>>>>> 83e497b5
         renderWindowResources->acquired = false;
     }
 
@@ -1092,11 +1074,8 @@
                     "Unable to create an additional swap chain",
                     "D3D9RenderWindow::acquireRenderWindowResources");
             }
-<<<<<<< HEAD
-=======
 
             renderWindowResources->swapChain9Ex = NULL;
->>>>>>> 83e497b5
         }
         else
         {
@@ -1109,11 +1088,8 @@
                     "Unable to get the swap chain",
                     "D3D9RenderWindow::acquireRenderWindowResources");
             }
-<<<<<<< HEAD
-=======
 
             renderWindowResources->swapChain9Ex = NULL;
->>>>>>> 83e497b5
         }
 
         // Store references to buffers for convenience      
@@ -1536,8 +1512,6 @@
 
 
     }
-<<<<<<< HEAD
-=======
 
     int D3D9Device::getVBlankMissCount(D3D9RenderWindow* renderWindow)
     {
@@ -1597,5 +1571,4 @@
 
         return mVBlankMissCount;
     }
->>>>>>> 83e497b5
 }