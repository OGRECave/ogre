--- conflicted
+++ resolved
@@ -51,10 +51,7 @@
         bool                isVisible           () const;
         bool                isClosed            () const { return mClosed; }
         bool                isVSync             () const { return mVSync; }
-<<<<<<< HEAD
-=======
         bool                isAA                () const { return mFSAA != 0; }
->>>>>>> 83e497b5
         bool                isHidden            () const { return mHidden; }
         void                setHidden           (bool hidden);
         void                setVSyncEnabled     (bool vsync);
@@ -84,7 +81,6 @@
         
 
         /// @copydoc RenderTarget::_beginUpdate
-<<<<<<< HEAD
         virtual void _beginUpdate();
     
         /// @copydoc RenderTarget::_updateViewportRenderPhase02
@@ -94,15 +90,6 @@
 
         /// @copydoc RenderTarget::_endUpdate
         virtual void _endUpdate();
-=======
-        void _beginUpdate();
-    
-        /// @copydoc RenderTarget::_updateViewport(Viewport* viewport, bool updateStatistics)
-        void _updateViewport(Viewport* viewport, bool updateStatistics = true);
-
-        /// @copydoc RenderTarget::_endUpdate
-        void _endUpdate();
->>>>>>> 83e497b5
 
         /// Accessor for render surface
         IDirect3DSurface9* getRenderSurface();
@@ -132,12 +119,6 @@
         /** Return the target window style depending on the fullscreen parameter. */
         DWORD getWindowStyle(bool fullScreen) const { if (fullScreen) return mFullscreenWinStyle; return mWindowedWinStyle; }
 
-<<<<<<< HEAD
-=======
-        // Overridden see RenderTarget
-        virtual void updateStats(void);
-
->>>>>>> 83e497b5
     protected:
         HINSTANCE                   mInstance;              // Process instance
         D3D9Device*                 mDevice;                // D3D9 device wrapper class.
