/*
-----------------------------------------------------------------------------
This source file is part of OGRE
    (Object-oriented Graphics Rendering Engine)
For the latest info, see http://www.ogre3d.org/

Copyright (c) 2000-2014 Torus Knot Software Ltd

Permission is hereby granted, free of charge, to any person obtaining a copy
of this software and associated documentation files (the "Software"), to deal
in the Software without restriction, including without limitation the rights
to use, copy, modify, merge, publish, distribute, sublicense, and/or sell
copies of the Software, and to permit persons to whom the Software is
furnished to do so, subject to the following conditions:

The above copyright notice and this permission notice shall be included in
all copies or substantial portions of the Software.

THE SOFTWARE IS PROVIDED "AS IS", WITHOUT WARRANTY OF ANY KIND, EXPRESS OR
IMPLIED, INCLUDING BUT NOT LIMITED TO THE WARRANTIES OF MERCHANTABILITY,
FITNESS FOR A PARTICULAR PURPOSE AND NONINFRINGEMENT. IN NO EVENT SHALL THE
AUTHORS OR COPYRIGHT HOLDERS BE LIABLE FOR ANY CLAIM, DAMAGES OR OTHER
LIABILITY, WHETHER IN AN ACTION OF CONTRACT, TORT OR OTHERWISE, ARISING FROM,
OUT OF OR IN CONNECTION WITH THE SOFTWARE OR THE USE OR OTHER DEALINGS IN
THE SOFTWARE.
-----------------------------------------------------------------------------
*/
#ifndef __D3D9HARDWAREVERTEXBUFFER_H__
#define __D3D9HARDWAREVERTEXBUFFER_H__

#include "OgreD3D9Prerequisites.h"
#include "OgreHardwareVertexBuffer.h"
#include "OgreD3D9Resource.h"

namespace Ogre {

    /// Specialisation of HardwareVertexBuffer for D3D9
    class _OgreD3D9Export D3D9HardwareVertexBuffer : public HardwareVertexBuffer, public D3D9Resource
    {   

    public:
        D3D9HardwareVertexBuffer(HardwareBufferManagerBase* mgr, size_t vertexSize, 
            size_t numVertices, HardwareBuffer::Usage usage, bool useSystemMem, bool useShadowBuffer);
        ~D3D9HardwareVertexBuffer();
        /** See HardwareBuffer. */
        void readData(size_t offset, size_t length, void* pDest);
        /** See HardwareBuffer. */
        void writeData(size_t offset, size_t length, const void* pSource,
                bool discardWholeBuffer = false);
    
        // Called immediately after the Direct3D device has been created.
        virtual void notifyOnDeviceCreate(IDirect3DDevice9* d3d9Device);

        // Called before the Direct3D device is going to be destroyed.
        virtual void notifyOnDeviceDestroy(IDirect3DDevice9* d3d9Device);

        // Called immediately after the Direct3D device has entered a lost state.
        virtual void notifyOnDeviceLost(IDirect3DDevice9* d3d9Device);

        // Called immediately after the Direct3D device has been reset
        virtual void notifyOnDeviceReset(IDirect3DDevice9* d3d9Device);

        // Create the actual vertex buffer.
<<<<<<< HEAD
        void createBuffer(IDirect3DDevice9* d3d9Device, D3DPOOL ePool);
=======
        void createBuffer(IDirect3DDevice9* d3d9Device, D3DPOOL ePool, bool updateNewBuffer);
>>>>>>> 83e497b5
        
        /// Get D3D9-specific vertex buffer
        IDirect3DVertexBuffer9* getD3D9VertexBuffer(void);

    protected:  
        struct BufferResources
        {
            IDirect3DVertexBuffer9*     mBuffer;
            bool                        mOutOfDate;
            size_t                      mLockOffset;
            size_t                      mLockLength;
            LockOptions                 mLockOptions;
            uint                        mLastUsedFrame;
        };

    protected:      
        /** See HardwareBuffer. */
        void* lockImpl(size_t offset, size_t length, LockOptions options);      
        
        /** See HardwareBuffer. */
        void unlockImpl(void);          
        
        /** Update the given buffer content.*/
        void updateBufferContent(BufferResources* bufferResources);

        // updates buffer resources from system memory buffer.
        bool updateBufferResources(const char* systemMemoryBuffer, BufferResources* bufferResources);       

        /** Internal buffer lock method. */
        char* _lockBuffer(BufferResources* bufferResources, size_t offset, size_t length);

        /** Internal buffer unlock method. */
        void _unlockBuffer(BufferResources* bufferResources);


    protected:
        typedef map<IDirect3DDevice9*, BufferResources*>::type  DeviceToBufferResourcesMap;
        typedef DeviceToBufferResourcesMap::iterator            DeviceToBufferResourcesIterator;

        DeviceToBufferResourcesMap  mMapDeviceToBufferResources;    // Map between device to buffer resources.
        D3DVERTEXBUFFER_DESC        mBufferDesc;                    // Buffer description.      
        BufferResources*            mSourceBuffer;                  // Source buffer resources when working with multiple devices.
        char*                       mSourceLockedBytes;             // Source buffer locked bytes.
    };
}
#endif
<|MERGE_RESOLUTION|>--- conflicted
+++ resolved
@@ -61,11 +61,7 @@
         virtual void notifyOnDeviceReset(IDirect3DDevice9* d3d9Device);
 
         // Create the actual vertex buffer.
-<<<<<<< HEAD
-        void createBuffer(IDirect3DDevice9* d3d9Device, D3DPOOL ePool);
-=======
         void createBuffer(IDirect3DDevice9* d3d9Device, D3DPOOL ePool, bool updateNewBuffer);
->>>>>>> 83e497b5
         
         /// Get D3D9-specific vertex buffer
         IDirect3DVertexBuffer9* getD3D9VertexBuffer(void);
