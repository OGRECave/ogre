--- conflicted
+++ resolved
@@ -34,8 +34,6 @@
 
 namespace Ogre { 
 
-<<<<<<< HEAD
-
     class D3D11HardwareIndexBuffer : public HardwareIndexBuffer
     {
     protected:
@@ -43,15 +41,6 @@
         // have to implement these, but do nothing as overridden lock/unlock
         void* lockImpl(size_t offset, size_t length, LockOptions options) {return 0;}
         void unlockImpl(void) {}
-=======
-	class D3D11HardwareIndexBuffer : public HardwareIndexBuffer
-	{
-	protected:
-		D3D11HardwareBuffer* mBufferImpl;
-		// have to implement these, but do nothing as overridden lock/unlock
-		void* lockImpl(size_t offset, size_t length, LockOptions options) {return 0;}
-		void unlockImpl(void) {}
->>>>>>> 41e3e01c
 
     public:
         D3D11HardwareIndexBuffer(HardwareBufferManagerBase* mgr, IndexType idxType, size_t numIndexes, 
@@ -69,25 +58,9 @@
             size_t dstOffset, size_t length, bool discardWholeBuffer = false);
         bool isLocked(void) const;
 
-<<<<<<< HEAD
-        /// For dealing with lost devices - release the resource if in the default pool
-        bool releaseIfDefaultPool(void);
-        /// For dealing with lost devices - recreate the resource if in the default pool
-        bool recreateIfDefaultPool(D3D11Device & device);
-
         /// Get the D3D-specific index buffer
         ID3D11Buffer * getD3DIndexBuffer(void) const;
-
-
-
-
-
     };
-=======
-		/// Get the D3D-specific index buffer
-		ID3D11Buffer * getD3DIndexBuffer(void) const;
-	};
->>>>>>> 41e3e01c
 
 }
 
