    
/*
-----------------------------------------------------------------------------
This source file is part of OGRE
(Object-oriented Graphics Rendering Engine)
For the latest info, see http://www.ogre3d.org/

Copyright (c) 2000-2013 Torus Knot Software Ltd

Permission is hereby granted, free of charge, to any person obtaining a copy
of this software and associated documentation files (the "Software"), to deal
in the Software without restriction, including without limitation the rights
to use, copy, modify, merge, publish, distribute, sublicense, and/or sell
copies of the Software, and to permit persons to whom the Software is
furnished to do so, subject to the following conditions:

The above copyright notice and this permission notice shall be included in
all copies or substantial portions of the Software.

THE SOFTWARE IS PROVIDED "AS IS", WITHOUT WARRANTY OF ANY KIND, EXPRESS OR
IMPLIED, INCLUDING BUT NOT LIMITED TO THE WARRANTIES OF MERCHANTABILITY,
FITNESS FOR A PARTICULAR PURPOSE AND NONINFRINGEMENT. IN NO EVENT SHALL THE
AUTHORS OR COPYRIGHT HOLDERS BE LIABLE FOR ANY CLAIM, DAMAGES OR OTHER
LIABILITY, WHETHER IN AN ACTION OF CONTRACT, TORT OR OTHERWISE, ARISING FROM,
OUT OF OR IN CONNECTION WITH THE SOFTWARE OR THE USE OR OTHER DEALINGS IN
THE SOFTWARE.
-----------------------------------------------------------------------------
*/
#ifndef __D3D11RENDERWINDOW_H__
#define __D3D11RENDERWINDOW_H__

#include "OgreD3D11Prerequisites.h"
#include "OgreRenderWindow.h"

#if OGRE_PLATFORM == OGRE_PLATFORM_WINRT
#pragma warning( disable : 4451 ) // http://social.msdn.microsoft.com/Forums/en-US/winappswithnativecode/thread/314b5826-0a66-4307-abfe-87b8052c3c07/

<<<<<<< HEAD
#include <windows.ui.xaml.media.dxinterop.h>
=======
#    include <agile.h>
#    if WINAPI_FAMILY_PARTITION(WINAPI_PARTITION_PC_APP)
#    include <windows.ui.xaml.media.dxinterop.h>
#    endif
 
>>>>>>> a48f71b7
#endif

namespace Ogre 
{
	class D3D11RenderWindowBase 
		: public RenderWindow
	{
	public:
		D3D11RenderWindowBase(D3D11Device& device, IDXGIFactoryN*	pDXGIFactory);
		~D3D11RenderWindowBase();
		virtual void create(const String& name, unsigned width, unsigned height, bool fullScreen, const NameValuePairList *miscParams);
		virtual void destroy(void);

		void reposition(int left, int top)						{}
		void resize(unsigned int width, unsigned int height)	{}

		bool isClosed() const									{ return mClosed; }
		bool isHidden() const									{ return mHidden; }

		void getCustomAttribute( const String& name, void* pData );
		/** Overridden - see RenderTarget.
		*/
		virtual void copyContentsToMemory(const PixelBox &dst, FrameBuffer buffer);
		bool requiresTextureFlipping() const					{ return false; }

	protected:
		void _createSizeDependedD3DResources(); // assumes mpBackBuffer is already initialized
		void _destroySizeDependedD3DResources();

		IDXGIDeviceN* _queryDxgiDevice(); // release after use
	
		// just check if the multisampling requested is supported by the device
		bool _checkMultiSampleQuality(UINT SampleCount, UINT *outQuality, DXGI_FORMAT format);

		void _updateViewportsDimensions();

	protected:
		D3D11Device & mDevice;			// D3D11 driver
		IDXGIFactoryN*	mpDXGIFactory;
		bool	mIsExternal;			// window not created by Ogre
		bool	mSizing;
		bool	mClosed;
		bool	mHidden;

		// -------------------------------------------------------
		// DirectX-specific
		// -------------------------------------------------------
		DXGI_SAMPLE_DESC mFSAAType;
		UINT mDisplayFrequency;
		bool mVSync;
		unsigned int mVSyncInterval;

		// Window size depended resources - must be released before swapchain resize and recreated later
		ID3D11Texture2D*			mpBackBuffer;
		ID3D11RenderTargetView*		mRenderTargetView;
		ID3D11DepthStencilView*		mDepthStencilView;
	};

	
	class D3D11RenderWindowSwapChainBased
		: public D3D11RenderWindowBase
	{
	public:
		D3D11RenderWindowSwapChainBased(D3D11Device& device, IDXGIFactoryN*	pDXGIFactory);
		~D3D11RenderWindowSwapChainBased()						{ destroy(); }
		virtual void destroy(void);
<<<<<<< HEAD

		/// Get the presentation parameters used with this window
		DXGI_SWAP_CHAIN_DESC_N* getPresentationParameters(void)	{ return &mSwapChainDesc; }

		void swapBuffers( bool waitForVSync = true );

	protected:
		void _createSizeDependedD3DResources(); // obtains mpBackBuffer from mpSwapChain
		void _createSwapChain();
		virtual HRESULT _createSwapChainImpl(IDXGIDeviceN* pDXGIDevice) = 0;
		void _resizeSwapChainBuffers(unsigned width, unsigned height);

	protected:
		// Pointer to swap chain
		IDXGISwapChainN * mpSwapChain;
		DXGI_SWAP_CHAIN_DESC_N mSwapChainDesc;
	};

#if OGRE_PLATFORM == OGRE_PLATFORM_WIN32

	class D3D11RenderWindowHwnd 
		: public D3D11RenderWindowSwapChainBased
	{
	public:
		D3D11RenderWindowHwnd(D3D11Device& device, IDXGIFactoryN*	pDXGIFactory);
		~D3D11RenderWindowHwnd()								{ destroy(); }
		virtual void create(const String& name, unsigned width, unsigned height, bool fullScreen, const NameValuePairList *miscParams);
		virtual void destroy(void);

		bool isVisible() const;
		void setHidden(bool hidden);
		void reposition(int left, int top);
		void resize(unsigned int width, unsigned int height);
		void setFullscreen(bool fullScreen, unsigned int width, unsigned int height);

		// Method for dealing with resize / move & 3d library
		void windowMovedOrResized();
	
		HWND getWindowHandle() const							{ return mHWnd; }
		void getCustomAttribute( const String& name, void* pData );

	protected:
		/// Are we in the middle of switching between fullscreen and windowed
		bool _getSwitchingFullscreen() const					{ return mSwitchingFullscreen; }
		/// Indicate that fullscreen / windowed switching has finished
		void _finishSwitchingFullscreen();

		virtual HRESULT _createSwapChainImpl(IDXGIDeviceN* pDXGIDevice);
		void setActive(bool state);
	protected:
		HWND	mHWnd;					// Win32 window handle
		bool	mSwitchingFullscreen;	// Are we switching from fullscreen to windowed or vice versa
	};

=======

		/// Get the presentation parameters used with this window
		DXGI_SWAP_CHAIN_DESC_N* getPresentationParameters(void)	{ return &mSwapChainDesc; }

		void swapBuffers( bool waitForVSync = true );

	protected:
		void _createSizeDependedD3DResources(); // obtains mpBackBuffer from mpSwapChain
		void _createSwapChain();
		virtual HRESULT _createSwapChainImpl(IDXGIDeviceN* pDXGIDevice) = 0;
		void _resizeSwapChainBuffers(unsigned width, unsigned height);

	protected:
		// Pointer to swap chain
		IDXGISwapChainN * mpSwapChain;
		DXGI_SWAP_CHAIN_DESC_N mSwapChainDesc;
	};

#if OGRE_PLATFORM == OGRE_PLATFORM_WIN32

	class D3D11RenderWindowHwnd 
		: public D3D11RenderWindowSwapChainBased
	{
	public:
		D3D11RenderWindowHwnd(D3D11Device& device, IDXGIFactoryN*	pDXGIFactory);
		~D3D11RenderWindowHwnd()								{ destroy(); }
		virtual void create(const String& name, unsigned width, unsigned height, bool fullScreen, const NameValuePairList *miscParams);
		virtual void destroy(void);

		bool isVisible() const;
		void setHidden(bool hidden);
		void reposition(int left, int top);
		void resize(unsigned int width, unsigned int height);
		void setFullscreen(bool fullScreen, unsigned int width, unsigned int height);

		// Method for dealing with resize / move & 3d library
		void windowMovedOrResized();
	
		HWND getWindowHandle() const							{ return mHWnd; }
		void getCustomAttribute( const String& name, void* pData );

	protected:
		/// Are we in the middle of switching between fullscreen and windowed
		bool _getSwitchingFullscreen() const					{ return mSwitchingFullscreen; }
		/// Indicate that fullscreen / windowed switching has finished
		void _finishSwitchingFullscreen();

		virtual HRESULT _createSwapChainImpl(IDXGIDeviceN* pDXGIDevice);
		void setActive(bool state);
	protected:
		HWND	mHWnd;					// Win32 window handle
		bool	mSwitchingFullscreen;	// Are we switching from fullscreen to windowed or vice versa
	};

>>>>>>> a48f71b7
#endif

#if OGRE_PLATFORM == OGRE_PLATFORM_WINRT
	
	class D3D11RenderWindowCoreWindow
		: public D3D11RenderWindowSwapChainBased
	{
	public:
		D3D11RenderWindowCoreWindow(D3D11Device& device, IDXGIFactoryN*	pDXGIFactory);
		~D3D11RenderWindowCoreWindow()							{ destroy(); }
		virtual void create(const String& name, unsigned width, unsigned height, bool fullScreen, const NameValuePairList *miscParams);
		virtual void destroy(void);

<<<<<<< HEAD
		Windows::UI::Core::CoreWindow^ getCoreWindow() const	{ return mCoreWindow; }
=======
		Windows::UI::Core::CoreWindow^ getCoreWindow() const	{ return mCoreWindow.Get(); }
>>>>>>> a48f71b7

		bool isVisible() const;

		// Method for dealing with resize / move & 3d library
		void windowMovedOrResized();

	protected:
		virtual HRESULT _createSwapChainImpl(IDXGIDeviceN* pDXGIDevice);

	protected:
<<<<<<< HEAD
		Windows::UI::Core::CoreWindow^ mCoreWindow;
	};

=======
		Platform::Agile<Windows::UI::Core::CoreWindow> mCoreWindow;
	};

#if (OGRE_PLATFORM == OGRE_PLATFORM_WINRT) && (OGRE_WINRT_TARGET_TYPE == DESKTOP_APP)
>>>>>>> a48f71b7

	class D3D11RenderWindowImageSource
		: public D3D11RenderWindowBase
	{
	public:
		D3D11RenderWindowImageSource(D3D11Device& device, IDXGIFactoryN* pDXGIFactory);
		~D3D11RenderWindowImageSource()							{ destroy(); }
		virtual void create(const String& name, unsigned width, unsigned height, bool fullScreen, const NameValuePairList *miscParams);
		virtual void destroy(void);

		virtual void resize(unsigned int width, unsigned int height);
		virtual void update(bool swapBuffers = true);
		virtual void swapBuffers(bool waitForVSync = true);

		virtual bool isVisible() const							{ return mImageSourceNative != NULL; }

		Windows::UI::Xaml::Media::ImageBrush^ getImageBrush() const	{ return mBrush; }
		virtual void getCustomAttribute( const String& name, void* pData ); // "ImageBrush" -> Windows::UI::Xaml::Media::ImageBrush^

	protected:
		void _createSizeDependedD3DResources(); // creates mpBackBuffer

	protected:
		Windows::UI::Xaml::Media::ImageBrush^					mBrush;				// size independed
		Windows::UI::Xaml::Media::Imaging::SurfaceImageSource^	mImageSource;		// size depended, can be NULL
		ISurfaceImageSourceNative*								mImageSourceNative;	// size depended, can be NULL
	};
<<<<<<< HEAD
=======
#endif //  (OGRE_PLATFORM == OGRE_PLATFORM_WINRT) && (OGRE_WINRT_TARGET_TYPE == DESKTOP_APP)
>>>>>>> a48f71b7

#endif

}
#endif<|MERGE_RESOLUTION|>--- conflicted
+++ resolved
@@ -35,15 +35,11 @@
 #if OGRE_PLATFORM == OGRE_PLATFORM_WINRT
 #pragma warning( disable : 4451 ) // http://social.msdn.microsoft.com/Forums/en-US/winappswithnativecode/thread/314b5826-0a66-4307-abfe-87b8052c3c07/
 
-<<<<<<< HEAD
-#include <windows.ui.xaml.media.dxinterop.h>
-=======
 #    include <agile.h>
 #    if WINAPI_FAMILY_PARTITION(WINAPI_PARTITION_PC_APP)
 #    include <windows.ui.xaml.media.dxinterop.h>
 #    endif
  
->>>>>>> a48f71b7
 #endif
 
 namespace Ogre 
@@ -110,7 +106,6 @@
 		D3D11RenderWindowSwapChainBased(D3D11Device& device, IDXGIFactoryN*	pDXGIFactory);
 		~D3D11RenderWindowSwapChainBased()						{ destroy(); }
 		virtual void destroy(void);
-<<<<<<< HEAD
 
 		/// Get the presentation parameters used with this window
 		DXGI_SWAP_CHAIN_DESC_N* getPresentationParameters(void)	{ return &mSwapChainDesc; }
@@ -165,100 +160,34 @@
 		bool	mSwitchingFullscreen;	// Are we switching from fullscreen to windowed or vice versa
 	};
 
-=======
-
-		/// Get the presentation parameters used with this window
-		DXGI_SWAP_CHAIN_DESC_N* getPresentationParameters(void)	{ return &mSwapChainDesc; }
-
-		void swapBuffers( bool waitForVSync = true );
-
-	protected:
-		void _createSizeDependedD3DResources(); // obtains mpBackBuffer from mpSwapChain
-		void _createSwapChain();
-		virtual HRESULT _createSwapChainImpl(IDXGIDeviceN* pDXGIDevice) = 0;
-		void _resizeSwapChainBuffers(unsigned width, unsigned height);
-
-	protected:
-		// Pointer to swap chain
-		IDXGISwapChainN * mpSwapChain;
-		DXGI_SWAP_CHAIN_DESC_N mSwapChainDesc;
-	};
-
-#if OGRE_PLATFORM == OGRE_PLATFORM_WIN32
-
-	class D3D11RenderWindowHwnd 
+#endif
+
+#if OGRE_PLATFORM == OGRE_PLATFORM_WINRT
+	
+	class D3D11RenderWindowCoreWindow
 		: public D3D11RenderWindowSwapChainBased
 	{
 	public:
-		D3D11RenderWindowHwnd(D3D11Device& device, IDXGIFactoryN*	pDXGIFactory);
-		~D3D11RenderWindowHwnd()								{ destroy(); }
-		virtual void create(const String& name, unsigned width, unsigned height, bool fullScreen, const NameValuePairList *miscParams);
-		virtual void destroy(void);
+		D3D11RenderWindowCoreWindow(D3D11Device& device, IDXGIFactoryN*	pDXGIFactory);
+		~D3D11RenderWindowCoreWindow()							{ destroy(); }
+		virtual void create(const String& name, unsigned width, unsigned height, bool fullScreen, const NameValuePairList *miscParams);
+		virtual void destroy(void);
+
+		Windows::UI::Core::CoreWindow^ getCoreWindow() const	{ return mCoreWindow.Get(); }
 
 		bool isVisible() const;
-		void setHidden(bool hidden);
-		void reposition(int left, int top);
-		void resize(unsigned int width, unsigned int height);
-		void setFullscreen(bool fullScreen, unsigned int width, unsigned int height);
 
 		// Method for dealing with resize / move & 3d library
 		void windowMovedOrResized();
-	
-		HWND getWindowHandle() const							{ return mHWnd; }
-		void getCustomAttribute( const String& name, void* pData );
-
-	protected:
-		/// Are we in the middle of switching between fullscreen and windowed
-		bool _getSwitchingFullscreen() const					{ return mSwitchingFullscreen; }
-		/// Indicate that fullscreen / windowed switching has finished
-		void _finishSwitchingFullscreen();
-
+
+	protected:
 		virtual HRESULT _createSwapChainImpl(IDXGIDeviceN* pDXGIDevice);
-		void setActive(bool state);
-	protected:
-		HWND	mHWnd;					// Win32 window handle
-		bool	mSwitchingFullscreen;	// Are we switching from fullscreen to windowed or vice versa
-	};
-
->>>>>>> a48f71b7
-#endif
-
-#if OGRE_PLATFORM == OGRE_PLATFORM_WINRT
-	
-	class D3D11RenderWindowCoreWindow
-		: public D3D11RenderWindowSwapChainBased
-	{
-	public:
-		D3D11RenderWindowCoreWindow(D3D11Device& device, IDXGIFactoryN*	pDXGIFactory);
-		~D3D11RenderWindowCoreWindow()							{ destroy(); }
-		virtual void create(const String& name, unsigned width, unsigned height, bool fullScreen, const NameValuePairList *miscParams);
-		virtual void destroy(void);
-
-<<<<<<< HEAD
-		Windows::UI::Core::CoreWindow^ getCoreWindow() const	{ return mCoreWindow; }
-=======
-		Windows::UI::Core::CoreWindow^ getCoreWindow() const	{ return mCoreWindow.Get(); }
->>>>>>> a48f71b7
-
-		bool isVisible() const;
-
-		// Method for dealing with resize / move & 3d library
-		void windowMovedOrResized();
-
-	protected:
-		virtual HRESULT _createSwapChainImpl(IDXGIDeviceN* pDXGIDevice);
-
-	protected:
-<<<<<<< HEAD
-		Windows::UI::Core::CoreWindow^ mCoreWindow;
-	};
-
-=======
+
+	protected:
 		Platform::Agile<Windows::UI::Core::CoreWindow> mCoreWindow;
 	};
 
 #if (OGRE_PLATFORM == OGRE_PLATFORM_WINRT) && (OGRE_WINRT_TARGET_TYPE == DESKTOP_APP)
->>>>>>> a48f71b7
 
 	class D3D11RenderWindowImageSource
 		: public D3D11RenderWindowBase
@@ -286,10 +215,7 @@
 		Windows::UI::Xaml::Media::Imaging::SurfaceImageSource^	mImageSource;		// size depended, can be NULL
 		ISurfaceImageSourceNative*								mImageSourceNative;	// size depended, can be NULL
 	};
-<<<<<<< HEAD
-=======
 #endif //  (OGRE_PLATFORM == OGRE_PLATFORM_WINRT) && (OGRE_WINRT_TARGET_TYPE == DESKTOP_APP)
->>>>>>> a48f71b7
 
 #endif
 
