--- conflicted
+++ resolved
@@ -568,10 +568,6 @@
 
         // width and height can be zero to autodetect size, therefore do not rely on them
         HRESULT hr = mpSwapChain->ResizeBuffers(mSwapChainDesc.BufferCount, width, height, _getSwapChainFormat(), 0);
-<<<<<<< HEAD
-        if(FAILED(hr))
-            OGRE_EXCEPT_EX(Exception::ERR_RENDERINGAPI_ERROR, hr, "Unable to resize swap chain", "D3D11RenderWindowSwapChainBased::_resizeSwapChainBuffers");
-=======
         if(hr == DXGI_ERROR_DEVICE_REMOVED || hr == DXGI_ERROR_DEVICE_RESET)
         {
             rsys->handleDeviceLost();
@@ -580,8 +576,7 @@
             return;
         }
         else if(FAILED(hr))
-            OGRE_EXCEPT_EX(Exception::ERR_RENDERINGAPI_ERROR, hr, "Error resizing surfaces", "D3D11RenderWindowSwapChainBased::_resizeSwapChainBuffers");
->>>>>>> 834fbf9c
+            OGRE_EXCEPT_EX(Exception::ERR_RENDERINGAPI_ERROR, hr, "Unable to resize swap chain", "D3D11RenderWindowSwapChainBased::_resizeSwapChainBuffers");
 
 #if OGRE_PLATFORM == OGRE_PLATFORM_WIN32
         mpSwapChain->GetDesc(&mSwapChainDesc);
