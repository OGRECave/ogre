/*
-----------------------------------------------------------------------------
This source file is part of OGRE
(Object-oriented Graphics Rendering Engine)
For the latest info, see http://www.ogre3d.org/

Copyright (c) 2000-2013 Torus Knot Software Ltd

Permission is hereby granted, free of charge, to any person obtaining a copy
of this software and associated documentation files (the "Software"), to deal
in the Software without restriction, including without limitation the rights
to use, copy, modify, merge, publish, distribute, sublicense, and/or sell
copies of the Software, and to permit persons to whom the Software is
furnished to do so, subject to the following conditions:

The above copyright notice and this permission notice shall be included in
all copies or substantial portions of the Software.

THE SOFTWARE IS PROVIDED "AS IS", WITHOUT WARRANTY OF ANY KIND, EXPRESS OR
IMPLIED, INCLUDING BUT NOT LIMITED TO THE WARRANTIES OF MERCHANTABILITY,
FITNESS FOR A PARTICULAR PURPOSE AND NONINFRINGEMENT. IN NO EVENT SHALL THE
AUTHORS OR COPYRIGHT HOLDERS BE LIABLE FOR ANY CLAIM, DAMAGES OR OTHER
LIABILITY, WHETHER IN AN ACTION OF CONTRACT, TORT OR OTHERWISE, ARISING FROM,
OUT OF OR IN CONNECTION WITH THE SOFTWARE OR THE USE OR OTHER DEALINGS IN
THE SOFTWARE.
-----------------------------------------------------------------------------
*/
#include "OgreD3D11Plugin.h"
#include "OgreRoot.h"

namespace Ogre 
{
	const String sPluginName = "D3D11 RenderSystem";
	//---------------------------------------------------------------------
	D3D11Plugin::D3D11Plugin()
		: mRenderSystem(0)
	{

	}
	//---------------------------------------------------------------------
	const String& D3D11Plugin::getName() const
	{
		return sPluginName;
	}
	//---------------------------------------------------------------------
	void D3D11Plugin::install()
	{
<<<<<<< HEAD
		// Create the DirectX 10 rendering api
/*#ifdef OGRE_STATIC_LIB
		HINSTANCE hInst = GetModuleHandle( NULL );
#else
#	if OGRE_DEBUG_MODE == 1
		HINSTANCE hInst = GetModuleHandle( "RenderSystem_Direct3D11_d.dll" );
#	else
		HINSTANCE hInst = GetModuleHandle( "RenderSystem_Direct3D11.dll" );
#	endif
#endif*/
		mRenderSystem = new D3D11RenderSystem( );
=======
		// Create the DirectX 11 rendering api
		mRenderSystem = new D3D11RenderSystem();
>>>>>>> a48f71b7
		// Register the render system
		Root::getSingleton().addRenderSystem( mRenderSystem );
	}
	//---------------------------------------------------------------------
	void D3D11Plugin::initialise()
	{
		// nothing to do
	}
	//---------------------------------------------------------------------
	void D3D11Plugin::shutdown()
	{
		// nothing to do
	}
	//---------------------------------------------------------------------
	void D3D11Plugin::uninstall()
	{
		delete mRenderSystem;
		mRenderSystem = 0;
	}


}<|MERGE_RESOLUTION|>--- conflicted
+++ resolved
@@ -45,22 +45,12 @@
 	//---------------------------------------------------------------------
 	void D3D11Plugin::install()
 	{
-<<<<<<< HEAD
-		// Create the DirectX 10 rendering api
-/*#ifdef OGRE_STATIC_LIB
-		HINSTANCE hInst = GetModuleHandle( NULL );
-#else
+		// Create the DirectX 11 rendering api
+		mRenderSystem = new D3D11RenderSystem();
 #	if OGRE_DEBUG_MODE == 1
 		HINSTANCE hInst = GetModuleHandle( "RenderSystem_Direct3D11_d.dll" );
 #	else
-		HINSTANCE hInst = GetModuleHandle( "RenderSystem_Direct3D11.dll" );
-#	endif
-#endif*/
-		mRenderSystem = new D3D11RenderSystem( );
-=======
-		// Create the DirectX 11 rendering api
-		mRenderSystem = new D3D11RenderSystem();
->>>>>>> a48f71b7
+
 		// Register the render system
 		Root::getSingleton().addRenderSystem( mRenderSystem );
 	}
