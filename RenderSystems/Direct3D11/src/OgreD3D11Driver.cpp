--- conflicted
+++ resolved
@@ -101,11 +101,7 @@
         wcstombs(str, mAdapterIdentifier.Description,size);
         str[size]='\0';
         String Description=str;
-<<<<<<< HEAD
-        delete str;
-=======
         delete []str;
->>>>>>> 83e497b5
         return String(Description );
     }
     //---------------------------------------------------------------------
