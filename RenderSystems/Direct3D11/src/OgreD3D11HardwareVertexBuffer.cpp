/*
-----------------------------------------------------------------------------
This source file is part of OGRE
(Object-oriented Graphics Rendering Engine)
For the latest info, see http://www.ogre3d.org/

Copyright (c) 2000-2014 Torus Knot Software Ltd

Permission is hereby granted, free of charge, to any person obtaining a copy
of this software and associated documentation files (the "Software"), to deal
in the Software without restriction, including without limitation the rights
to use, copy, modify, merge, publish, distribute, sublicense, and/or sell
copies of the Software, and to permit persons to whom the Software is
furnished to do so, subject to the following conditions:

The above copyright notice and this permission notice shall be included in
all copies or substantial portions of the Software.

THE SOFTWARE IS PROVIDED "AS IS", WITHOUT WARRANTY OF ANY KIND, EXPRESS OR
IMPLIED, INCLUDING BUT NOT LIMITED TO THE WARRANTIES OF MERCHANTABILITY,
FITNESS FOR A PARTICULAR PURPOSE AND NONINFRINGEMENT. IN NO EVENT SHALL THE
AUTHORS OR COPYRIGHT HOLDERS BE LIABLE FOR ANY CLAIM, DAMAGES OR OTHER
LIABILITY, WHETHER IN AN ACTION OF CONTRACT, TORT OR OTHERWISE, ARISING FROM,
OUT OF OR IN CONNECTION WITH THE SOFTWARE OR THE USE OR OTHER DEALINGS IN
THE SOFTWARE.
-----------------------------------------------------------------------------
*/
#include "OgreD3D11HardwareVertexBuffer.h"
#include "OgreD3D11HardwareBuffer.h"
#include "OgreD3D11Device.h"

namespace Ogre {

    //---------------------------------------------------------------------
    D3D11HardwareVertexBuffer::D3D11HardwareVertexBuffer(HardwareBufferManagerBase* mgr, size_t vertexSize, 
        size_t numVertices, HardwareBuffer::Usage usage, D3D11Device & device, 
        bool useSystemMemory, bool useShadowBuffer, bool streamOut)
        : HardwareVertexBuffer(mgr, vertexSize, numVertices, usage, useSystemMemory, useShadowBuffer),
          mBufferImpl(0)
          
    {
        // everything is done via internal generalisation
        mBufferImpl = new D3D11HardwareBuffer(D3D11HardwareBuffer::VERTEX_BUFFER, 
            mSizeInBytes, mUsage, device, useSystemMemory, useShadowBuffer, streamOut);

    }
    //---------------------------------------------------------------------
    D3D11HardwareVertexBuffer::~D3D11HardwareVertexBuffer()
    {
        SAFE_DELETE(mBufferImpl);
    }
    //---------------------------------------------------------------------
    void* D3D11HardwareVertexBuffer::lock(size_t offset, size_t length, LockOptions options, UploadOptions uploadOpt)
    {
        return mBufferImpl->lock(offset, length, options);
    }
    //---------------------------------------------------------------------
    void D3D11HardwareVertexBuffer::unlock(void)
    {
        mBufferImpl->unlock();
    }
    //---------------------------------------------------------------------
    void D3D11HardwareVertexBuffer::readData(size_t offset, size_t length, void* pDest)
    {
        mBufferImpl->readData(offset, length, pDest);
    }
    //---------------------------------------------------------------------
    void D3D11HardwareVertexBuffer::writeData(size_t offset, size_t length, const void* pSource,
        bool discardWholeBuffer)
    {
        mBufferImpl->writeData(offset, length, pSource, discardWholeBuffer);
    }
    //---------------------------------------------------------------------
    void D3D11HardwareVertexBuffer::copyData(HardwareBuffer& srcBuffer, size_t srcOffset, 
        size_t dstOffset, size_t length, bool discardWholeBuffer)
    {
        // check if the other buffer is also a D3D11HardwareVertexBuffer
        if (srcBuffer.isSystemMemory())
        {
            // src is not a D3D11HardwareVertexBuffer - use default copy
            HardwareBuffer::copyData(srcBuffer, srcOffset, dstOffset, length, discardWholeBuffer);
        }
        else
        {
            // src is a D3D11HardwareVertexBuffer use d3d11 optimized copy
            D3D11HardwareVertexBuffer& d3dBuf = static_cast<D3D11HardwareVertexBuffer&>(srcBuffer);

<<<<<<< HEAD
            mBufferImpl->copyData(*(d3dBuf.mBufferImpl), srcOffset, dstOffset, length, discardWholeBuffer);
        }
    }
    //---------------------------------------------------------------------
    bool D3D11HardwareVertexBuffer::isLocked(void) const
    {
        return mBufferImpl->isLocked();
    }
    //---------------------------------------------------------------------
    bool D3D11HardwareVertexBuffer::releaseIfDefaultPool(void)
    {
        /*      if (mD3DPool == D3DPOOL_DEFAULT)
        {
        SAFE_RELEASE(mlpD3DBuffer);
        return true;
        }
        return false;
        */
        return true;
    }
    //---------------------------------------------------------------------
    bool D3D11HardwareVertexBuffer::recreateIfDefaultPool(D3D11Device & device)
    {
        /*  if (mD3DPool == D3DPOOL_DEFAULT)
        {
        // Create the Index buffer
        HRESULT hr = device->CreateIndexBuffer(
        static_cast<UINT>(mSizeInBytes),
        D3D11Mappings::get(mUsage),
        D3D11Mappings::get(mIndexType),
        mD3DPool,
        &mlpD3DBuffer,
        NULL
        );

        if (FAILED(hr))
        {
        String msg = DXGetErrorDescription(hr);
        OGRE_EXCEPT(Exception::ERR_RENDERINGAPI_ERROR, 
        "Cannot create D3D11 Index buffer: " + msg, 
        "D3D11HardwareVertexBuffer::D3D11HardwareVertexBuffer");
        }

        return true;
        }
        return false;
        */
        return true;
    }
    //---------------------------------------------------------------------
    ID3D11Buffer * D3D11HardwareVertexBuffer::getD3DVertexBuffer( void ) const
    {
        return mBufferImpl->getD3DBuffer();
    }
=======
			mBufferImpl->copyData(*(d3dBuf.mBufferImpl), srcOffset, dstOffset, length, discardWholeBuffer);
		}
	}
	//---------------------------------------------------------------------
	bool D3D11HardwareVertexBuffer::isLocked(void) const
	{
		return mBufferImpl->isLocked();
	}
	//---------------------------------------------------------------------
	ID3D11Buffer * D3D11HardwareVertexBuffer::getD3DVertexBuffer( void ) const
	{
		return mBufferImpl->getD3DBuffer();
	}
>>>>>>> 41e3e01c
}
<|MERGE_RESOLUTION|>--- conflicted
+++ resolved
@@ -85,62 +85,6 @@
             // src is a D3D11HardwareVertexBuffer use d3d11 optimized copy
             D3D11HardwareVertexBuffer& d3dBuf = static_cast<D3D11HardwareVertexBuffer&>(srcBuffer);
 
-<<<<<<< HEAD
-            mBufferImpl->copyData(*(d3dBuf.mBufferImpl), srcOffset, dstOffset, length, discardWholeBuffer);
-        }
-    }
-    //---------------------------------------------------------------------
-    bool D3D11HardwareVertexBuffer::isLocked(void) const
-    {
-        return mBufferImpl->isLocked();
-    }
-    //---------------------------------------------------------------------
-    bool D3D11HardwareVertexBuffer::releaseIfDefaultPool(void)
-    {
-        /*      if (mD3DPool == D3DPOOL_DEFAULT)
-        {
-        SAFE_RELEASE(mlpD3DBuffer);
-        return true;
-        }
-        return false;
-        */
-        return true;
-    }
-    //---------------------------------------------------------------------
-    bool D3D11HardwareVertexBuffer::recreateIfDefaultPool(D3D11Device & device)
-    {
-        /*  if (mD3DPool == D3DPOOL_DEFAULT)
-        {
-        // Create the Index buffer
-        HRESULT hr = device->CreateIndexBuffer(
-        static_cast<UINT>(mSizeInBytes),
-        D3D11Mappings::get(mUsage),
-        D3D11Mappings::get(mIndexType),
-        mD3DPool,
-        &mlpD3DBuffer,
-        NULL
-        );
-
-        if (FAILED(hr))
-        {
-        String msg = DXGetErrorDescription(hr);
-        OGRE_EXCEPT(Exception::ERR_RENDERINGAPI_ERROR, 
-        "Cannot create D3D11 Index buffer: " + msg, 
-        "D3D11HardwareVertexBuffer::D3D11HardwareVertexBuffer");
-        }
-
-        return true;
-        }
-        return false;
-        */
-        return true;
-    }
-    //---------------------------------------------------------------------
-    ID3D11Buffer * D3D11HardwareVertexBuffer::getD3DVertexBuffer( void ) const
-    {
-        return mBufferImpl->getD3DBuffer();
-    }
-=======
 			mBufferImpl->copyData(*(d3dBuf.mBufferImpl), srcOffset, dstOffset, length, discardWholeBuffer);
 		}
 	}
@@ -150,9 +94,9 @@
 		return mBufferImpl->isLocked();
 	}
 	//---------------------------------------------------------------------
-	ID3D11Buffer * D3D11HardwareVertexBuffer::getD3DVertexBuffer( void ) const
-	{
-		return mBufferImpl->getD3DBuffer();
-	}
->>>>>>> 41e3e01c
+    //---------------------------------------------------------------------
+    ID3D11Buffer * D3D11HardwareVertexBuffer::getD3DVertexBuffer( void ) const
+    {
+        return mBufferImpl->getD3DBuffer();
+    }
 }
