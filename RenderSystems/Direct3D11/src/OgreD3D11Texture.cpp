/*
-----------------------------------------------------------------------------
This source file is part of OGRE
(Object-oriented Graphics Rendering Engine)
For the latest info, see http://www.ogre3d.org/

Copyright (c) 2000-2014 Torus Knot Software Ltd

Permission is hereby granted, free of charge, to any person obtaining a copy
of this software and associated documentation files (the "Software"), to deal
in the Software without restriction, including without limitation the rights
to use, copy, modify, merge, publish, distribute, sublicense, and/or sell
copies of the Software, and to permit persons to whom the Software is
furnished to do so, subject to the following conditions:

The above copyright notice and this permission notice shall be included in
all copies or substantial portions of the Software.

THE SOFTWARE IS PROVIDED "AS IS", WITHOUT WARRANTY OF ANY KIND, EXPRESS OR
IMPLIED, INCLUDING BUT NOT LIMITED TO THE WARRANTIES OF MERCHANTABILITY,
FITNESS FOR A PARTICULAR PURPOSE AND NONINFRINGEMENT. IN NO EVENT SHALL THE
AUTHORS OR COPYRIGHT HOLDERS BE LIABLE FOR ANY CLAIM, DAMAGES OR OTHER
LIABILITY, WHETHER IN AN ACTION OF CONTRACT, TORT OR OTHERWISE, ARISING FROM,
OUT OF OR IN CONNECTION WITH THE SOFTWARE OR THE USE OR OTHER DEALINGS IN
THE SOFTWARE.
-----------------------------------------------------------------------------
*/
#include "OgreD3D11Texture.h"
#include "OgreD3D11HardwarePixelBuffer.h"
#include "OgreD3D11Mappings.h"
#include "OgreD3D11Device.h"
#include "OgreD3D11RenderSystem.h"
#include "OgreRoot.h"
#include "OgreLogManager.h"
#include "OgreException.h"

#if OGRE_PLATFORM == OGRE_PLATFORM_WIN32 && !defined(_WIN32_WINNT_WIN8)
#define USE_D3DX11_LIBRARY
#endif

#ifdef USE_D3DX11_LIBRARY
// D3DX11CreateShaderResourceViewFromMemory
#include <d3dx11.h>
#endif

namespace Ogre 
{
    //---------------------------------------------------------------------
    D3D11Texture::D3D11Texture(ResourceManager* creator, const String& name, 
        ResourceHandle handle, const String& group, bool isManual, 
        ManualResourceLoader* loader, D3D11Device & device)
        :Texture(creator, name, handle, group, isManual, loader),
        mDevice(device), 
        mpTex(NULL),
        mpShaderResourceView(NULL),
        mp1DTex(NULL),
        mp2DTex(NULL),
        mp3DTex(NULL),
        mDynamicTextures(false),
        mAutoMipMapGeneration(false)
<<<<<<< HEAD
=======
//#ifdef USE_D3DX11_LIBRARY     
//      , mEffect(NULL)
//      , mEffectIndex(0)
//#endif
>>>>>>> 83e497b5
    {
    }
    //---------------------------------------------------------------------
    D3D11Texture::~D3D11Texture()
    {
        // have to call this here reather than in Resource destructor
        // since calling virtual methods in base destructors causes crash
        if (isLoaded())
        {
            unload(); 
        }
        else
        {
            freeInternalResources();
        }
    }
    //---------------------------------------------------------------------
    void D3D11Texture::copyToTexture(TexturePtr& target)
    {
        // check if this & target are the same format and type
        // blitting from or to cube textures is not supported yet
        if (target->getUsage() != this->getUsage() ||
            target->getTextureType() != this->getTextureType())
        {
            OGRE_EXCEPT( Exception::ERR_INVALIDPARAMS, 
                "Src. and dest. textures must be of same type and must have the same usage !!!", 
                "D3D11Texture::copyToTexture" );
        }


        D3D11Texture *other;
        // get the target
        other = reinterpret_cast< D3D11Texture * >( target.get() );

        mDevice.GetImmediateContext()->CopyResource(other->getTextureResource(), mpTex);
        if (mDevice.isError())
        {
            String errorDescription = mDevice.getErrorDescription();
            OGRE_EXCEPT(Exception::ERR_RENDERINGAPI_ERROR, 
                "D3D11 device cannot copy resource\nError Description:" + errorDescription,
                "D3D11Texture::copyToTexture");
        }

    }
    //---------------------------------------------------------------------
    void D3D11Texture::loadImage( const Image &img )
    {
        // Use OGRE its own codecs
        vector<const Image*>::type imagePtrs;
        imagePtrs.push_back(&img);
        _loadImages( imagePtrs );
    }
    //---------------------------------------------------------------------
    void D3D11Texture::loadImpl()
    {
        if (mUsage & TU_RENDERTARGET)
        {
            createInternalResources();
            return;
        }

        // Make sure streams prepared.
        if (mLoadedStreams.isNull())
        {
            prepareImpl();
        }

        // Set reading positions of loaded streams to the beginning.
        for (uint i = 0; i < mLoadedStreams->size(); ++i)
        {
            MemoryDataStreamPtr curDataStream = (*mLoadedStreams)[i];

            curDataStream->seek(0);
        }

        // only copy is on the stack so well-behaved if exception thrown
        LoadedStreams loadedStreams = mLoadedStreams;

        this->_loadTex(loadedStreams);

    }
    //---------------------------------------------------------------------
    void D3D11Texture::freeInternalResources(void)
    {
        freeInternalResourcesImpl();
    }
    //---------------------------------------------------------------------
    void D3D11Texture::freeInternalResourcesImpl()
    {
        SAFE_RELEASE(mpTex);
        SAFE_RELEASE(mpShaderResourceView);
        SAFE_RELEASE(mp1DTex);
        SAFE_RELEASE(mp2DTex);
        SAFE_RELEASE(mp3DTex);
<<<<<<< HEAD
=======
//#ifdef USE_D3DX11_LIBRARY     
//      SAFE_RELEASE(mEffect(NULL));
//#endif
>>>>>>> 83e497b5
    }
    //---------------------------------------------------------------------
    void D3D11Texture::_loadTex(LoadedStreams & loadedStreams)
    {
        size_t pos = mName.find_last_of(".");
        String ext = mName.substr(pos+1);
        String baseName = mName.substr(0, pos);
        if((getSourceFileType() != "dds") && (this->getTextureType() == TEX_TYPE_CUBE_MAP))
        {
            // Load from 6 separate files
            // Use OGRE its own codecs
            //  String baseName;
            //  size_t pos = mName.find_last_of(".");
            
            //  if ( pos != String::npos )
            //      ext = mName.substr(pos+1);
            vector<Image>::type images(6);
            ConstImagePtrList imagePtrs;
            static const String suffixes[6] = {"_rt", "_lf", "_up", "_dn", "_fr", "_bk"};

            assert(loadedStreams->size()==6);
            for(size_t i = 0; i < 6; i++)
            {
                String fullName = baseName + suffixes[i];
                if (!ext.empty())
                    fullName = fullName + "." + ext;

                // find & load resource data intro stream to allow resource
                // group changes if required
                DataStreamPtr stream((*loadedStreams)[i]);

                images[i].load(stream, ext);

                size_t imageMips = images[i].getNumMipmaps();

                if(imageMips < mNumMipmaps) {
                    mNumMipmaps = imageMips;
                }


                imagePtrs.push_back(&images[i]);
            }

            _loadImages( imagePtrs );

        }
        else
        {
            assert(loadedStreams->size()==1);

            Image img;
            DataStreamPtr dstream((*loadedStreams)[0]);
#ifdef USE_D3DX11_LIBRARY       
            if(ext=="dds")
            {
                _loadDDS(dstream);
            }
            else
#endif
            {
                img.load(dstream, ext);
                loadImage(img);
            }
        }
<<<<<<< HEAD
=======

        _setSrcAttributes(mWidth, mHeight, mDepth, mFormat);

>>>>>>> 83e497b5
    }
    //---------------------------------------------------------------------
#ifdef USE_D3DX11_LIBRARY       
    void D3D11Texture::_loadDDS(DataStreamPtr &dstream)
    {
        HRESULT hr;

        MemoryDataStreamPtr memoryptr=MemoryDataStreamPtr(new MemoryDataStream(dstream));
<<<<<<< HEAD
        // Load the Texture
        hr = D3DX11CreateTextureFromMemory( mDevice.get(), 
            memoryptr->getPtr(),
            memoryptr->size(),
            NULL,
            NULL, 
            &mpTex, 
            NULL );
=======

        D3DX11_IMAGE_LOAD_INFO loadInfo;
        loadInfo.Usage          = D3D11Mappings::_getUsage(mUsage);
        loadInfo.CpuAccessFlags = D3D11Mappings::_getAccessFlags(mUsage);
        if(mUsage & TU_DYNAMIC)
        {
            loadInfo.MipLevels = 1;
        }

        // TO DO: check cpu access flags and use loadInfo only when it is needed.
        // this is the first try

        // Load the Texture
        if (loadInfo.CpuAccessFlags == D3D11_CPU_ACCESS_WRITE)
        {
            hr = D3DX11CreateTextureFromMemory( mDevice.get(), 
                memoryptr->getPtr(),
                memoryptr->size(),
                &loadInfo,
                NULL, 
                &mpTex, 
                NULL );
        }
        else
        {
            hr = D3DX11CreateTextureFromMemory( mDevice.get(), 
                memoryptr->getPtr(),
                memoryptr->size(),
                NULL,
                NULL, 
                &mpTex, 
                NULL );
        }

>>>>>>> 83e497b5
        if( FAILED( hr ) )
        {
            LogManager::getSingleton().logMessage("D3D11 : " + mName + " Could not be loaded");
            return;
        }   

        D3D11_RESOURCE_DIMENSION dimension;
        mpTex->GetType(&dimension);

        switch (dimension)
        {
        case D3D11_RESOURCE_DIMENSION_TEXTURE1D:
            {
                _queryInterface<ID3D11Resource, ID3D11Texture1D>(mpTex, &mp1DTex);

                D3D11_TEXTURE1D_DESC desc;
                mp1DTex->GetDesc(&desc);
                
                mFormat = D3D11Mappings::_getPF(desc.Format);
                mTextureType = TEX_TYPE_1D;

                _create1DResourceView();
            }                   
            break;
        case D3D11_RESOURCE_DIMENSION_TEXTURE2D:
            {
                _queryInterface<ID3D11Resource, ID3D11Texture2D>(mpTex, &mp2DTex);

                D3D11_TEXTURE2D_DESC desc;
                mp2DTex->GetDesc(&desc);
                
                mFormat = D3D11Mappings::_getPF(desc.Format);
                
                if(desc.ArraySize % 6 == 0 && desc.MiscFlags & D3D11_RESOURCE_MISC_TEXTURECUBE)
                    mTextureType = TEX_TYPE_CUBE_MAP; //2darray cubemap
                else if(desc.ArraySize > 1)
                    mTextureType = TEX_TYPE_2D_ARRAY;
                else
                    mTextureType = TEX_TYPE_2D;

                _create2DResourceView();
            }
            break;
        case D3D11_RESOURCE_DIMENSION_TEXTURE3D:
            {
                _queryInterface<ID3D11Resource, ID3D11Texture3D>(mpTex, &mp3DTex);

                D3D11_TEXTURE3D_DESC desc;
                mp3DTex->GetDesc(&desc);

                mFormat = D3D11Mappings::_getPF(desc.Format);
                mTextureType = TEX_TYPE_3D;

                _create3DResourceView();
            }
            break;
        }
    }
#endif
    //---------------------------------------------------------------------
    void D3D11Texture::createInternalResources(void)
    {
        createInternalResourcesImpl();
    }

    //---------------------------------------------------------------------
    void D3D11Texture::createInternalResourcesImpl(void)
    {
        // If mSrcWidth and mSrcHeight are zero, the requested extents have probably been set
        // through setWidth and setHeight, which set mWidth and mHeight. Take those values.
        if(mSrcWidth == 0 || mSrcHeight == 0) {
            mSrcWidth = mWidth;
            mSrcHeight = mHeight;
        }

        // Determine D3D pool to use
        // Use managed unless we're a render target or user has asked for 
        // a dynamic texture
        if (//(mUsage & TU_RENDERTARGET) ||
            (mUsage & TU_DYNAMIC))
        {
            mIsDynamic = true;
        }
        else
        {
            mIsDynamic = false;
        }
        // load based on tex.type
        switch (this->getTextureType())
        {
        case TEX_TYPE_1D:
            {
                D3D11RenderSystem* rs = (D3D11RenderSystem*)Root::getSingleton().getRenderSystem();
                if(rs->_getFeatureLevel() >= D3D_FEATURE_LEVEL_10_0)
                {
                    this->_create1DTex();
                    break; // For Feature levels that do not support 1D textures, revert to creating a 2D texture.
                }
            }
        case TEX_TYPE_2D:
        case TEX_TYPE_CUBE_MAP:
        case TEX_TYPE_2D_ARRAY:
            this->_create2DTex();
            break;
        case TEX_TYPE_3D:
            this->_create3DTex();
            break;
        default:
            this->freeInternalResources();
            OGRE_EXCEPT( Exception::ERR_INTERNAL_ERROR, "Unknown texture type", "D3D11Texture::createInternalResources" );
        }
    }
<<<<<<< HEAD
    //---------------------------------------------------------------------
    void D3D11Texture::_create1DTex()
    {
        // we must have those defined here
        assert(mSrcWidth > 0 || mSrcHeight > 0);

        // determine which D3D11 pixel format we'll use
        HRESULT hr;
        DXGI_FORMAT d3dPF = this->_chooseD3DFormat();

        // determine total number of mipmaps including main one (d3d11 convention)
        UINT numMips = (mNumRequestedMipmaps == MIP_UNLIMITED || (1U << mNumRequestedMipmaps) > mSrcWidth) ? 0 : mNumRequestedMipmaps + 1;

        D3D11_TEXTURE1D_DESC desc;
        desc.Width          = static_cast<UINT>(mSrcWidth);
        desc.MipLevels      = numMips;
        desc.ArraySize      = 1;
        desc.Format         = d3dPF;
        desc.Usage          = D3D11Mappings::_getUsage(mUsage);
        desc.BindFlags      = D3D11Mappings::_getTextureBindFlags(d3dPF, mIsDynamic);
        desc.CPUAccessFlags = D3D11Mappings::_getAccessFlags(mUsage);
        desc.MiscFlags      = D3D11Mappings::_getTextureMiscFlags(desc.BindFlags, getTextureType(), mIsDynamic);

        // create the texture
        hr = mDevice->CreateTexture1D(  
            &desc,
            NULL,
            &mp1DTex);                      // data pointer
        // check result and except if failed
        if (FAILED(hr) || mDevice.isError())
        {
            this->freeInternalResources();
            String errorDescription = mDevice.getErrorDescription();
            OGRE_EXCEPT(Exception::ERR_RENDERINGAPI_ERROR, "Error creating texture\nError Description:" + errorDescription, 
                "D3D11Texture::_create1DTex" );
        }

        _queryInterface<ID3D11Texture1D, ID3D11Resource>(mp1DTex, &mpTex);
        _create1DResourceView();
    }
    //---------------------------------------------------------------------
    void D3D11Texture::_create1DResourceView()
    {
        // set final tex. attributes from tex. description
        // they may differ from the source image !!!
        HRESULT hr;
        D3D11_TEXTURE1D_DESC desc;

        // set final tex. attributes from tex. description
        // they may differ from the source image !!!
        mp1DTex->GetDesc(&desc);
        mNumMipmaps = desc.MipLevels - 1;

        ZeroMemory( &mSRVDesc, sizeof(mSRVDesc) );
        mSRVDesc.Format = desc.Format;
        mSRVDesc.ViewDimension = D3D11_SRV_DIMENSION_TEXTURE1D;
        mSRVDesc.Texture1D.MipLevels = desc.MipLevels;
        hr = mDevice->CreateShaderResourceView( mp1DTex, &mSRVDesc, &mpShaderResourceView );
        if (FAILED(hr) || mDevice.isError())
        {
            String errorDescription = mDevice.getErrorDescription(hr);
            OGRE_EXCEPT(Exception::ERR_RENDERINGAPI_ERROR, 
                "D3D11 device can't create shader resource view.\nError Description:" + errorDescription,
                "D3D11Texture::_create1DTex");
        }

        this->_setFinalAttributes(desc.Width, 1, 1, D3D11Mappings::_getPF(desc.Format), desc.MiscFlags);

    }
    //---------------------------------------------------------------------
=======
    //---------------------------------------------------------------------
    void D3D11Texture::_create1DTex()
    {
        // we must have those defined here
        assert(mSrcWidth > 0 || mSrcHeight > 0);

        // determine which D3D11 pixel format we'll use
        HRESULT hr;
        DXGI_FORMAT d3dPF = this->_chooseD3DFormat();

        // determine total number of mipmaps including main one (d3d11 convention)
        UINT numMips = (mNumRequestedMipmaps == MIP_UNLIMITED || (1U << mNumRequestedMipmaps) > mSrcWidth) ? 0 : mNumRequestedMipmaps + 1;

        D3D11_TEXTURE1D_DESC desc;
        desc.Width          = static_cast<UINT>(mSrcWidth);
        desc.MipLevels      = numMips;
        desc.ArraySize      = 1;
        desc.Format         = d3dPF;
        desc.Usage          = D3D11Mappings::_getUsage(mUsage);
        desc.BindFlags      = D3D11Mappings::_getTextureBindFlags(d3dPF, mIsDynamic);
        desc.CPUAccessFlags = D3D11Mappings::_getAccessFlags(mUsage);
        desc.MiscFlags      = D3D11Mappings::_getTextureMiscFlags(desc.BindFlags, getTextureType(), mIsDynamic);

        // create the texture
        hr = mDevice->CreateTexture1D(  
            &desc,
            NULL,
            &mp1DTex);                      // data pointer
        // check result and except if failed
        if (FAILED(hr) || mDevice.isError())
        {
            this->freeInternalResources();
            String errorDescription = mDevice.getErrorDescription();
            OGRE_EXCEPT(Exception::ERR_RENDERINGAPI_ERROR, "Error creating texture\nError Description:" + errorDescription, 
                "D3D11Texture::_create1DTex" );
        }

        _queryInterface<ID3D11Texture1D, ID3D11Resource>(mp1DTex, &mpTex);
        _create1DResourceView();
    }
    //---------------------------------------------------------------------
    void D3D11Texture::_create1DResourceView()
    {
        // set final tex. attributes from tex. description
        // they may differ from the source image !!!
        HRESULT hr;
        D3D11_TEXTURE1D_DESC desc;

        // set final tex. attributes from tex. description
        // they may differ from the source image !!!
        mp1DTex->GetDesc(&desc);
        mNumMipmaps = desc.MipLevels - 1;

        ZeroMemory( &mSRVDesc, sizeof(mSRVDesc) );
        mSRVDesc.Format = desc.Format;
        mSRVDesc.ViewDimension = D3D11_SRV_DIMENSION_TEXTURE1D;
        mSRVDesc.Texture1D.MipLevels = desc.MipLevels;
        hr = mDevice->CreateShaderResourceView( mp1DTex, &mSRVDesc, &mpShaderResourceView );
        if (FAILED(hr) || mDevice.isError())
        {
            String errorDescription = mDevice.getErrorDescription(hr);
            OGRE_EXCEPT(Exception::ERR_RENDERINGAPI_ERROR, 
                "D3D11 device can't create shader resource view.\nError Description:" + errorDescription,
                "D3D11Texture::_create1DTex");
        }

//#ifdef USE_D3DX11_LIBRARY
//      ID3DX11EffectVariable *v = mEffect->GetVariableByIndex(mEffectIndex++);
//      v->AsShaderResource()->SetResource(mpShaderResourceView);
//#endif


        this->_setFinalAttributes(desc.Width, 1, 1, D3D11Mappings::_getPF(desc.Format), desc.MiscFlags);

    }
    //---------------------------------------------------------------------
>>>>>>> 83e497b5
    inline bool IsPowerOfTwo(unsigned int n)                { return ((n&(n-1))==0);                    }
    //---------------------------------------------------------------------
    void D3D11Texture::_create2DTex()
    {
        // we must have those defined here
        assert(mSrcWidth > 0 || mSrcHeight > 0);

        // determine which D3D11 pixel format we'll use
        HRESULT hr;
        DXGI_FORMAT d3dPF = this->_chooseD3DFormat();

        bool isBinaryCompressedFormat = 
            d3dPF == DXGI_FORMAT_BC1_TYPELESS || d3dPF == DXGI_FORMAT_BC1_UNORM || d3dPF == DXGI_FORMAT_BC1_UNORM_SRGB ||
            d3dPF == DXGI_FORMAT_BC2_TYPELESS || d3dPF == DXGI_FORMAT_BC2_UNORM || d3dPF == DXGI_FORMAT_BC2_UNORM_SRGB ||
            d3dPF == DXGI_FORMAT_BC3_TYPELESS || d3dPF == DXGI_FORMAT_BC3_UNORM || d3dPF == DXGI_FORMAT_BC3_UNORM_SRGB ||
            d3dPF == DXGI_FORMAT_BC4_TYPELESS || d3dPF == DXGI_FORMAT_BC4_UNORM || d3dPF == DXGI_FORMAT_BC4_SNORM ||
            d3dPF == DXGI_FORMAT_BC5_TYPELESS || d3dPF == DXGI_FORMAT_BC5_UNORM || d3dPF == DXGI_FORMAT_BC5_SNORM ||
#if OGRE_PLATFORM == OGRE_PLATFORM_WINRT
<<<<<<< HEAD
            d3dPF == DXGI_FORMAT_BC6H_TYPELESS || d3dPF == DXGI_FORMAT_BC6H_UF16 || d3dPF == DXGI_FORMAT_BC6H_SF16 || 
            d3dPF == DXGI_FORMAT_BC7_TYPELESS || d3dPF == DXGI_FORMAT_BC7_UNORM || d3dPF == DXGI_FORMAT_BC7_UNORM_SRGB ||
#endif
=======
#endif
            d3dPF == DXGI_FORMAT_BC6H_TYPELESS || d3dPF == DXGI_FORMAT_BC6H_UF16 || d3dPF == DXGI_FORMAT_BC6H_SF16 || 
            d3dPF == DXGI_FORMAT_BC7_TYPELESS || d3dPF == DXGI_FORMAT_BC7_UNORM || d3dPF == DXGI_FORMAT_BC7_UNORM_SRGB ||

>>>>>>> 83e497b5
            0;

        // determine total number of mipmaps including main one (d3d11 convention)
        UINT numMips = (mNumRequestedMipmaps == MIP_UNLIMITED || (1U << mNumRequestedMipmaps) > std::max(mSrcWidth, mSrcHeight)) ? 0 : mNumRequestedMipmaps + 1;
        if(isBinaryCompressedFormat && numMips > 1)
            numMips = std::max(1U, numMips - 2);

        D3D11_TEXTURE2D_DESC desc;
        desc.Width          = static_cast<UINT>(mSrcWidth);
        desc.Height         = static_cast<UINT>(mSrcHeight);
        desc.MipLevels      = numMips;
        desc.ArraySize      = mDepth == 0 ? 1 : mDepth;
        desc.Format         = d3dPF;

        // Handle multisampled render target
        if (mUsage & TU_RENDERTARGET && (mFSAA > 1 || atoi(mFSAAHint.c_str()) > 0))
        {
                desc.SampleDesc.Count = mFSAA;
                desc.SampleDesc.Quality = atoi(mFSAAHint.c_str());
        }
        else
        {
                desc.SampleDesc.Count = 1;
                desc.SampleDesc.Quality = 0;
        }

        desc.Usage          = D3D11Mappings::_getUsage(mUsage);
        desc.BindFlags      = D3D11Mappings::_getTextureBindFlags(d3dPF, mIsDynamic);
        desc.CPUAccessFlags = D3D11Mappings::_getAccessFlags(mUsage);
        desc.MiscFlags      = D3D11Mappings::_getTextureMiscFlags(desc.BindFlags, getTextureType(), mIsDynamic);

        if (mIsDynamic)
        {
                desc.SampleDesc.Count = 1;
                desc.SampleDesc.Quality = 0;
        }

        if (this->getTextureType() == TEX_TYPE_CUBE_MAP)
        {
                desc.ArraySize          = 6;
        }

        if( isBinaryCompressedFormat )
        {
                desc.SampleDesc.Count = 1;
                desc.SampleDesc.Quality = 0;
        }

        D3D11RenderSystem* rs = (D3D11RenderSystem*)Root::getSingleton().getRenderSystem();
        if(rs->_getFeatureLevel() < D3D_FEATURE_LEVEL_10_0)
        {
            // http://msdn.microsoft.com/en-us/library/windows/desktop/ff476150%28v=vs.85%29.aspx#ID3D11Device_CreateTexture2D
            // ...If MipCount > 1, Dimensions must be integral power of two...
            if(!IsPowerOfTwo(desc.Width) || !IsPowerOfTwo(desc.Height))
            {
                desc.MipLevels = 1;
            }

#if 0
           // there seems to be a Microsoft bug that crash if you do GenerateMips in a level less then D3D_FEATURE_LEVEL_10_0
           // is this still true or addressed by the code above?
           desc.MipLevels = 1;
#endif
        }

        // create the texture
        hr = mDevice->CreateTexture2D(  
            &desc,
            NULL,// data pointer
            &mp2DTex);                      
        // check result and except if failed
        if (FAILED(hr) || mDevice.isError())
        {
            this->freeInternalResources();
            String errorDescription = mDevice.getErrorDescription(hr);
            OGRE_EXCEPT(Exception::ERR_RENDERINGAPI_ERROR,
                "Error creating texture\nError Description:" + errorDescription, 
                "D3D11Texture::_create2DTex" );
        }

        //set the base texture we'll use in the render system
        _queryInterface<ID3D11Texture2D, ID3D11Resource>(mp2DTex, &mpTex);

        _create2DResourceView();
    }
    //----------------------------------------------------------------------------
    void D3D11Texture::_create2DResourceView()
    {
        // set final tex. attributes from tex. description
        // they may differ from the source image !!!
        HRESULT hr;
        D3D11_TEXTURE2D_DESC desc;
        mp2DTex->GetDesc(&desc);
        mNumMipmaps = desc.MipLevels - 1;
        
        ZeroMemory( &mSRVDesc, sizeof(mSRVDesc) );
        mSRVDesc.Format = desc.Format;
        
        switch(this->getTextureType())
        {
        case TEX_TYPE_CUBE_MAP:
            mSRVDesc.ViewDimension = D3D11_SRV_DIMENSION_TEXTURECUBE;
            mSRVDesc.TextureCube.MipLevels = desc.MipLevels;
            mSRVDesc.TextureCube.MostDetailedMip = 0;
            break;

        case TEX_TYPE_2D_ARRAY:
            if (mUsage & TU_RENDERTARGET && (mFSAA > 1 || atoi(mFSAAHint.c_str()) > 0))
            {
                mSRVDesc.ViewDimension = D3D11_SRV_DIMENSION_TEXTURE2DMSARRAY;
                mSRVDesc.Texture2DMSArray.FirstArraySlice = 0;
                mSRVDesc.Texture2DMSArray.ArraySize = desc.ArraySize;
            }
            else
            {
                mSRVDesc.ViewDimension = D3D11_SRV_DIMENSION_TEXTURE2DARRAY;
                mSRVDesc.Texture2DArray.MostDetailedMip = 0;
                mSRVDesc.Texture2DArray.MipLevels = desc.MipLevels;
                mSRVDesc.Texture2DArray.FirstArraySlice = 0;
                mSRVDesc.Texture2DArray.ArraySize = desc.ArraySize;
            }
            break;

        case TEX_TYPE_2D:
        case TEX_TYPE_1D:  // For Feature levels that do not support 1D textures, revert to creating a 2D texture.
            if (mUsage & TU_RENDERTARGET && (mFSAA > 1 || atoi(mFSAAHint.c_str()) > 0))
            {
                mSRVDesc.ViewDimension = D3D11_SRV_DIMENSION_TEXTURE2DMS;
            }
            else
            {
                mSRVDesc.ViewDimension = D3D11_SRV_DIMENSION_TEXTURE2D;
                mSRVDesc.Texture2D.MostDetailedMip = 0;
                mSRVDesc.Texture2D.MipLevels = desc.MipLevels;
            }
            break;
        }

        hr = mDevice->CreateShaderResourceView( mp2DTex, &mSRVDesc, &mpShaderResourceView );
        if (FAILED(hr) || mDevice.isError())
        {
            String errorDescription = mDevice.getErrorDescription(hr);
            OGRE_EXCEPT(Exception::ERR_RENDERINGAPI_ERROR, 
                "D3D11 device can't create shader resource view.\nError Description:" + errorDescription,
                "D3D11Texture::_create2DTex");
        }

<<<<<<< HEAD
=======
//#ifdef USE_D3DX11_LIBRARY
//      ID3DX11EffectVariable *v = mEffect->GetVariableByIndex(mEffectIndex++);
//      v->AsShaderResource()->SetResource(mpShaderResourceView);
//#endif

>>>>>>> 83e497b5
        this->_setFinalAttributes(desc.Width, desc.Height, desc.ArraySize, D3D11Mappings::_getPF(desc.Format), desc.MiscFlags);
    }
    //---------------------------------------------------------------------
    void D3D11Texture::_create3DTex()
    {
        // we must have those defined here
        assert(mWidth > 0 && mHeight > 0 && mDepth>0);

        // determine which D3D11 pixel format we'll use
        HRESULT hr;
        DXGI_FORMAT d3dPF = this->_chooseD3DFormat();

        // determine total number of mipmaps including main one (d3d11 convention)
        UINT numMips = (mNumRequestedMipmaps == MIP_UNLIMITED || (1U << mNumRequestedMipmaps) > std::max(std::max(mSrcWidth, mSrcHeight), mDepth)) ? 0 : mNumRequestedMipmaps + 1;

        D3D11_TEXTURE3D_DESC desc;
        desc.Width          = static_cast<UINT>(mSrcWidth);
        desc.Height         = static_cast<UINT>(mSrcHeight);
        desc.Depth          = static_cast<UINT>(mDepth);
        desc.MipLevels      = numMips;
        desc.Format         = d3dPF;
        desc.Usage          = D3D11Mappings::_getUsage(mUsage);
        desc.BindFlags      = D3D11_BIND_SHADER_RESOURCE;

        D3D11RenderSystem* rsys = reinterpret_cast<D3D11RenderSystem*>(Root::getSingleton().getRenderSystem());
        if (rsys->_getFeatureLevel() >= D3D_FEATURE_LEVEL_10_0)
           desc.BindFlags       |= D3D11_BIND_RENDER_TARGET;

        desc.CPUAccessFlags = D3D11Mappings::_getAccessFlags(mUsage);
        desc.MiscFlags      = 0;
        if (mIsDynamic)
        {
            desc.Usage          = D3D11_USAGE_DYNAMIC;
            desc.CPUAccessFlags = D3D11_CPU_ACCESS_WRITE;
            desc.BindFlags      = D3D11_BIND_SHADER_RESOURCE ;
        }

        // create the texture
        hr = mDevice->CreateTexture3D(  
            &desc,
            NULL,
            &mp3DTex);                      // data pointer
        // check result and except if failed
        if (FAILED(hr) || mDevice.isError())
        {
            this->freeInternalResources();
            String errorDescription = mDevice.getErrorDescription(hr);
            OGRE_EXCEPT(Exception::ERR_RENDERINGAPI_ERROR, 
                "Error creating texture\nError Description:" + errorDescription, 
                "D3D11Texture::_create3DTex" );
        }

        _queryInterface<ID3D11Texture3D, ID3D11Resource>(mp3DTex, &mpTex);
        _create3DResourceView();
    }
    //-------------------------------------------------------------------------------
    void D3D11Texture::_create3DResourceView()
    {
        // set final tex. attributes from tex. description
        // they may differ from the source image !!!
        HRESULT hr;
        D3D11_TEXTURE3D_DESC desc;
        mp3DTex->GetDesc(&desc);
        mNumMipmaps = desc.MipLevels - 1;

        ZeroMemory( &mSRVDesc, sizeof(mSRVDesc) );
        mSRVDesc.Format = desc.Format;
        mSRVDesc.ViewDimension = D3D11_SRV_DIMENSION_TEXTURE3D;
        mSRVDesc.Texture3D.MostDetailedMip = 0;
        mSRVDesc.Texture3D.MipLevels = desc.MipLevels;
        hr = mDevice->CreateShaderResourceView( mp3DTex, &mSRVDesc, &mpShaderResourceView );
        if (FAILED(hr) || mDevice.isError())
        {
            String errorDescription = mDevice.getErrorDescription(hr);
            OGRE_EXCEPT(Exception::ERR_RENDERINGAPI_ERROR, 
                "D3D11 device can't create shader resource view.\nError Description:" + errorDescription,
                "D3D11Texture::_create3DTex");
        }

<<<<<<< HEAD
=======
//#ifdef USE_D3DX11_LIBRARY
//      ID3DX11EffectVariable *v = mEffect->GetVariableByIndex(mEffectIndex++);
//      v->AsShaderResource()->SetResource(mpShaderResourceView);
//#endif

>>>>>>> 83e497b5
        this->_setFinalAttributes(desc.Width, desc.Height, desc.Depth, D3D11Mappings::_getPF(desc.Format), desc.MiscFlags);
    }
    //-------------------------------------------------------------------------------
    void D3D11Texture::_setFinalAttributes(unsigned long width, unsigned long height, 
        unsigned long depth, PixelFormat format, UINT miscflags)
    { 
        // set target texture attributes
        mHeight = height; 
        mWidth = width; 
        mDepth = depth;
        mFormat = format;
        mAutoMipMapGeneration = miscflags & D3D11_RESOURCE_MISC_GENERATE_MIPS;

        // Update size (the final size, including temp space because in consumed memory)
        // this is needed in Resource class
        mSize = calculateSize();

        // say to the world what we are doing
        if (mWidth != mSrcWidth ||
            mHeight != mSrcHeight)
        {
            LogManager::getSingleton().logMessage("D3D11 : ***** Dimensions altered by the render system");
            LogManager::getSingleton().logMessage("D3D11 : ***** Source image dimensions : " + StringConverter::toString(mSrcWidth) + "x" + StringConverter::toString(mSrcHeight));
            LogManager::getSingleton().logMessage("D3D11 : ***** Texture dimensions : " + StringConverter::toString(mWidth) + "x" + StringConverter::toString(mHeight));
        }

        // Create list of subsurfaces for getBuffer()
        _createSurfaceList();
    }
    //---------------------------------------------------------------------
    void D3D11Texture::_setSrcAttributes(unsigned long width, unsigned long height, 
        unsigned long depth, PixelFormat format)
    { 
        // set source image attributes
        mSrcWidth = width; 
        mSrcHeight = height; 
        mSrcDepth = depth;
        mSrcFormat = format;
        // say to the world what we are doing
        switch (this->getTextureType())
        {
        case TEX_TYPE_1D:
            if (mUsage & TU_RENDERTARGET)
                LogManager::getSingleton().logMessage("D3D11 : Creating 1D RenderTarget, name : '" + this->getName() + "' with " + StringConverter::toString(mNumMipmaps) + " mip map levels");
            else
                LogManager::getSingleton().logMessage("D3D11 : Loading 1D Texture, image name : '" + this->getName() + "' with " + StringConverter::toString(mNumMipmaps) + " mip map levels");
            break;
        case TEX_TYPE_2D:
            if (mUsage & TU_RENDERTARGET)
                LogManager::getSingleton().logMessage("D3D11 : Creating 2D RenderTarget, name : '" + this->getName() + "' with " + StringConverter::toString(mNumMipmaps) + " mip map levels");
            else
                LogManager::getSingleton().logMessage("D3D11 : Loading 2D Texture, image name : '" + this->getName() + "' with " + StringConverter::toString(mNumMipmaps) + " mip map levels");
            break;
        case TEX_TYPE_2D_ARRAY:
            if (mUsage & TU_RENDERTARGET)
                LogManager::getSingleton().logMessage("D3D11 : Creating 2D array RenderTarget, name : '" + this->getName() + "' with " + StringConverter::toString(mNumMipmaps) + " mip map levels");
            else
                LogManager::getSingleton().logMessage("D3D11 : Loading 2D Texture array, image name : '" + this->getName() + "' with " + StringConverter::toString(mNumMipmaps) + " mip map levels");
            break;
        case TEX_TYPE_3D:
            if (mUsage & TU_RENDERTARGET)
                LogManager::getSingleton().logMessage("D3D11 : Creating 3D RenderTarget, name : '" + this->getName() + "' with " + StringConverter::toString(mNumMipmaps) + " mip map levels");
            else
                LogManager::getSingleton().logMessage("D3D11 : Loading 3D Texture, image name : '" + this->getName() + "' with " + StringConverter::toString(mNumMipmaps) + " mip map levels");
            break;
        case TEX_TYPE_CUBE_MAP:
            if (mUsage & TU_RENDERTARGET)
                LogManager::getSingleton().logMessage("D3D11 : Creating Cube map RenderTarget, name : '" + this->getName() + "' with " + StringConverter::toString(mNumMipmaps) + " mip map levels");
            else
                LogManager::getSingleton().logMessage("D3D11 : Loading Cube Texture, base image name : '" + this->getName() + "' with " + StringConverter::toString(mNumMipmaps) + " mip map levels");
            break;
        default:
            this->freeInternalResources();
            OGRE_EXCEPT( Exception::ERR_INTERNAL_ERROR, "Unknown texture type", "D3D11Texture::_setSrcAttributes" );
        }
    }
    //---------------------------------------------------------------------
    DXGI_FORMAT D3D11Texture::_chooseD3DFormat()
    {
        // Choose frame buffer pixel format in case PF_UNKNOWN was requested
        if(mFormat == PF_UNKNOWN)
            return mBBPixelFormat;

        D3D11RenderSystem* rsys = reinterpret_cast<D3D11RenderSystem*>(Root::getSingleton().getRenderSystem());
        if (rsys->_getFeatureLevel() < D3D_FEATURE_LEVEL_10_0 && mFormat == PF_L8)
        {
            // For 3D textures, PF_L8, which maps to DXGI_FORMAT_R8_UNORM, is not supported but PF_A8, which maps to DXGI_FORMAT_R8_UNORM is supported.
            mFormat = PF_A8; 
            mNumRequestedMipmaps = 0;
        }

        // Choose closest supported D3D format as a D3D format
        return D3D11Mappings::_getPF(D3D11Mappings::_getClosestSupportedPF(mFormat));

    }
    //---------------------------------------------------------------------
    void D3D11Texture::_createSurfaceList(void)
    {
        unsigned int bufusage;
        if ((mUsage & TU_DYNAMIC))
        {
            bufusage = HardwareBuffer::HBU_DYNAMIC;
        }
        else
        {
            bufusage = HardwareBuffer::HBU_STATIC;
        }
        if (mUsage & TU_RENDERTARGET)
        {
            bufusage |= TU_RENDERTARGET;
        }

        bool updateOldList = mSurfaceList.size() == (getNumFaces() * (mNumMipmaps + 1));
        if(!updateOldList)
        {   
            // Create new list of surfaces
            mSurfaceList.clear();
            PixelFormat format = D3D11Mappings::_getClosestSupportedPF(mSrcFormat);
            size_t depth = mDepth;

            for(size_t face=0; face<getNumFaces(); ++face)
            {
                size_t width = mWidth;
                size_t height = mHeight;
                for(size_t mip=0; mip<=mNumMipmaps; ++mip)
                { 

                    D3D11HardwarePixelBuffer *buffer;
                    size_t subresourceIndex = D3D11CalcSubresource(mip, face, mNumMipmaps);
                    if (getNumFaces() > 0)
                    {
                        subresourceIndex = mip;

                    }
                    buffer = new D3D11HardwarePixelBuffer(
                        this, // parentTexture
                        mDevice, // device
                        subresourceIndex, // subresourceIndex
                        width, 
                        height, 
                        depth,
                        face,
                        format,
                        (HardwareBuffer::Usage)bufusage // usage
                        ); 

                    mSurfaceList.push_back(
                        HardwarePixelBufferSharedPtr(buffer)
                        );
                    width /= 2;
                    height /= 2;
                }
            }
        }

        // do we need to bind?

    }
    //---------------------------------------------------------------------
    HardwarePixelBufferSharedPtr D3D11Texture::getBuffer(size_t face, size_t mipmap) 
    {
        if(face >= getNumFaces())
            OGRE_EXCEPT(Exception::ERR_INVALIDPARAMS, "A three dimensional cube has six faces",
            "D3D11Texture::getBuffer");
        if(mipmap > mNumMipmaps)
            OGRE_EXCEPT(Exception::ERR_INVALIDPARAMS, "Mipmap index out of range",
            "D3D11Texture::getBuffer");
        size_t idx = face*(mNumMipmaps+1) + mipmap;
        assert(idx < mSurfaceList.size());
        return mSurfaceList[idx];
    }
    //---------------------------------------------------------------------
    bool D3D11Texture::releaseIfDefaultPool(void)
    {
        if(mIsDynamic)
        {
            LogManager::getSingleton().logMessage(
                "Releasing D3D11 default pool texture: " + mName);
            // Just free any internal resources, don't call unload() here
            // because we want the un-touched resource to keep its unloaded status
            // after device reset.
            freeInternalResources();
            LogManager::getSingleton().logMessage(
                "Released D3D11 default pool texture: " + mName);
            return true;
        }
        return false;
    }
    //---------------------------------------------------------------------
    bool D3D11Texture::recreateIfDefaultPool(D3D11Device &  device)
    {
        bool ret = false;
        if(mIsDynamic)
        {
            ret = true;
            LogManager::getSingleton().logMessage(
                "Recreating D3D11 default pool texture: " + mName);
            // We just want to create the texture resources if:
            // 1. This is a render texture, or
            // 2. This is a manual texture with no loader, or
            // 3. This was an unloaded regular texture (preserve unloaded state)
            if ((mIsManual && !mLoader) || (mUsage & TU_RENDERTARGET) || !isLoaded())
            {
                // just recreate any internal resources
                createInternalResources();
            }
            // Otherwise, this is a regular loaded texture, or a manual texture with a loader
            else
            {
                // The internal resources already freed, need unload/load here:
                // 1. Make sure resource memory usage statistic correction.
                // 2. Don't call unload() in releaseIfDefaultPool() because we want
                //    the un-touched resource keep unload status after device reset.
                unload();
                // if manual, we need to recreate internal resources since load() won't do that
                if (mIsManual)
                    createInternalResources();
                load();
            }
            LogManager::getSingleton().logMessage(
                "Recreated D3D11 default pool texture: " + mName);
        }

        return ret;

    }
    //---------------------------------------------------------------------
    D3D11_SHADER_RESOURCE_VIEW_DESC D3D11Texture::getShaderResourceViewDesc() const
    {
        return mSRVDesc;
    }
    //---------------------------------------------------------------------
    void D3D11Texture::prepareImpl( void )
    {
        if (mUsage & TU_RENDERTARGET || isManuallyLoaded())
        {
            return;
        }

        //D3D11_DEVICE_ACCESS_CRITICAL_SECTION
        
        LoadedStreams loadedStreams;

        // prepare load based on tex.type
        switch (getTextureType())
        {
        case TEX_TYPE_1D:
        case TEX_TYPE_2D:
        case TEX_TYPE_2D_ARRAY:
            loadedStreams = _prepareNormTex();
            break;
        case TEX_TYPE_3D:
            loadedStreams = _prepareVolumeTex();
            break;
        case TEX_TYPE_CUBE_MAP:
            loadedStreams = _prepareCubeTex();
            break;
        default:
            OGRE_EXCEPT( Exception::ERR_INTERNAL_ERROR, "Unknown texture type", "D3D11Texture::prepareImpl" );
        }

        mLoadedStreams = loadedStreams;     
    }
    //---------------------------------------------------------------------
    D3D11Texture::LoadedStreams D3D11Texture::_prepareCubeTex()
    {
        assert(getTextureType() == TEX_TYPE_CUBE_MAP);

        LoadedStreams loadedStreams = LoadedStreams(OGRE_NEW_T (vector<MemoryDataStreamPtr>::type, MEMCATEGORY_GENERAL), SPFM_DELETE_T );
        // DDS load?
        if (getSourceFileType() == "dds")
        {
            // find & load resource data
            DataStreamPtr dstream = 
                ResourceGroupManager::getSingleton().openResource(
                    mName, mGroup, true, this);
            loadedStreams->push_back(MemoryDataStreamPtr(OGRE_NEW MemoryDataStream(dstream)));
        }
        else
        {
            // Load from 6 separate files
            // Use OGRE its own codecs
            String baseName, ext;
            size_t pos = mName.find_last_of(".");
            baseName = mName.substr(0, pos);
            if ( pos != String::npos )
                ext = mName.substr(pos+1);
            static const String suffixes[6] = {"_rt", "_lf", "_up", "_dn", "_fr", "_bk"};

            for(size_t i = 0; i < 6; i++)
            {
                String fullName = baseName + suffixes[i];
                if (!ext.empty())
                    fullName = fullName + "." + ext;

                // find & load resource data intro stream to allow resource
                // group changes if required
                DataStreamPtr dstream = 
                    ResourceGroupManager::getSingleton().openResource(
                        fullName, mGroup, true, this);

                loadedStreams->push_back(MemoryDataStreamPtr(OGRE_NEW MemoryDataStream(dstream)));
            }
        }

        return loadedStreams;
    }
    //---------------------------------------------------------------------
    D3D11Texture::LoadedStreams D3D11Texture::_prepareVolumeTex()
    {
        assert(getTextureType() == TEX_TYPE_3D);

        // find & load resource data
        DataStreamPtr dstream = 
            ResourceGroupManager::getSingleton().openResource(
                mName, mGroup, true, this);

        LoadedStreams loadedStreams = LoadedStreams(OGRE_NEW_T (vector<MemoryDataStreamPtr>::type, MEMCATEGORY_GENERAL), SPFM_DELETE_T);
        loadedStreams->push_back(MemoryDataStreamPtr(OGRE_NEW MemoryDataStream(dstream)));
        return loadedStreams;
    }
    //---------------------------------------------------------------------
    D3D11Texture::LoadedStreams D3D11Texture::_prepareNormTex()
    {
        assert(getTextureType() == TEX_TYPE_1D || getTextureType() == TEX_TYPE_2D || getTextureType() == TEX_TYPE_2D_ARRAY);

        // find & load resource data
        DataStreamPtr dstream = 
            ResourceGroupManager::getSingleton().openResource(
                mName, mGroup, true, this);

        LoadedStreams loadedStreams = LoadedStreams(OGRE_NEW_T (vector<MemoryDataStreamPtr>::type, MEMCATEGORY_GENERAL), SPFM_DELETE_T);
        loadedStreams->push_back(MemoryDataStreamPtr(OGRE_NEW MemoryDataStream(dstream)));
        return loadedStreams;
    }
    //---------------------------------------------------------------------
    void D3D11Texture::unprepareImpl( void )
    {
        if (mUsage & TU_RENDERTARGET || isManuallyLoaded())
        {
            return;
        }   
    }
    //---------------------------------------------------------------------
    void D3D11Texture::postLoadImpl()
    {
        //D3D11_DEVICE_ACCESS_CRITICAL_SECTION
        mLoadedStreams.setNull();   
    }
    //---------------------------------------------------------------------
    // D3D11RenderTexture
    //---------------------------------------------------------------------
    void D3D11RenderTexture::rebind( D3D11HardwarePixelBuffer *buffer )
    {
        mBuffer = buffer;
        mWidth = (unsigned int) mBuffer->getWidth();
        mHeight = (unsigned int) mBuffer->getHeight();
        mColourDepth = (unsigned int) PixelUtil::getNumElemBits(mBuffer->getFormat());
        
        ID3D11Resource * pBackBuffer = buffer->getParentTexture()->getTextureResource();

        D3D11_RENDER_TARGET_VIEW_DESC RTVDesc;
        ZeroMemory( &RTVDesc, sizeof(RTVDesc) );

        RTVDesc.Format = buffer->getParentTexture()->getShaderResourceViewDesc().Format;
        switch(buffer->getParentTexture()->getShaderResourceViewDesc().ViewDimension)
        {
        case D3D11_SRV_DIMENSION_BUFFER:
            RTVDesc.ViewDimension = D3D11_RTV_DIMENSION_BUFFER;
            break;
        case D3D11_SRV_DIMENSION_TEXTURE1D:
            RTVDesc.ViewDimension = D3D11_RTV_DIMENSION_TEXTURE1D;
            break;
        case D3D11_SRV_DIMENSION_TEXTURE1DARRAY:
            RTVDesc.ViewDimension = D3D11_RTV_DIMENSION_TEXTURE1DARRAY;
            break;
        case D3D11_SRV_DIMENSION_TEXTURECUBE:
            RTVDesc.ViewDimension = D3D11_RTV_DIMENSION_TEXTURE2DARRAY;
            RTVDesc.Texture2DArray.FirstArraySlice = buffer->getFace();
            RTVDesc.Texture2DArray.ArraySize = 1;
            RTVDesc.Texture2DArray.MipSlice = 0;
            break;
        case D3D11_SRV_DIMENSION_TEXTURE2D:
            RTVDesc.ViewDimension = D3D11_RTV_DIMENSION_TEXTURE2D;
            break;
        case D3D11_SRV_DIMENSION_TEXTURE2DARRAY:
            RTVDesc.ViewDimension = D3D11_RTV_DIMENSION_TEXTURE2DARRAY;
            break;
        case D3D11_SRV_DIMENSION_TEXTURE2DMS:
            RTVDesc.ViewDimension = D3D11_RTV_DIMENSION_TEXTURE2DMS;
            break;
        case D3D11_SRV_DIMENSION_TEXTURE2DMSARRAY:
            RTVDesc.ViewDimension = D3D11_RTV_DIMENSION_TEXTURE2DMSARRAY;
            break;
        case D3D11_SRV_DIMENSION_TEXTURE3D:
            RTVDesc.ViewDimension = D3D11_RTV_DIMENSION_TEXTURE3D;
            break;
        default:
            assert(false);
        }
        HRESULT hr = mDevice->CreateRenderTargetView( pBackBuffer, &RTVDesc, &mRenderTargetView );

        if (FAILED(hr) || mDevice.isError())
        {
            String errorDescription = mDevice.getErrorDescription();
            OGRE_EXCEPT(Exception::ERR_RENDERINGAPI_ERROR, "Error creating Render Target View\nError Description:" + errorDescription, 
                "D3D11RenderTexture::rebind" );
        }
    }
    //---------------------------------------------------------------------
    void D3D11RenderTexture::getCustomAttribute( const String& name, void *pData )
    {
        if(name == "DDBACKBUFFER")
        {
            //IDXGISurface ** pSurf = (IDXGISurface **)pData;
            //*pSurf = static_cast<D3D11HardwarePixelBuffer*>(mBuffer)->getSurface();
            *static_cast<HardwarePixelBuffer**>(pData) = mBuffer;
            return;
        }
        else if(name == "HWND")
        {
            HWND *pHwnd = (HWND*)pData;
            *pHwnd = NULL;
            return;
        }
        else if(name == "isTexture")
        {
            bool *b = reinterpret_cast< bool * >( pData );
            *b = true;
            return;
        }
        else if(name == "BUFFER")
        {
            *static_cast<HardwarePixelBuffer**>(pData) = mBuffer;
            return;
        }
        else if( name == "ID3D11Texture2D" )
        {
            ID3D11Texture2D **pBackBuffer = (ID3D11Texture2D**)pData;
            *pBackBuffer = static_cast<D3D11HardwarePixelBuffer*>(mBuffer)->getParentTexture()->GetTex2D();
            return;
        }
        else if(name == "ID3D11RenderTargetView")
        {
            *static_cast<ID3D11RenderTargetView**>(pData) = mRenderTargetView;
            //*static_cast<ID3D11RenderTargetView***>(pData) = &mRenderTargetView;
            return;
        }
        else if( name == "numberOfViews" )
        {
            unsigned int* n = reinterpret_cast<unsigned int*>(pData);
            *n = 1;
            return;
        }

        RenderTexture::getCustomAttribute(name, pData);
    }
    //---------------------------------------------------------------------
    D3D11RenderTexture::D3D11RenderTexture( const String &name, D3D11HardwarePixelBuffer *buffer,  D3D11Device & device ) : mDevice(device),
    RenderTexture(buffer, 0)
    {
        mName = name;

        rebind(buffer);
    }

    //---------------------------------------------------------------------

    D3D11RenderTexture::~D3D11RenderTexture()
    {

    }
}<|MERGE_RESOLUTION|>--- conflicted
+++ resolved
@@ -58,13 +58,10 @@
         mp3DTex(NULL),
         mDynamicTextures(false),
         mAutoMipMapGeneration(false)
-<<<<<<< HEAD
-=======
 //#ifdef USE_D3DX11_LIBRARY     
 //      , mEffect(NULL)
 //      , mEffectIndex(0)
 //#endif
->>>>>>> 83e497b5
     {
     }
     //---------------------------------------------------------------------
@@ -159,12 +156,9 @@
         SAFE_RELEASE(mp1DTex);
         SAFE_RELEASE(mp2DTex);
         SAFE_RELEASE(mp3DTex);
-<<<<<<< HEAD
-=======
 //#ifdef USE_D3DX11_LIBRARY     
 //      SAFE_RELEASE(mEffect(NULL));
 //#endif
->>>>>>> 83e497b5
     }
     //---------------------------------------------------------------------
     void D3D11Texture::_loadTex(LoadedStreams & loadedStreams)
@@ -229,12 +223,9 @@
                 loadImage(img);
             }
         }
-<<<<<<< HEAD
-=======
 
         _setSrcAttributes(mWidth, mHeight, mDepth, mFormat);
 
->>>>>>> 83e497b5
     }
     //---------------------------------------------------------------------
 #ifdef USE_D3DX11_LIBRARY       
@@ -243,16 +234,6 @@
         HRESULT hr;
 
         MemoryDataStreamPtr memoryptr=MemoryDataStreamPtr(new MemoryDataStream(dstream));
-<<<<<<< HEAD
-        // Load the Texture
-        hr = D3DX11CreateTextureFromMemory( mDevice.get(), 
-            memoryptr->getPtr(),
-            memoryptr->size(),
-            NULL,
-            NULL, 
-            &mpTex, 
-            NULL );
-=======
 
         D3DX11_IMAGE_LOAD_INFO loadInfo;
         loadInfo.Usage          = D3D11Mappings::_getUsage(mUsage);
@@ -287,7 +268,6 @@
                 NULL );
         }
 
->>>>>>> 83e497b5
         if( FAILED( hr ) )
         {
             LogManager::getSingleton().logMessage("D3D11 : " + mName + " Could not be loaded");
@@ -400,7 +380,6 @@
             OGRE_EXCEPT( Exception::ERR_INTERNAL_ERROR, "Unknown texture type", "D3D11Texture::createInternalResources" );
         }
     }
-<<<<<<< HEAD
     //---------------------------------------------------------------------
     void D3D11Texture::_create1DTex()
     {
@@ -467,77 +446,6 @@
                 "D3D11Texture::_create1DTex");
         }
 
-        this->_setFinalAttributes(desc.Width, 1, 1, D3D11Mappings::_getPF(desc.Format), desc.MiscFlags);
-
-    }
-    //---------------------------------------------------------------------
-=======
-    //---------------------------------------------------------------------
-    void D3D11Texture::_create1DTex()
-    {
-        // we must have those defined here
-        assert(mSrcWidth > 0 || mSrcHeight > 0);
-
-        // determine which D3D11 pixel format we'll use
-        HRESULT hr;
-        DXGI_FORMAT d3dPF = this->_chooseD3DFormat();
-
-        // determine total number of mipmaps including main one (d3d11 convention)
-        UINT numMips = (mNumRequestedMipmaps == MIP_UNLIMITED || (1U << mNumRequestedMipmaps) > mSrcWidth) ? 0 : mNumRequestedMipmaps + 1;
-
-        D3D11_TEXTURE1D_DESC desc;
-        desc.Width          = static_cast<UINT>(mSrcWidth);
-        desc.MipLevels      = numMips;
-        desc.ArraySize      = 1;
-        desc.Format         = d3dPF;
-        desc.Usage          = D3D11Mappings::_getUsage(mUsage);
-        desc.BindFlags      = D3D11Mappings::_getTextureBindFlags(d3dPF, mIsDynamic);
-        desc.CPUAccessFlags = D3D11Mappings::_getAccessFlags(mUsage);
-        desc.MiscFlags      = D3D11Mappings::_getTextureMiscFlags(desc.BindFlags, getTextureType(), mIsDynamic);
-
-        // create the texture
-        hr = mDevice->CreateTexture1D(  
-            &desc,
-            NULL,
-            &mp1DTex);                      // data pointer
-        // check result and except if failed
-        if (FAILED(hr) || mDevice.isError())
-        {
-            this->freeInternalResources();
-            String errorDescription = mDevice.getErrorDescription();
-            OGRE_EXCEPT(Exception::ERR_RENDERINGAPI_ERROR, "Error creating texture\nError Description:" + errorDescription, 
-                "D3D11Texture::_create1DTex" );
-        }
-
-        _queryInterface<ID3D11Texture1D, ID3D11Resource>(mp1DTex, &mpTex);
-        _create1DResourceView();
-    }
-    //---------------------------------------------------------------------
-    void D3D11Texture::_create1DResourceView()
-    {
-        // set final tex. attributes from tex. description
-        // they may differ from the source image !!!
-        HRESULT hr;
-        D3D11_TEXTURE1D_DESC desc;
-
-        // set final tex. attributes from tex. description
-        // they may differ from the source image !!!
-        mp1DTex->GetDesc(&desc);
-        mNumMipmaps = desc.MipLevels - 1;
-
-        ZeroMemory( &mSRVDesc, sizeof(mSRVDesc) );
-        mSRVDesc.Format = desc.Format;
-        mSRVDesc.ViewDimension = D3D11_SRV_DIMENSION_TEXTURE1D;
-        mSRVDesc.Texture1D.MipLevels = desc.MipLevels;
-        hr = mDevice->CreateShaderResourceView( mp1DTex, &mSRVDesc, &mpShaderResourceView );
-        if (FAILED(hr) || mDevice.isError())
-        {
-            String errorDescription = mDevice.getErrorDescription(hr);
-            OGRE_EXCEPT(Exception::ERR_RENDERINGAPI_ERROR, 
-                "D3D11 device can't create shader resource view.\nError Description:" + errorDescription,
-                "D3D11Texture::_create1DTex");
-        }
-
 //#ifdef USE_D3DX11_LIBRARY
 //      ID3DX11EffectVariable *v = mEffect->GetVariableByIndex(mEffectIndex++);
 //      v->AsShaderResource()->SetResource(mpShaderResourceView);
@@ -548,7 +456,6 @@
 
     }
     //---------------------------------------------------------------------
->>>>>>> 83e497b5
     inline bool IsPowerOfTwo(unsigned int n)                { return ((n&(n-1))==0);                    }
     //---------------------------------------------------------------------
     void D3D11Texture::_create2DTex()
@@ -567,16 +474,10 @@
             d3dPF == DXGI_FORMAT_BC4_TYPELESS || d3dPF == DXGI_FORMAT_BC4_UNORM || d3dPF == DXGI_FORMAT_BC4_SNORM ||
             d3dPF == DXGI_FORMAT_BC5_TYPELESS || d3dPF == DXGI_FORMAT_BC5_UNORM || d3dPF == DXGI_FORMAT_BC5_SNORM ||
 #if OGRE_PLATFORM == OGRE_PLATFORM_WINRT
-<<<<<<< HEAD
-            d3dPF == DXGI_FORMAT_BC6H_TYPELESS || d3dPF == DXGI_FORMAT_BC6H_UF16 || d3dPF == DXGI_FORMAT_BC6H_SF16 || 
-            d3dPF == DXGI_FORMAT_BC7_TYPELESS || d3dPF == DXGI_FORMAT_BC7_UNORM || d3dPF == DXGI_FORMAT_BC7_UNORM_SRGB ||
-#endif
-=======
 #endif
             d3dPF == DXGI_FORMAT_BC6H_TYPELESS || d3dPF == DXGI_FORMAT_BC6H_UF16 || d3dPF == DXGI_FORMAT_BC6H_SF16 || 
             d3dPF == DXGI_FORMAT_BC7_TYPELESS || d3dPF == DXGI_FORMAT_BC7_UNORM || d3dPF == DXGI_FORMAT_BC7_UNORM_SRGB ||
 
->>>>>>> 83e497b5
             0;
 
         // determine total number of mipmaps including main one (d3d11 convention)
@@ -724,14 +625,11 @@
                 "D3D11Texture::_create2DTex");
         }
 
-<<<<<<< HEAD
-=======
 //#ifdef USE_D3DX11_LIBRARY
 //      ID3DX11EffectVariable *v = mEffect->GetVariableByIndex(mEffectIndex++);
 //      v->AsShaderResource()->SetResource(mpShaderResourceView);
 //#endif
 
->>>>>>> 83e497b5
         this->_setFinalAttributes(desc.Width, desc.Height, desc.ArraySize, D3D11Mappings::_getPF(desc.Format), desc.MiscFlags);
     }
     //---------------------------------------------------------------------
@@ -811,14 +709,11 @@
                 "D3D11Texture::_create3DTex");
         }
 
-<<<<<<< HEAD
-=======
 //#ifdef USE_D3DX11_LIBRARY
 //      ID3DX11EffectVariable *v = mEffect->GetVariableByIndex(mEffectIndex++);
 //      v->AsShaderResource()->SetResource(mpShaderResourceView);
 //#endif
 
->>>>>>> 83e497b5
         this->_setFinalAttributes(desc.Width, desc.Height, desc.Depth, D3D11Mappings::_getPF(desc.Format), desc.MiscFlags);
     }
     //-------------------------------------------------------------------------------
