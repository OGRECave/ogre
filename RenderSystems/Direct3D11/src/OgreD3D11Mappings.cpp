/*
-----------------------------------------------------------------------------
This source file is part of OGRE
(Object-oriented Graphics Rendering Engine)
For the latest info, see http://www.ogre3d.org/

Copyright (c) 2000-2014 Torus Knot Software Ltd

Permission is hereby granted, free of charge, to any person obtaining a copy
of this software and associated documentation files (the "Software"), to deal
in the Software without restriction, including without limitation the rights
to use, copy, modify, merge, publish, distribute, sublicense, and/or sell
copies of the Software, and to permit persons to whom the Software is
furnished to do so, subject to the following conditions:

The above copyright notice and this permission notice shall be included in
all copies or substantial portions of the Software.

THE SOFTWARE IS PROVIDED "AS IS", WITHOUT WARRANTY OF ANY KIND, EXPRESS OR
IMPLIED, INCLUDING BUT NOT LIMITED TO THE WARRANTIES OF MERCHANTABILITY,
FITNESS FOR A PARTICULAR PURPOSE AND NONINFRINGEMENT. IN NO EVENT SHALL THE
AUTHORS OR COPYRIGHT HOLDERS BE LIABLE FOR ANY CLAIM, DAMAGES OR OTHER
LIABILITY, WHETHER IN AN ACTION OF CONTRACT, TORT OR OTHERWISE, ARISING FROM,
OUT OF OR IN CONNECTION WITH THE SOFTWARE OR THE USE OR OTHER DEALINGS IN
THE SOFTWARE.
-----------------------------------------------------------------------------
*/
#include "OgreD3D11Mappings.h"
#include "OgreD3D11Device.h"
#include "OgreD3D11RenderSystem.h"

namespace Ogre 
{
    //---------------------------------------------------------------------
    /*DWORD D3D11Mappings::get(ShadeOptions so)
    {
    switch( so )
    {
    case SO_FLAT:
    return D3DSHADE_FLAT;
    case SO_GOURAUD:
    return D3DSHADE_GOURAUD;
    case SO_PHONG:
    return D3DSHADE_PHONG;
    }
    return 0;
    }*/
    //---------------------------------------------------------------------
    /*D3DLIGHTTYPE D3D11Mappings::get(Light::LightTypes lightType)
    {
    switch( lightType )
    {
    case Light::LT_POINT:
    return D3DLIGHT_POINT;
    case Light::LT_DIRECTIONAL:
    return D3DLIGHT_DIRECTIONAL;
    case Light::LT_SPOTLIGHT:
    return D3DLIGHT_SPOT;
    }
    return D3DLIGHT_FORCE_DWORD;
    }*/
    //---------------------------------------------------------------------
    /*DWORD D3D11Mappings::get(TexCoordCalcMethod m, const D3DCAPS9& caps)
    {
    switch( m )
    {
    case TEXCALC_NONE:
    return D3DTSS_TCI_PASSTHRU;
    case TEXCALC_ENVIRONMENT_MAP_REFLECTION:
    return D3DTSS_TCI_CAMERASPACEREFLECTIONVECTOR;
    case TEXCALC_ENVIRONMENT_MAP_PLANAR:
    if (caps.VertexProcessingCaps & D3DVTXPCAPS_TEXGEN_SPHEREMAP)
    {
    // Use sphere map if available
    return D3DTSS_TCI_SPHEREMAP;
    }
    else
    {
    // If not, fall back on camera space reflection vector which isn't as good
    return D3DTSS_TCI_CAMERASPACEREFLECTIONVECTOR;
    }
    case TEXCALC_ENVIRONMENT_MAP_NORMAL:
    return D3DTSS_TCI_CAMERASPACENORMAL;
    case TEXCALC_ENVIRONMENT_MAP:
    if (caps.VertexProcessingCaps & D3DVTXPCAPS_TEXGEN_SPHEREMAP)
    {
    // Use sphere map if available
    return D3DTSS_TCI_SPHEREMAP;
    }
    else
    {
    // If not, fall back on camera space normal which isn't as good
    return D3DTSS_TCI_CAMERASPACENORMAL;
    }
    case TEXCALC_PROJECTIVE_TEXTURE:
    return D3DTSS_TCI_CAMERASPACEPOSITION;
    }
    return 0;
    }*/
    //---------------------------------------------------------------------
    D3D11_TEXTURE_ADDRESS_MODE D3D11Mappings::get(TextureUnitState::TextureAddressingMode tam)
    {
        D3D11RenderSystem* rsys = reinterpret_cast<D3D11RenderSystem*>(Root::getSingleton().getRenderSystem());
        if (rsys->_getFeatureLevel() == D3D_FEATURE_LEVEL_9_1)
            return D3D11_TEXTURE_ADDRESS_WRAP;

<<<<<<< HEAD
=======
        //return D3D11_TEXTURE_ADDRESS_WRAP;
>>>>>>> 83e497b5
        switch( tam )
        {
        case TextureUnitState::TAM_WRAP:
            return D3D11_TEXTURE_ADDRESS_WRAP;
        case TextureUnitState::TAM_MIRROR:
            return D3D11_TEXTURE_ADDRESS_MIRROR;
        case TextureUnitState::TAM_CLAMP:
            return D3D11_TEXTURE_ADDRESS_CLAMP;
        case TextureUnitState::TAM_BORDER:
            return D3D11_TEXTURE_ADDRESS_BORDER;
        }
        return D3D11_TEXTURE_ADDRESS_MIRROR_ONCE;
    }
    //---------------------------------------------------------------------
    D3D11_BLEND D3D11Mappings::get(LayerBlendType lbt)
    {
        switch( lbt )
        {
        case LBT_COLOUR:
            return D3D11_BLEND_SRC_COLOR;
        case LBT_ALPHA:
            return D3D11_BLEND_SRC_ALPHA;
        }
        return  D3D11_BLEND_ZERO;
    }
    //---------------------------------------------------------------------
    /*DWORD D3D11Mappings::get(LayerBlendSource lbs)
    {
    switch( lbs )
    {
    case LBS_CURRENT:
    return D3DTA_CURRENT;
    case LBS_TEXTURE:
    return D3DTA_TEXTURE;
    case LBS_DIFFUSE:
    return D3DTA_DIFFUSE;
    case LBS_SPECULAR:
    return D3DTA_SPECULAR;
    case LBS_MANUAL:
    return D3DTA_TFACTOR;
    }
    return 0;
    }*/
    //---------------------------------------------------------------------
    /*DWORD D3D11Mappings::get(LayerBlendOperationEx lbo, const D3DCAPS9& devCaps)
    {
    switch( lbo )
    {
    case LBX_SOURCE1:
    return D3DTOP_SELECTARG1;
    case LBX_SOURCE2:
    return D3DTOP_SELECTARG2;
    case LBX_MODULATE:
    return D3DTOP_MODULATE;
    case LBX_MODULATE_X2:
    return D3DTOP_MODULATE2X;
    case LBX_MODULATE_X4:
    return D3DTOP_MODULATE4X;
    case LBX_ADD:
    return D3DTOP_ADD;
    case LBX_ADD_SIGNED:
    return D3DTOP_ADDSIGNED;
    case LBX_ADD_SMOOTH:
    return D3DTOP_ADDSMOOTH;
    case LBX_SUBTRACT:
    return D3DTOP_SUBTRACT;
    case LBX_BLEND_DIFFUSE_ALPHA:
    return D3DTOP_BLENDDIFFUSEALPHA;
    case LBX_BLEND_TEXTURE_ALPHA:
    return D3DTOP_BLENDTEXTUREALPHA;
    case LBX_BLEND_CURRENT_ALPHA:
    return D3DTOP_BLENDCURRENTALPHA;
    case LBX_BLEND_MANUAL:
    return D3DTOP_BLENDFACTORALPHA;
    case LBX_DOTPRODUCT:
    if (devCaps.TextureOpCaps & D3DTEXOPCAPS_DOTPRODUCT3)
    return D3DTOP_DOTPRODUCT3;
    else
    return D3DTOP_MODULATE;
    case LBX_BLEND_DIFFUSE_COLOUR:
    if (devCaps.TextureOpCaps & D3DTEXOPCAPS_LERP)
    return D3DTOP_LERP;
    else
    return D3DTOP_MODULATE;
    }
    return 0;
    }*/
    //---------------------------------------------------------------------
    D3D11_BLEND D3D11Mappings::get(SceneBlendFactor sbf, bool forAlpha)
    {
        switch( sbf )
        {
        case SBF_ONE:                       return D3D11_BLEND_ONE;
        case SBF_ZERO:                      return D3D11_BLEND_ZERO;
        case SBF_DEST_COLOUR:               return forAlpha ? D3D11_BLEND_DEST_ALPHA : D3D11_BLEND_DEST_COLOR;
        case SBF_SOURCE_COLOUR:             return forAlpha ? D3D11_BLEND_SRC_ALPHA : D3D11_BLEND_SRC_COLOR;
        case SBF_ONE_MINUS_DEST_COLOUR:     return forAlpha ? D3D11_BLEND_INV_DEST_ALPHA : D3D11_BLEND_INV_DEST_COLOR;
        case SBF_ONE_MINUS_SOURCE_COLOUR:   return forAlpha ? D3D11_BLEND_INV_SRC_ALPHA : D3D11_BLEND_INV_SRC_COLOR;
        case SBF_DEST_ALPHA:                return D3D11_BLEND_DEST_ALPHA;
        case SBF_SOURCE_ALPHA:              return D3D11_BLEND_SRC_ALPHA;
        case SBF_ONE_MINUS_DEST_ALPHA:      return D3D11_BLEND_INV_DEST_ALPHA;
        case SBF_ONE_MINUS_SOURCE_ALPHA:    return D3D11_BLEND_INV_SRC_ALPHA;
        }
        return D3D11_BLEND_ZERO;
    }
    //---------------------------------------------------------------------
    D3D11_BLEND_OP D3D11Mappings::get(SceneBlendOperation sbo)
    {
        switch( sbo )
        {
        case SBO_ADD:
            return D3D11_BLEND_OP_ADD;
        case SBO_SUBTRACT:
            return D3D11_BLEND_OP_SUBTRACT;
        case SBO_REVERSE_SUBTRACT:
            return D3D11_BLEND_OP_REV_SUBTRACT;
        case SBO_MIN:
            return D3D11_BLEND_OP_MIN;
        case SBO_MAX:
            return D3D11_BLEND_OP_MAX;
        }
        return D3D11_BLEND_OP_ADD;
    }
    //---------------------------------------------------------------------
    D3D11_COMPARISON_FUNC D3D11Mappings::get(CompareFunction cf)
    {
        switch( cf )
        {
        case CMPF_ALWAYS_FAIL:
            return D3D11_COMPARISON_NEVER;
        case CMPF_ALWAYS_PASS:
            return D3D11_COMPARISON_ALWAYS;
        case CMPF_LESS:
            return D3D11_COMPARISON_LESS;
        case CMPF_LESS_EQUAL:
            return D3D11_COMPARISON_LESS_EQUAL;
        case CMPF_EQUAL:
            return D3D11_COMPARISON_EQUAL;
        case CMPF_NOT_EQUAL:
            return D3D11_COMPARISON_NOT_EQUAL;
        case CMPF_GREATER_EQUAL:
            return D3D11_COMPARISON_GREATER_EQUAL;
        case CMPF_GREATER:
            return D3D11_COMPARISON_GREATER;
        };
        return D3D11_COMPARISON_ALWAYS;
    }
    //---------------------------------------------------------------------
    D3D11_CULL_MODE D3D11Mappings::get(CullingMode cm, bool flip)
    {
        switch( cm )
        {
        case CULL_NONE:
            return D3D11_CULL_NONE;
        case CULL_CLOCKWISE:
            if( flip )
                return D3D11_CULL_FRONT;
            else
                return D3D11_CULL_BACK;
        case CULL_ANTICLOCKWISE:
            if( flip )
                return D3D11_CULL_BACK;
            else
                return D3D11_CULL_FRONT;
        }
        return D3D11_CULL_NONE;
    }
    //---------------------------------------------------------------------
    /*D3DFOGMODE D3D11Mappings::get(FogMode fm)
    {
    switch( fm )
    {
    case FOG_EXP:
    return D3DFOG_EXP;
    case FOG_EXP2:
    return D3DFOG_EXP2;
    case FOG_LINEAR:
    return D3DFOG_LINEAR;
    }
    return D3DFOG_FORCE_DWORD;
    }*/
    //---------------------------------------------------------------------
    D3D11_FILL_MODE D3D11Mappings::get(PolygonMode level)
    {
        switch(level)
        {
        case PM_POINTS:
            return D3D11_FILL_SOLID; // this will done in a geometry shader like in the FixedFuncEMU sample  and the shader needs solid
        case PM_WIREFRAME:
            return D3D11_FILL_WIREFRAME;
        case PM_SOLID:
            return D3D11_FILL_SOLID;
        }
        return D3D11_FILL_SOLID;
    }
    //---------------------------------------------------------------------
    D3D11_STENCIL_OP D3D11Mappings::get(StencilOperation op, bool invert)
    {
        // D3D11_STENCIL_OP
        switch(op)
        {
        case SOP_KEEP:
            return D3D11_STENCIL_OP_KEEP;
        case SOP_ZERO:
            return D3D11_STENCIL_OP_ZERO;
        case SOP_REPLACE:
            return D3D11_STENCIL_OP_REPLACE;
        case SOP_INCREMENT:
            return invert? D3D11_STENCIL_OP_DECR_SAT : D3D11_STENCIL_OP_INCR_SAT;
        case SOP_DECREMENT:
            return invert? D3D11_STENCIL_OP_INCR_SAT : D3D11_STENCIL_OP_DECR_SAT;
        case SOP_INCREMENT_WRAP:
            return invert? D3D11_STENCIL_OP_DECR : D3D11_STENCIL_OP_INCR;
        case SOP_DECREMENT_WRAP:
            return invert? D3D11_STENCIL_OP_INCR : D3D11_STENCIL_OP_DECR;
        case SOP_INVERT:
            return D3D11_STENCIL_OP_INVERT;
        }
        return D3D11_STENCIL_OP_KEEP;
    }
    //---------------------------------------------------------------------
    DWORD D3D11Mappings::get(FilterType ft)
    {
        switch (ft)
        {
        case FT_MIN:
            return D3D11_MIN_FILTER_SHIFT;
            break;
        case FT_MAG:
            return D3D11_MAG_FILTER_SHIFT;
            break;
        case FT_MIP:
            return D3D11_MIP_FILTER_SHIFT;
            break;
        }

        // to keep compiler happy
        return D3D11_MIP_FILTER_SHIFT;
    }
    //---------------------------------------------------------------------
    D3D11_FILTER D3D11Mappings::get(const FilterOptions min, const FilterOptions mag, const FilterOptions mip, const bool comparison)
    {

        D3D11_FILTER res;
#define MARGE_FOR_SWITCH(_comparison_, _min_ , _mag_, _mip_ ) ((_comparison_ << 16) | (_min_ << 8) | (_mag_ << 4) | (_mip_))

        switch((MARGE_FOR_SWITCH(comparison, min, mag, mip)))
        {
        case MARGE_FOR_SWITCH(true, FO_POINT, FO_POINT, FO_POINT):
            res = D3D11_FILTER_COMPARISON_MIN_MAG_MIP_POINT;
            break;
        case MARGE_FOR_SWITCH(true, FO_POINT, FO_POINT, FO_LINEAR):
            res = D3D11_FILTER_COMPARISON_MIN_MAG_POINT_MIP_LINEAR;
            break;
        case MARGE_FOR_SWITCH(true, FO_POINT, FO_LINEAR, FO_POINT):
            res = D3D11_FILTER_COMPARISON_MIN_POINT_MAG_LINEAR_MIP_POINT;
            break;
        case MARGE_FOR_SWITCH(true, FO_POINT, FO_LINEAR, FO_LINEAR):
            res = D3D11_FILTER_COMPARISON_MIN_POINT_MAG_MIP_LINEAR;
            break;
        case MARGE_FOR_SWITCH(true, FO_LINEAR, FO_POINT, FO_POINT):
            res = D3D11_FILTER_COMPARISON_MIN_LINEAR_MAG_MIP_POINT;
            break;
        case MARGE_FOR_SWITCH(true, FO_LINEAR, FO_POINT, FO_LINEAR):
            res = D3D11_FILTER_COMPARISON_MIN_LINEAR_MAG_POINT_MIP_LINEAR;
            break;      
        case MARGE_FOR_SWITCH(true, FO_LINEAR, FO_LINEAR, FO_POINT):
            res = D3D11_FILTER_COMPARISON_MIN_MAG_LINEAR_MIP_POINT;
            break;
        case MARGE_FOR_SWITCH(true, FO_LINEAR, FO_LINEAR, FO_LINEAR):
            res = D3D11_FILTER_COMPARISON_MIN_MAG_MIP_LINEAR;
            break;
        case MARGE_FOR_SWITCH(true, FO_ANISOTROPIC, FO_ANISOTROPIC, FO_ANISOTROPIC):
            res = D3D11_FILTER_COMPARISON_ANISOTROPIC;
            break;
        case MARGE_FOR_SWITCH(true, FO_ANISOTROPIC, FO_ANISOTROPIC, FO_LINEAR):
            res = D3D11_FILTER_COMPARISON_ANISOTROPIC;
            break;
        case MARGE_FOR_SWITCH(false, FO_POINT, FO_POINT, FO_POINT):
            res = D3D11_FILTER_MIN_MAG_MIP_POINT;
            break;
        case MARGE_FOR_SWITCH(false, FO_POINT, FO_POINT, FO_LINEAR):
            res = D3D11_FILTER_MIN_MAG_POINT_MIP_LINEAR;
            break;
        case MARGE_FOR_SWITCH(false, FO_POINT, FO_LINEAR, FO_POINT):
            res = D3D11_FILTER_MIN_POINT_MAG_LINEAR_MIP_POINT;
            break;
        case MARGE_FOR_SWITCH(false, FO_POINT, FO_LINEAR, FO_LINEAR):
            res = D3D11_FILTER_MIN_POINT_MAG_MIP_LINEAR;
            break;
        case MARGE_FOR_SWITCH(false, FO_LINEAR, FO_POINT, FO_POINT):
            res = D3D11_FILTER_MIN_LINEAR_MAG_MIP_POINT;
            break;
        case MARGE_FOR_SWITCH(false, FO_LINEAR, FO_POINT, FO_LINEAR):
            res = D3D11_FILTER_MIN_LINEAR_MAG_POINT_MIP_LINEAR;
            break;      
        case MARGE_FOR_SWITCH(false, FO_LINEAR, FO_LINEAR, FO_POINT):
            res = D3D11_FILTER_MIN_MAG_LINEAR_MIP_POINT;
            break;
        case MARGE_FOR_SWITCH(false, FO_LINEAR, FO_LINEAR, FO_LINEAR):
            res = D3D11_FILTER_MIN_MAG_MIP_LINEAR;
            break;
        case MARGE_FOR_SWITCH(false, FO_ANISOTROPIC, FO_ANISOTROPIC, FO_ANISOTROPIC):
            res = D3D11_FILTER_ANISOTROPIC;
            break;
        case MARGE_FOR_SWITCH(false, FO_ANISOTROPIC, FO_ANISOTROPIC, FO_LINEAR):
            res = D3D11_FILTER_ANISOTROPIC;
            break;
        default:
            res = D3D11_FILTER_MIN_MAG_MIP_LINEAR;
        }   
        
        return res;
    }
    //---------------------------------------------------------------------
    DWORD D3D11Mappings::get(HardwareBuffer::Usage usage)
    {
        DWORD ret = 0;
        if (usage & HardwareBuffer::HBU_DYNAMIC)
        {
            ret |= D3D11_USAGE_DYNAMIC;
        }
        if (usage & HardwareBuffer::HBU_WRITE_ONLY)
        {
            ret |= D3D11_USAGE_DYNAMIC;
        }
        return ret;
    }
    //---------------------------------------------------------------------
    D3D11_MAP D3D11Mappings::get(HardwareBuffer::LockOptions options, HardwareBuffer::Usage usage)
    {
        D3D11_MAP ret = D3D11_MAP_READ_WRITE;
        if (options == HardwareBuffer::HBL_DISCARD)
        {
            // D3D doesn't like discard or no_overwrite on non-dynamic buffers
            if (usage & HardwareBuffer::HBU_DYNAMIC)
                ret = D3D11_MAP_WRITE_DISCARD;
        }
        if (options == HardwareBuffer::HBL_READ_ONLY)
        {
            // D3D debug runtime doesn't like you locking managed buffers readonly
            // when they were created with write-only (even though you CAN read
            // from the software backed version)
            if (!(usage & HardwareBuffer::HBU_WRITE_ONLY))
                ret = D3D11_MAP_READ;

        }
        if (options == HardwareBuffer::HBL_NO_OVERWRITE)
        {
            // D3D doesn't like discard or no_overwrite on non-dynamic buffers
            if (usage & HardwareBuffer::HBU_DYNAMIC)
                ret = D3D11_MAP_WRITE_NO_OVERWRITE;
        }

        return ret;
    }
    //---------------------------------------------------------------------
    UINT D3D11Mappings::getByteWidth(HardwareIndexBuffer::IndexType itype)
    {
        if (itype == HardwareIndexBuffer::IT_32BIT)
        {
            return sizeof(long);
        }
        else
        {
            return sizeof(short);
        }
    }
    //---------------------------------------------------------------------
    DXGI_FORMAT D3D11Mappings::getFormat(HardwareIndexBuffer::IndexType itype)
    {
        if (itype == HardwareIndexBuffer::IT_32BIT)
        {
            return DXGI_FORMAT_R32_UINT;
        }
        else
        {
            return DXGI_FORMAT_R16_UINT;
        }
    }
    //---------------------------------------------------------------------
    DXGI_FORMAT D3D11Mappings::get(VertexElementType vType)
    {
        switch (vType)
        {
        case VET_COLOUR:
        case VET_COLOUR_ABGR:
        case VET_COLOUR_ARGB:
            return DXGI_FORMAT_R8G8B8A8_UNORM;
            break;
        case VET_FLOAT1:
            return DXGI_FORMAT_R32_FLOAT;
            break;
        case VET_FLOAT2:
            return DXGI_FORMAT_R32G32_FLOAT;
            break;
        case VET_FLOAT3:
            return DXGI_FORMAT_R32G32B32_FLOAT;
            break;
        case VET_FLOAT4:
            return DXGI_FORMAT_R32G32B32A32_FLOAT;
            break;
        case VET_SHORT2:
            return DXGI_FORMAT_R16G16_SINT;
            break;
        case VET_SHORT4:
            return DXGI_FORMAT_R16G16B16A16_SINT;
            break;
        case VET_UBYTE4:
            return DXGI_FORMAT_R8G8B8A8_UINT;
            break;
        }
        // to keep compiler happy
        return DXGI_FORMAT_R32G32B32_FLOAT;
    }
    //---------------------------------------------------------------------
    VertexElementSemantic D3D11Mappings::get(LPCSTR sem)
    {
        // todo - add to ogre - POSITIONT and PSIZE ("Transformed vertex position" and "Point size")

        if( strcmp(sem, "BLENDINDICES") == 0 )
            return VES_BLEND_INDICES;
        if( strcmp(sem, "BLENDWEIGHT") == 0 )
            return VES_BLEND_WEIGHTS;
        if( strcmp(sem, "COLOR") == 0 )
            return VES_DIFFUSE;
//      if( strcmp(sem, "COLOR") == 0 )
//          return VES_SPECULAR;
        if( strcmp(sem, "NORMAL") == 0 )
            return VES_NORMAL;
        if( strcmp(sem, "POSITION") == 0 )
            return VES_POSITION;
        if( strcmp(sem, "TEXCOORD") == 0 )
            return VES_TEXTURE_COORDINATES;
        if( strcmp(sem, "BINORMAL") == 0 )
            return VES_BINORMAL;
        if( strcmp(sem, "TANGENT") == 0 )
            return VES_TANGENT;

        // to keep compiler happy
        return VES_POSITION;
    }
    //---------------------------------------------------------------------
    LPCSTR D3D11Mappings::get(VertexElementSemantic sem)
    {
        // todo - add to ogre - POSITIONT and PSIZE ("Transformed vertex position" and "Point size")
        switch (sem)    
        {
        case VES_BLEND_INDICES:
            return "BLENDINDICES";
            break;
        case VES_BLEND_WEIGHTS:
            return "BLENDWEIGHT";
            break;
        case VES_DIFFUSE:
            return "COLOR"; // NB index will differentiate
            break;
        case VES_SPECULAR:
            return "COLOR"; // NB index will differentiate
            break;
        case VES_NORMAL:
            return "NORMAL";
            break;
        case VES_POSITION:
            return "POSITION";
            break;
        case VES_TEXTURE_COORDINATES:
            return "TEXCOORD";
            break;
        case VES_BINORMAL:
            return "BINORMAL";
            break;
        case VES_TANGENT:
            return "TANGENT";
            break;
        }
        // to keep compiler happy
        return "";
    }
    //---------------------------------------------------------------------
    void D3D11Mappings::get(const ColourValue& inColour, float * outColour )
    {
        outColour[0] = inColour.r;
        outColour[1] = inColour.g;
        outColour[2] = inColour.b;
        outColour[3] = inColour.a;  
    }
    //---------------------------------------------------------------------
    PixelFormat D3D11Mappings::_getPF(DXGI_FORMAT d3dPF)
    {
        switch(d3dPF)
        {
        case DXGI_FORMAT_UNKNOWN:                   return PF_UNKNOWN;
        case DXGI_FORMAT_R32G32B32A32_TYPELESS:     return PF_UNKNOWN;
        case DXGI_FORMAT_R32G32B32A32_FLOAT:        return PF_FLOAT32_RGBA;
        case DXGI_FORMAT_R32G32B32A32_UINT:         return PF_UNKNOWN;
        case DXGI_FORMAT_R32G32B32A32_SINT:         return PF_UNKNOWN;
        case DXGI_FORMAT_R32G32B32_TYPELESS:        return PF_UNKNOWN;
        case DXGI_FORMAT_R32G32B32_FLOAT:           return PF_FLOAT32_RGB;
        case DXGI_FORMAT_R32G32B32_UINT:            return PF_UNKNOWN;
        case DXGI_FORMAT_R32G32B32_SINT:            return PF_UNKNOWN;
        case DXGI_FORMAT_R16G16B16A16_TYPELESS:     return PF_UNKNOWN;
        case DXGI_FORMAT_R16G16B16A16_FLOAT:        return PF_FLOAT16_RGBA;
        case DXGI_FORMAT_R16G16B16A16_UNORM:        return PF_SHORT_RGBA;
        case DXGI_FORMAT_R16G16B16A16_UINT:         return PF_UNKNOWN;
        case DXGI_FORMAT_R16G16B16A16_SNORM:        return PF_UNKNOWN;
        case DXGI_FORMAT_R16G16B16A16_SINT:         return PF_UNKNOWN;
        case DXGI_FORMAT_R32G32_TYPELESS:           return PF_UNKNOWN;
        case DXGI_FORMAT_R32G32_FLOAT:              return PF_UNKNOWN;
        case DXGI_FORMAT_R32G32_UINT:               return PF_UNKNOWN;
        case DXGI_FORMAT_R32G32_SINT:               return PF_UNKNOWN;
        case DXGI_FORMAT_R32G8X24_TYPELESS:         return PF_UNKNOWN;
        case DXGI_FORMAT_D32_FLOAT_S8X24_UINT:      return PF_UNKNOWN;
        case DXGI_FORMAT_R32_FLOAT_X8X24_TYPELESS:  return PF_UNKNOWN;
        case DXGI_FORMAT_X32_TYPELESS_G8X24_UINT:   return PF_UNKNOWN;
        case DXGI_FORMAT_R10G10B10A2_TYPELESS:      return PF_UNKNOWN;
        case DXGI_FORMAT_R10G10B10A2_UNORM:         return PF_A2B10G10R10;
        case DXGI_FORMAT_R10G10B10A2_UINT:          return PF_UNKNOWN;
        case DXGI_FORMAT_R11G11B10_FLOAT:           return PF_UNKNOWN;
        case DXGI_FORMAT_R8G8B8A8_TYPELESS:         return PF_UNKNOWN;
        case DXGI_FORMAT_R8G8B8A8_UNORM:            return PF_A8B8G8R8;
        case DXGI_FORMAT_R8G8B8A8_UNORM_SRGB:       return PF_A8B8G8R8;
        case DXGI_FORMAT_R8G8B8A8_UINT:             return PF_UNKNOWN;
        case DXGI_FORMAT_R8G8B8A8_SNORM:            return PF_UNKNOWN;
        case DXGI_FORMAT_R8G8B8A8_SINT:             return PF_UNKNOWN;
        case DXGI_FORMAT_R16G16_TYPELESS:           return PF_UNKNOWN;
        case DXGI_FORMAT_R16G16_FLOAT:              return PF_UNKNOWN;
        case DXGI_FORMAT_R16G16_UNORM:              return PF_SHORT_GR;
        case DXGI_FORMAT_R16G16_UINT:               return PF_UNKNOWN;
        case DXGI_FORMAT_R16G16_SNORM:              return PF_UNKNOWN;
<<<<<<< HEAD
        case DXGI_FORMAT_R16G16_SINT:               return PF_UNKNOWN;
=======
        case DXGI_FORMAT_R16G16_SINT:               return PF_R16G16_SINT;
>>>>>>> 83e497b5
        case DXGI_FORMAT_R32_TYPELESS:              return PF_UNKNOWN;
        case DXGI_FORMAT_D32_FLOAT:                 return PF_DEPTH;
        case DXGI_FORMAT_R32_FLOAT:                 return PF_FLOAT32_R;
        case DXGI_FORMAT_R32_UINT:                  return PF_UNKNOWN;
        case DXGI_FORMAT_R32_SINT:                  return PF_UNKNOWN;
        case DXGI_FORMAT_R24G8_TYPELESS:            return PF_UNKNOWN;
        case DXGI_FORMAT_D24_UNORM_S8_UINT:         return PF_UNKNOWN;
        case DXGI_FORMAT_R24_UNORM_X8_TYPELESS:     return PF_UNKNOWN;
        case DXGI_FORMAT_X24_TYPELESS_G8_UINT:      return PF_UNKNOWN;
        case DXGI_FORMAT_R8G8_TYPELESS:             return PF_UNKNOWN;
        case DXGI_FORMAT_R8G8_UNORM:                return PF_UNKNOWN;
        case DXGI_FORMAT_R8G8_UINT:                 return PF_UNKNOWN;
        case DXGI_FORMAT_R8G8_SNORM:                return PF_UNKNOWN;
        case DXGI_FORMAT_R8G8_SINT:                 return PF_UNKNOWN;
        case DXGI_FORMAT_R16_TYPELESS:              return PF_UNKNOWN;
        case DXGI_FORMAT_R16_FLOAT:                 return PF_FLOAT16_R;
        case DXGI_FORMAT_D16_UNORM:                 return PF_UNKNOWN;
        case DXGI_FORMAT_R16_UNORM:                 return PF_L16;
        case DXGI_FORMAT_R16_UINT:                  return PF_UNKNOWN;
        case DXGI_FORMAT_R16_SNORM:                 return PF_UNKNOWN;
        case DXGI_FORMAT_R16_SINT:                  return PF_UNKNOWN;
        case DXGI_FORMAT_R8_TYPELESS:               return PF_UNKNOWN;
        case DXGI_FORMAT_R8_UNORM:                  return PF_L8;
        case DXGI_FORMAT_R8_UINT:                   return PF_UNKNOWN;
        case DXGI_FORMAT_R8_SNORM:                  return PF_UNKNOWN;
        case DXGI_FORMAT_R8_SINT:                   return PF_UNKNOWN;
        case DXGI_FORMAT_A8_UNORM:                  return PF_A8;
        case DXGI_FORMAT_R1_UNORM:                  return PF_UNKNOWN;
        case DXGI_FORMAT_R9G9B9E5_SHAREDEXP:        return PF_UNKNOWN;
        case DXGI_FORMAT_R8G8_B8G8_UNORM:           return PF_UNKNOWN;
        case DXGI_FORMAT_G8R8_G8B8_UNORM:           return PF_UNKNOWN;
        case DXGI_FORMAT_BC1_TYPELESS:              return PF_DXT1;
        case DXGI_FORMAT_BC1_UNORM:                 return PF_DXT1;
        case DXGI_FORMAT_BC1_UNORM_SRGB:            return PF_DXT1;
        case DXGI_FORMAT_BC2_TYPELESS:              return PF_DXT2;
        case DXGI_FORMAT_BC2_UNORM:                 return PF_DXT2;
        case DXGI_FORMAT_BC2_UNORM_SRGB:            return PF_DXT2;
        case DXGI_FORMAT_BC3_TYPELESS:              return PF_DXT3;
        case DXGI_FORMAT_BC3_UNORM:                 return PF_DXT3;
        case DXGI_FORMAT_BC3_UNORM_SRGB:            return PF_DXT3;
        case DXGI_FORMAT_BC4_TYPELESS:              return PF_DXT4;
        case DXGI_FORMAT_BC4_UNORM:                 return PF_DXT4;
        case DXGI_FORMAT_BC4_SNORM:                 return PF_DXT4;
        case DXGI_FORMAT_BC5_TYPELESS:              return PF_DXT5;
        case DXGI_FORMAT_BC5_UNORM:                 return PF_DXT5;
        case DXGI_FORMAT_BC5_SNORM:                 return PF_DXT5;
        case DXGI_FORMAT_B5G6R5_UNORM:              return PF_R5G6B5;
        case DXGI_FORMAT_B5G5R5A1_UNORM:            return PF_A1R5G5B5;
        case DXGI_FORMAT_B8G8R8A8_UNORM:            return PF_A8R8G8B8;
        case DXGI_FORMAT_B8G8R8X8_UNORM:            return PF_X8R8G8B8;
<<<<<<< HEAD
=======
        case DXGI_FORMAT_BC6H_TYPELESS:             return PF_BC6H_SF16;
        case DXGI_FORMAT_BC6H_UF16:                 return PF_BC6H_UF16;
        case DXGI_FORMAT_BC6H_SF16:                 return PF_BC6H_SF16;
        case DXGI_FORMAT_BC7_TYPELESS:              return PF_BC7_UNORM;
        case DXGI_FORMAT_BC7_UNORM:                 return PF_BC7_UNORM;
        case DXGI_FORMAT_BC7_UNORM_SRGB:            return PF_BC7_UNORM_SRGB;
>>>>>>> 83e497b5

#if defined(_WIN32_WINNT_WIN8) && (_WIN32_WINNT >= _WIN32_WINNT_WIN8) && defined(DXGI_FORMAT_AYUV)
        case DXGI_FORMAT_R10G10B10_XR_BIAS_A2_UNORM:return PF_UNKNOWN;
        case DXGI_FORMAT_B8G8R8A8_TYPELESS:         return PF_UNKNOWN;
        case DXGI_FORMAT_B8G8R8A8_UNORM_SRGB:       return PF_A8R8G8B8;
        case DXGI_FORMAT_B8G8R8X8_TYPELESS:         return PF_UNKNOWN;
        case DXGI_FORMAT_B8G8R8X8_UNORM_SRGB:       return PF_X8R8G8B8;
<<<<<<< HEAD
        case DXGI_FORMAT_BC6H_TYPELESS:             return PF_UNKNOWN;
        case DXGI_FORMAT_BC6H_UF16:                 return PF_UNKNOWN;
        case DXGI_FORMAT_BC6H_SF16:                 return PF_UNKNOWN;
        case DXGI_FORMAT_BC7_TYPELESS:              return PF_UNKNOWN;
        case DXGI_FORMAT_BC7_UNORM:                 return PF_UNKNOWN;
        case DXGI_FORMAT_BC7_UNORM_SRGB:            return PF_UNKNOWN;
=======
>>>>>>> 83e497b5
        case DXGI_FORMAT_AYUV:                      return PF_UNKNOWN;
        case DXGI_FORMAT_Y410:                      return PF_UNKNOWN;
        case DXGI_FORMAT_Y416:                      return PF_UNKNOWN;
        case DXGI_FORMAT_NV12:                      return PF_UNKNOWN;
        case DXGI_FORMAT_P010:                      return PF_UNKNOWN;
        case DXGI_FORMAT_P016:                      return PF_UNKNOWN;
        case DXGI_FORMAT_420_OPAQUE:                return PF_UNKNOWN;
        case DXGI_FORMAT_YUY2:                      return PF_UNKNOWN;
        case DXGI_FORMAT_Y210:                      return PF_UNKNOWN;
        case DXGI_FORMAT_Y216:                      return PF_UNKNOWN;
        case DXGI_FORMAT_NV11:                      return PF_UNKNOWN;
        case DXGI_FORMAT_AI44:                      return PF_UNKNOWN;
        case DXGI_FORMAT_IA44:                      return PF_UNKNOWN;
        case DXGI_FORMAT_P8:                        return PF_UNKNOWN;
        case DXGI_FORMAT_A8P8:                      return PF_UNKNOWN;
        case DXGI_FORMAT_B4G4R4A4_UNORM:            return PF_A4R4G4B4;
#endif

        default:                                    return PF_UNKNOWN;
        }
    }
    //---------------------------------------------------------------------
    DXGI_FORMAT D3D11Mappings::_getPF(PixelFormat ogrePF)
    {
        switch(ogrePF)
        {
        case PF_L8:             return DXGI_FORMAT_R8_UNORM;
        case PF_L16:            return DXGI_FORMAT_R16_UNORM;
        case PF_A8:             return DXGI_FORMAT_A8_UNORM;
        case PF_A4L4:           return DXGI_FORMAT_UNKNOWN;
        case PF_BYTE_LA:        return DXGI_FORMAT_UNKNOWN; 
        case PF_R3G3B2:         return DXGI_FORMAT_UNKNOWN;
        case PF_A1R5G5B5:       return DXGI_FORMAT_UNKNOWN;
        case PF_R5G6B5:         return DXGI_FORMAT_UNKNOWN;
        case PF_A4R4G4B4:       return DXGI_FORMAT_UNKNOWN;
        case PF_R8G8B8:         return DXGI_FORMAT_UNKNOWN;
        case PF_A8R8G8B8:       return DXGI_FORMAT_B8G8R8A8_UNORM;
        case PF_A8B8G8R8:       return DXGI_FORMAT_R8G8B8A8_UNORM;
        case PF_X8R8G8B8:       return DXGI_FORMAT_UNKNOWN;
        case PF_X8B8G8R8:       return DXGI_FORMAT_UNKNOWN;
        case PF_A2B10G10R10:    return DXGI_FORMAT_R10G10B10A2_TYPELESS;
        case PF_A2R10G10B10:    return DXGI_FORMAT_UNKNOWN;
        case PF_FLOAT16_R:      return DXGI_FORMAT_R16_FLOAT;
        case PF_FLOAT16_RGBA:   return DXGI_FORMAT_R16G16B16A16_FLOAT;
        case PF_FLOAT32_R:      return DXGI_FORMAT_R32_FLOAT;
        case PF_FLOAT32_RGBA:   return DXGI_FORMAT_R32G32B32A32_FLOAT;
        case PF_SHORT_RGBA:     return DXGI_FORMAT_R16G16B16A16_UNORM;
        case PF_DXT1:           return DXGI_FORMAT_BC1_UNORM;
        case PF_DXT2:           return DXGI_FORMAT_BC2_UNORM;
        case PF_DXT3:           return DXGI_FORMAT_BC3_UNORM;
        case PF_DXT4:           return DXGI_FORMAT_BC4_UNORM;
        case PF_DXT5:           return DXGI_FORMAT_BC5_UNORM;
<<<<<<< HEAD

=======
        case PF_BC6H_UF16:      return DXGI_FORMAT_BC6H_UF16;
        case PF_BC6H_SF16:      return DXGI_FORMAT_BC6H_SF16;
        case PF_BC7_UNORM:      return DXGI_FORMAT_BC7_UNORM;
        case PF_BC7_UNORM_SRGB: return DXGI_FORMAT_BC7_UNORM_SRGB;
        case PF_R16G16_SINT:    return DXGI_FORMAT_R16G16_SINT;
>>>>>>> 83e497b5
        case PF_UNKNOWN:
        default:                return DXGI_FORMAT_UNKNOWN;
        }
    }
    //---------------------------------------------------------------------
    PixelFormat D3D11Mappings::_getClosestSupportedPF(PixelFormat ogrePF)
    {
        if (_getPF(ogrePF) != DXGI_FORMAT_UNKNOWN)
        {
            return ogrePF;
        }
        switch(ogrePF)
        {
        case PF_FLOAT16_RGB:
            return PF_FLOAT16_RGBA;
        case PF_FLOAT32_RGB:
            return PF_FLOAT32_RGBA;
        case PF_UNKNOWN:
        default:
            return PF_A8B8G8R8;
        }
    }
    //---------------------------------------------------------------------
    D3D11_USAGE D3D11Mappings::_getUsage(HardwareBuffer::Usage mUsage)
    {
        if (_isDynamic(mUsage))
        {
            return D3D11_USAGE_DYNAMIC;
        }
        else
        {
            return D3D11_USAGE_DEFAULT;
        }
    }
    //---------------------------------------------------------------------
    bool D3D11Mappings::_isDynamic(HardwareBuffer::Usage mUsage)
    {
        switch ( mUsage)
        {
        case HardwareBuffer::HBU_DYNAMIC:
        case HardwareBuffer::HBU_DYNAMIC_WRITE_ONLY:
        case HardwareBuffer::HBU_DYNAMIC_WRITE_ONLY_DISCARDABLE:
            return true;
        }

        return false;
    }
    //---------------------------------------------------------------------
    bool D3D11Mappings::_isDynamic(int mUsage)
    {
        return _isDynamic(static_cast<HardwareBuffer::Usage>(mUsage));
    }
    //---------------------------------------------------------------------
    D3D11_USAGE D3D11Mappings::_getUsage(int mUsage)
    {
        return _getUsage(static_cast<HardwareBuffer::Usage>(mUsage));
    }
    //---------------------------------------------------------------------
    UINT D3D11Mappings::_getAccessFlags(int mUsage)
    {
        return _getAccessFlags(static_cast<HardwareBuffer::Usage>(mUsage));
    }
    //---------------------------------------------------------------------
    UINT D3D11Mappings::_getAccessFlags(HardwareBuffer::Usage mUsage)
    {
        if(_isDynamic(mUsage))
            return D3D11_CPU_ACCESS_WRITE;
        else
            return 0;
    }
    //---------------------------------------------------------------------
    DXGI_FORMAT D3D11Mappings::get(HardwareIndexBuffer::IndexType itype)
    {
        if (itype == HardwareIndexBuffer::IT_32BIT)
        {
            //AIZTODO: PUT THOSE VALUES AND FIND OUT WHY WE WANT THEM
            return DXGI_FORMAT_R32_UINT;//return D3DFMT_INDEX32;
        }
        else
        {
            return DXGI_FORMAT_R16_UINT;//return D3DFMT_INDEX16;
        }
    }
    //---------------------------------------------------------------------
    TextureType D3D11Mappings::_getTexType(D3D11_SRV_DIMENSION type)
    {
        switch(type)
        {
        case D3D_SRV_DIMENSION_TEXTURE1D:
            return TEX_TYPE_1D;
        case D3D_SRV_DIMENSION_TEXTURE2D:
        case D3D_SRV_DIMENSION_TEXTURE2DMS:
            return TEX_TYPE_2D;
        case D3D_SRV_DIMENSION_TEXTURE2DARRAY:
        case D3D_SRV_DIMENSION_TEXTURE2DMSARRAY:
            return TEX_TYPE_2D_ARRAY;
        case D3D_SRV_DIMENSION_TEXTURE3D:
            return TEX_TYPE_3D;
        case D3D_SRV_DIMENSION_TEXTURECUBE:
            return TEX_TYPE_CUBE_MAP;
        default:
            // unknown
            return static_cast<TextureType>(0);
        }
    }
    //---------------------------------------------------------------------
    size_t D3D11Mappings::_getSizeInBytes(PixelFormat pf, size_t xcount, size_t ycount)
    {
        if(xcount == 0 || ycount == 0)
            return 0;

        if(PixelUtil::isCompressed(pf))
        {
            // D3D wants the width of one row of cells in bytes
            if (pf == PF_DXT1)
            {
                // 64 bits (8 bytes) per 4x4 block
                return std::max<size_t>(1, xcount / 4) * std::max<size_t>(1, ycount / 4) * 8;
            }
            else
            {
                // 128 bits (16 bytes) per 4x4 block
                return std::max<size_t>(1, xcount / 4) * std::max<size_t>(1, ycount / 4) * 16;
            }
        }
        else
        {
            return xcount * ycount * PixelUtil::getNumElemBytes(pf);
        }
    }

    UINT D3D11Mappings::_getTextureBindFlags(DXGI_FORMAT format, bool isdynamic)
    {
        if(isdynamic)
            return D3D11_BIND_SHADER_RESOURCE; 

        switch(format)
        {
        case DXGI_FORMAT_R32G32B32A32_TYPELESS:
        case DXGI_FORMAT_R32G32B32_TYPELESS:
        case DXGI_FORMAT_R32G32B32_FLOAT:
        case DXGI_FORMAT_R32G32B32_UINT:
        case DXGI_FORMAT_R32G32B32_SINT:
        case DXGI_FORMAT_R16G16B16A16_TYPELESS:
        case DXGI_FORMAT_R32G32_TYPELESS:
        case DXGI_FORMAT_R32G8X24_TYPELESS:
        case DXGI_FORMAT_D32_FLOAT_S8X24_UINT:
        case DXGI_FORMAT_R32_FLOAT_X8X24_TYPELESS:
        case DXGI_FORMAT_X32_TYPELESS_G8X24_UINT:
        case DXGI_FORMAT_R10G10B10A2_TYPELESS:
        case DXGI_FORMAT_R10G10B10_XR_BIAS_A2_UNORM:
        case DXGI_FORMAT_R8G8B8A8_TYPELESS:
        case DXGI_FORMAT_R16G16_TYPELESS:
        case DXGI_FORMAT_R32_TYPELESS:
        case DXGI_FORMAT_D32_FLOAT:
        case DXGI_FORMAT_R24G8_TYPELESS:
        case DXGI_FORMAT_D24_UNORM_S8_UINT:
        case DXGI_FORMAT_R24_UNORM_X8_TYPELESS:
        case DXGI_FORMAT_X24_TYPELESS_G8_UINT:
        case DXGI_FORMAT_R8G8_TYPELESS:
        case DXGI_FORMAT_R16_TYPELESS:
        case DXGI_FORMAT_D16_UNORM:
        case DXGI_FORMAT_R8_TYPELESS:
        case DXGI_FORMAT_R9G9B9E5_SHAREDEXP:
        case DXGI_FORMAT_R8G8_B8G8_UNORM:
        case DXGI_FORMAT_G8R8_G8B8_UNORM:
        case DXGI_FORMAT_BC1_TYPELESS:
        case DXGI_FORMAT_BC1_UNORM:
        case DXGI_FORMAT_BC1_UNORM_SRGB:
        case DXGI_FORMAT_BC2_TYPELESS:
        case DXGI_FORMAT_BC2_UNORM:
        case DXGI_FORMAT_BC2_UNORM_SRGB:
        case DXGI_FORMAT_BC3_TYPELESS:
        case DXGI_FORMAT_BC3_UNORM:
        case DXGI_FORMAT_BC3_UNORM_SRGB:
        case DXGI_FORMAT_BC4_TYPELESS:
        case DXGI_FORMAT_BC4_UNORM:
        case DXGI_FORMAT_BC4_SNORM:
        case DXGI_FORMAT_BC5_TYPELESS:
        case DXGI_FORMAT_BC5_UNORM:
        case DXGI_FORMAT_BC5_SNORM:
        case DXGI_FORMAT_B8G8R8A8_TYPELESS:
        case DXGI_FORMAT_B8G8R8X8_TYPELESS:
        case DXGI_FORMAT_BC6H_TYPELESS:
        case DXGI_FORMAT_BC6H_UF16:
        case DXGI_FORMAT_BC6H_SF16:
        case DXGI_FORMAT_BC7_TYPELESS:
        case DXGI_FORMAT_BC7_UNORM:
        case DXGI_FORMAT_BC7_UNORM_SRGB:
            return D3D11_BIND_SHADER_RESOURCE;
        default:
            return D3D11_BIND_SHADER_RESOURCE | D3D11_BIND_RENDER_TARGET;
        }
    }

    UINT D3D11Mappings::_getTextureMiscFlags(UINT bindflags, TextureType textype, bool isdynamic)
    {
        if(isdynamic)
            return 0;

        UINT flags = 0;
        
        D3D11RenderSystem* rsys = reinterpret_cast<D3D11RenderSystem*>(Root::getSingleton().getRenderSystem());

        if(bindflags & D3D11_BIND_RENDER_TARGET)
<<<<<<< HEAD
#if OGRE_PLATFORM == OGRE_PLATFORM_WINRT
            if (rsys->_getFeatureLevel() == D3D_FEATURE_LEVEL_9_1)
#else
            if (rsys->_getFeatureLevel() <= D3D_FEATURE_LEVEL_9_3)
#endif
=======
//#if OGRE_PLATFORM == OGRE_PLATFORM_WINRT
//            if (rsys->_getFeatureLevel() == D3D_FEATURE_LEVEL_9_1)
//#else
//            if (rsys->_getFeatureLevel() <= D3D_FEATURE_LEVEL_9_3)
//#endif
>>>>>>> 83e497b5
                flags |= D3D11_RESOURCE_MISC_GENERATE_MIPS;

        if(textype == TEX_TYPE_CUBE_MAP)
            flags |= D3D11_RESOURCE_MISC_TEXTURECUBE;

        return flags;
    }
}<|MERGE_RESOLUTION|>--- conflicted
+++ resolved
@@ -104,10 +104,7 @@
         if (rsys->_getFeatureLevel() == D3D_FEATURE_LEVEL_9_1)
             return D3D11_TEXTURE_ADDRESS_WRAP;
 
-<<<<<<< HEAD
-=======
         //return D3D11_TEXTURE_ADDRESS_WRAP;
->>>>>>> 83e497b5
         switch( tam )
         {
         case TextureUnitState::TAM_WRAP:
@@ -638,11 +635,7 @@
         case DXGI_FORMAT_R16G16_UNORM:              return PF_SHORT_GR;
         case DXGI_FORMAT_R16G16_UINT:               return PF_UNKNOWN;
         case DXGI_FORMAT_R16G16_SNORM:              return PF_UNKNOWN;
-<<<<<<< HEAD
-        case DXGI_FORMAT_R16G16_SINT:               return PF_UNKNOWN;
-=======
         case DXGI_FORMAT_R16G16_SINT:               return PF_R16G16_SINT;
->>>>>>> 83e497b5
         case DXGI_FORMAT_R32_TYPELESS:              return PF_UNKNOWN;
         case DXGI_FORMAT_D32_FLOAT:                 return PF_DEPTH;
         case DXGI_FORMAT_R32_FLOAT:                 return PF_FLOAT32_R;
@@ -693,15 +686,12 @@
         case DXGI_FORMAT_B5G5R5A1_UNORM:            return PF_A1R5G5B5;
         case DXGI_FORMAT_B8G8R8A8_UNORM:            return PF_A8R8G8B8;
         case DXGI_FORMAT_B8G8R8X8_UNORM:            return PF_X8R8G8B8;
-<<<<<<< HEAD
-=======
         case DXGI_FORMAT_BC6H_TYPELESS:             return PF_BC6H_SF16;
         case DXGI_FORMAT_BC6H_UF16:                 return PF_BC6H_UF16;
         case DXGI_FORMAT_BC6H_SF16:                 return PF_BC6H_SF16;
         case DXGI_FORMAT_BC7_TYPELESS:              return PF_BC7_UNORM;
         case DXGI_FORMAT_BC7_UNORM:                 return PF_BC7_UNORM;
         case DXGI_FORMAT_BC7_UNORM_SRGB:            return PF_BC7_UNORM_SRGB;
->>>>>>> 83e497b5
 
 #if defined(_WIN32_WINNT_WIN8) && (_WIN32_WINNT >= _WIN32_WINNT_WIN8) && defined(DXGI_FORMAT_AYUV)
         case DXGI_FORMAT_R10G10B10_XR_BIAS_A2_UNORM:return PF_UNKNOWN;
@@ -709,15 +699,6 @@
         case DXGI_FORMAT_B8G8R8A8_UNORM_SRGB:       return PF_A8R8G8B8;
         case DXGI_FORMAT_B8G8R8X8_TYPELESS:         return PF_UNKNOWN;
         case DXGI_FORMAT_B8G8R8X8_UNORM_SRGB:       return PF_X8R8G8B8;
-<<<<<<< HEAD
-        case DXGI_FORMAT_BC6H_TYPELESS:             return PF_UNKNOWN;
-        case DXGI_FORMAT_BC6H_UF16:                 return PF_UNKNOWN;
-        case DXGI_FORMAT_BC6H_SF16:                 return PF_UNKNOWN;
-        case DXGI_FORMAT_BC7_TYPELESS:              return PF_UNKNOWN;
-        case DXGI_FORMAT_BC7_UNORM:                 return PF_UNKNOWN;
-        case DXGI_FORMAT_BC7_UNORM_SRGB:            return PF_UNKNOWN;
-=======
->>>>>>> 83e497b5
         case DXGI_FORMAT_AYUV:                      return PF_UNKNOWN;
         case DXGI_FORMAT_Y410:                      return PF_UNKNOWN;
         case DXGI_FORMAT_Y416:                      return PF_UNKNOWN;
@@ -770,15 +751,11 @@
         case PF_DXT3:           return DXGI_FORMAT_BC3_UNORM;
         case PF_DXT4:           return DXGI_FORMAT_BC4_UNORM;
         case PF_DXT5:           return DXGI_FORMAT_BC5_UNORM;
-<<<<<<< HEAD
-
-=======
         case PF_BC6H_UF16:      return DXGI_FORMAT_BC6H_UF16;
         case PF_BC6H_SF16:      return DXGI_FORMAT_BC6H_SF16;
         case PF_BC7_UNORM:      return DXGI_FORMAT_BC7_UNORM;
         case PF_BC7_UNORM_SRGB: return DXGI_FORMAT_BC7_UNORM_SRGB;
         case PF_R16G16_SINT:    return DXGI_FORMAT_R16G16_SINT;
->>>>>>> 83e497b5
         case PF_UNKNOWN:
         default:                return DXGI_FORMAT_UNKNOWN;
         }
@@ -984,19 +961,11 @@
         D3D11RenderSystem* rsys = reinterpret_cast<D3D11RenderSystem*>(Root::getSingleton().getRenderSystem());
 
         if(bindflags & D3D11_BIND_RENDER_TARGET)
-<<<<<<< HEAD
-#if OGRE_PLATFORM == OGRE_PLATFORM_WINRT
-            if (rsys->_getFeatureLevel() == D3D_FEATURE_LEVEL_9_1)
-#else
-            if (rsys->_getFeatureLevel() <= D3D_FEATURE_LEVEL_9_3)
-#endif
-=======
 //#if OGRE_PLATFORM == OGRE_PLATFORM_WINRT
 //            if (rsys->_getFeatureLevel() == D3D_FEATURE_LEVEL_9_1)
 //#else
 //            if (rsys->_getFeatureLevel() <= D3D_FEATURE_LEVEL_9_3)
 //#endif
->>>>>>> 83e497b5
                 flags |= D3D11_RESOURCE_MISC_GENERATE_MIPS;
 
         if(textype == TEX_TYPE_CUBE_MAP)
