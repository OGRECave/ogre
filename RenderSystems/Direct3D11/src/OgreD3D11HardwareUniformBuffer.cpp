/*
-----------------------------------------------------------------------------
This source file is part of OGRE
(Object-oriented Graphics Rendering Engine)
For the latest info, see http://www.ogre3d.org/

Copyright (c) 2000-2011 Torus Knot Software Ltd

Permission is hereby granted, free of charge, to any person obtaining a copy
of this software and associated documentation files (the "Software"), to deal
in the Software without restriction, including without limitation the rights
to use, copy, modify, merge, publish, distribute, sublicense, and/or sell
copies of the Software, and to permit persons to whom the Software is
furnished to do so, subject to the following conditions:

The above copyright notice and this permission notice shall be included in
all copies or substantial portions of the Software.

THE SOFTWARE IS PROVIDED "AS IS", WITHOUT WARRANTY OF ANY KIND, EXPRESS OR
IMPLIED, INCLUDING BUT NOT LIMITED TO THE WARRANTIES OF MERCHANTABILITY,
FITNESS FOR A PARTICULAR PURPOSE AND NONINFRINGEMENT. IN NO EVENT SHALL THE
AUTHORS OR COPYRIGHT HOLDERS BE LIABLE FOR ANY CLAIM, DAMAGES OR OTHER
LIABILITY, WHETHER IN AN ACTION OF CONTRACT, TORT OR OTHERWISE, ARISING FROM,
OUT OF OR IN CONNECTION WITH THE SOFTWARE OR THE USE OR OTHER DEALINGS IN
THE SOFTWARE.
-----------------------------------------------------------------------------
*/
#include "OgreD3D11HardwareUniformBuffer.h"
#include "OgreD3D11HardwareBuffer.h"
#include "OgreD3D11Device.h"

namespace Ogre {

    //---------------------------------------------------------------------
    D3D11HardwareUniformBuffer::D3D11HardwareUniformBuffer(HardwareBufferManagerBase* mgr, size_t sizeBytes, HardwareBuffer::Usage usage, 
                                                bool useShadowBuffer, const String& name, D3D11Device & device)
        : HardwareUniformBuffer(mgr, sizeBytes, usage, useShadowBuffer, name)
        , mBufferImpl(0)
          
    {
        // everything is done via internal generalisation
        mBufferImpl = new D3D11HardwareBuffer(D3D11HardwareBuffer::CONSTANT_BUFFER, 
                                            mSizeInBytes, mUsage, device, false, useShadowBuffer, false);

<<<<<<< HEAD
    }
    //---------------------------------------------------------------------
    D3D11HardwareUniformBuffer::~D3D11HardwareUniformBuffer()
    {
        SAFE_DELETE(mBufferImpl);
    }
    //---------------------------------------------------------------------
    void* D3D11HardwareUniformBuffer::lock(size_t offset, size_t length, LockOptions options, UploadOptions uploadOpt)
    {
        return mBufferImpl->lock(offset, length, options);
    }
    //---------------------------------------------------------------------
    void D3D11HardwareUniformBuffer::unlock(void)
    {
        mBufferImpl->unlock();
    }
    //---------------------------------------------------------------------
    void D3D11HardwareUniformBuffer::readData(size_t offset, size_t length, void* pDest)
    {
        mBufferImpl->readData(offset, length, pDest);
    }
    //---------------------------------------------------------------------
    void D3D11HardwareUniformBuffer::writeData(size_t offset, size_t length, const void* pSource,
        bool discardWholeBuffer)
    {
        mBufferImpl->writeData(offset, length, pSource, discardWholeBuffer);
    }
    //---------------------------------------------------------------------
    void D3D11HardwareUniformBuffer::copyData(HardwareBuffer& srcBuffer, size_t srcOffset, 
        size_t dstOffset, size_t length, bool discardWholeBuffer)
    {
        // check if the other buffer is also a D3D11HardwareVertexBuffer
        if (srcBuffer.isSystemMemory())
        {
            // src is not a D3D11HardwareVertexBuffer - use default copy
            HardwareBuffer::copyData(srcBuffer, srcOffset, dstOffset, length, discardWholeBuffer);
        }
        else
        {
            // src is a D3D11HardwareUniformBuffer use d3d11 optimized copy
            D3D11HardwareUniformBuffer& d3dBuf = static_cast<D3D11HardwareUniformBuffer&>(srcBuffer);
            mBufferImpl->copyData(*(d3dBuf.mBufferImpl), srcOffset, dstOffset, length, discardWholeBuffer);
        }
    }
    //---------------------------------------------------------------------
    bool D3D11HardwareUniformBuffer::isLocked(void) const
    {
        return mBufferImpl->isLocked();
    }
    //---------------------------------------------------------------------
    bool D3D11HardwareUniformBuffer::releaseIfDefaultPool(void)
    {
        return true;
    }
    //---------------------------------------------------------------------
    bool D3D11HardwareUniformBuffer::recreateIfDefaultPool(D3D11Device & device)
    {
        return true;
    }
    //---------------------------------------------------------------------
    ID3D11Buffer * D3D11HardwareUniformBuffer::getD3DConstantBuffer( void ) const
    {
        return mBufferImpl->getD3DBuffer();
    }
=======
	}
	//---------------------------------------------------------------------
	D3D11HardwareUniformBuffer::~D3D11HardwareUniformBuffer()
	{
		SAFE_DELETE(mBufferImpl);
	}
	//---------------------------------------------------------------------
	void* D3D11HardwareUniformBuffer::lock(size_t offset, size_t length, LockOptions options)
	{
		return mBufferImpl->lock(offset, length, options);
	}
	//---------------------------------------------------------------------
	void D3D11HardwareUniformBuffer::unlock(void)
	{
		mBufferImpl->unlock();
	}
	//---------------------------------------------------------------------
	void D3D11HardwareUniformBuffer::readData(size_t offset, size_t length, void* pDest)
	{
		mBufferImpl->readData(offset, length, pDest);
	}
	//---------------------------------------------------------------------
	void D3D11HardwareUniformBuffer::writeData(size_t offset, size_t length, const void* pSource,
		bool discardWholeBuffer)
	{
		mBufferImpl->writeData(offset, length, pSource, discardWholeBuffer);
	}
	//---------------------------------------------------------------------
	void D3D11HardwareUniformBuffer::copyData(HardwareBuffer& srcBuffer, size_t srcOffset, 
		size_t dstOffset, size_t length, bool discardWholeBuffer)
	{
		// check if the other buffer is also a D3D11HardwareVertexBuffer
		if (srcBuffer.isSystemMemory())
		{
			// src is not a D3D11HardwareVertexBuffer - use default copy
			HardwareBuffer::copyData(srcBuffer, srcOffset, dstOffset, length, discardWholeBuffer);
		}
		else
		{
			// src is a D3D11HardwareUniformBuffer use d3d11 optimized copy
			D3D11HardwareUniformBuffer& d3dBuf = static_cast<D3D11HardwareUniformBuffer&>(srcBuffer);
			mBufferImpl->copyData(*(d3dBuf.mBufferImpl), srcOffset, dstOffset, length, discardWholeBuffer);
		}
	}
	//---------------------------------------------------------------------
	bool D3D11HardwareUniformBuffer::isLocked(void) const
	{
		return mBufferImpl->isLocked();
	}
	//---------------------------------------------------------------------
	ID3D11Buffer * D3D11HardwareUniformBuffer::getD3DConstantBuffer( void ) const
	{
		return mBufferImpl->getD3DBuffer();
	}
>>>>>>> 41e3e01c
}
<|MERGE_RESOLUTION|>--- conflicted
+++ resolved
@@ -42,7 +42,6 @@
         mBufferImpl = new D3D11HardwareBuffer(D3D11HardwareBuffer::CONSTANT_BUFFER, 
                                             mSizeInBytes, mUsage, device, false, useShadowBuffer, false);
 
-<<<<<<< HEAD
     }
     //---------------------------------------------------------------------
     D3D11HardwareUniformBuffer::~D3D11HardwareUniformBuffer()
@@ -51,71 +50,6 @@
     }
     //---------------------------------------------------------------------
     void* D3D11HardwareUniformBuffer::lock(size_t offset, size_t length, LockOptions options, UploadOptions uploadOpt)
-    {
-        return mBufferImpl->lock(offset, length, options);
-    }
-    //---------------------------------------------------------------------
-    void D3D11HardwareUniformBuffer::unlock(void)
-    {
-        mBufferImpl->unlock();
-    }
-    //---------------------------------------------------------------------
-    void D3D11HardwareUniformBuffer::readData(size_t offset, size_t length, void* pDest)
-    {
-        mBufferImpl->readData(offset, length, pDest);
-    }
-    //---------------------------------------------------------------------
-    void D3D11HardwareUniformBuffer::writeData(size_t offset, size_t length, const void* pSource,
-        bool discardWholeBuffer)
-    {
-        mBufferImpl->writeData(offset, length, pSource, discardWholeBuffer);
-    }
-    //---------------------------------------------------------------------
-    void D3D11HardwareUniformBuffer::copyData(HardwareBuffer& srcBuffer, size_t srcOffset, 
-        size_t dstOffset, size_t length, bool discardWholeBuffer)
-    {
-        // check if the other buffer is also a D3D11HardwareVertexBuffer
-        if (srcBuffer.isSystemMemory())
-        {
-            // src is not a D3D11HardwareVertexBuffer - use default copy
-            HardwareBuffer::copyData(srcBuffer, srcOffset, dstOffset, length, discardWholeBuffer);
-        }
-        else
-        {
-            // src is a D3D11HardwareUniformBuffer use d3d11 optimized copy
-            D3D11HardwareUniformBuffer& d3dBuf = static_cast<D3D11HardwareUniformBuffer&>(srcBuffer);
-            mBufferImpl->copyData(*(d3dBuf.mBufferImpl), srcOffset, dstOffset, length, discardWholeBuffer);
-        }
-    }
-    //---------------------------------------------------------------------
-    bool D3D11HardwareUniformBuffer::isLocked(void) const
-    {
-        return mBufferImpl->isLocked();
-    }
-    //---------------------------------------------------------------------
-    bool D3D11HardwareUniformBuffer::releaseIfDefaultPool(void)
-    {
-        return true;
-    }
-    //---------------------------------------------------------------------
-    bool D3D11HardwareUniformBuffer::recreateIfDefaultPool(D3D11Device & device)
-    {
-        return true;
-    }
-    //---------------------------------------------------------------------
-    ID3D11Buffer * D3D11HardwareUniformBuffer::getD3DConstantBuffer( void ) const
-    {
-        return mBufferImpl->getD3DBuffer();
-    }
-=======
-	}
-	//---------------------------------------------------------------------
-	D3D11HardwareUniformBuffer::~D3D11HardwareUniformBuffer()
-	{
-		SAFE_DELETE(mBufferImpl);
-	}
-	//---------------------------------------------------------------------
-	void* D3D11HardwareUniformBuffer::lock(size_t offset, size_t length, LockOptions options)
 	{
 		return mBufferImpl->lock(offset, length, options);
 	}
@@ -162,5 +96,4 @@
 	{
 		return mBufferImpl->getD3DBuffer();
 	}
->>>>>>> 41e3e01c
 }
