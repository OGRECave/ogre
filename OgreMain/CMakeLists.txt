--- conflicted
+++ resolved
@@ -16,439 +16,6 @@
 include(PrecompiledHeader)
 
 # define header and source files for the library
-<<<<<<< HEAD
-set (HEADER_FILES
-  include/asm_math.h
-  include/Ogre.h
-  include/OgreAlignedAllocator.h
-  include/OgreAnimable.h
-  include/OgreAnimation.h
-  include/OgreAnimationState.h
-  include/OgreAnimationTrack.h
-  include/OgreAny.h
-  include/OgreArchive.h
-  include/OgreArchiveFactory.h
-  include/OgreArchiveManager.h
-  include/OgreAtomicWrappers.h
-  include/OgreAutoParamDataSource.h
-  include/OgreAxisAlignedBox.h
-  include/OgreBillboard.h
-  include/OgreBillboardChain.h
-  include/OgreBillboardParticleRenderer.h
-  include/OgreBillboardSet.h
-  include/OgreBitwise.h
-  include/OgreBlendMode.h
-  include/OgreBone.h
-  ${OGRE_BINARY_DIR}/include/OgreBuildSettings.h
-  include/OgreCamera.h
-  include/OgreCodec.h
-  include/OgreColourValue.h
-  include/OgreCommon.h
-  include/OgreCompositionPass.h
-  include/OgreCompositionTargetPass.h
-  include/OgreCompositionTechnique.h
-  include/OgreCompositor.h
-  include/OgreCompositorChain.h
-  include/OgreCompositorLogic.h
-  include/OgreCompositorInstance.h
-  include/OgreCompositorManager.h
-  include/OgreConfig.h
-  include/OgreConfigDialog.h
-  include/OgreConfigFile.h
-  include/OgreConfigOptionMap.h
-  include/OgreController.h
-  include/OgreControllerManager.h
-  include/OgreConvexBody.h
-  include/OgreCustomCompositionPass.h
-  include/OgreDataStream.h
-  include/OgreDefaultHardwareBufferManager.h
-  include/OgreDeflate.h
-  include/OgreDepthBuffer.h
-  include/OgreDistanceLodStrategy.h
-  include/OgreDualQuaternion.h
-  include/OgreDynLib.h
-  include/OgreDynLibManager.h
-  include/OgreEdgeListBuilder.h
-  include/OgreEntity.h
-  include/OgreErrorDialog.h
-  include/OgreException.h
-  include/OgreExternalTextureSource.h
-  include/OgreExternalTextureSourceManager.h
-  include/OgreFactoryObj.h
-  include/OgreFileSystem.h
-  include/OgreFileSystemLayer.h
-  include/OgreFrameListener.h
-  include/OgreFrustum.h
-  include/OgreGpuProgram.h
-  include/OgreGpuProgramManager.h
-  include/OgreGpuProgramParams.h
-  include/OgreGpuProgramUsage.h
-  include/OgreHardwareBuffer.h
-  include/OgreHardwareBufferManager.h
-  include/OgreHardwareCounterBuffer.h
-  include/OgreHardwareIndexBuffer.h
-  include/OgreHardwareOcclusionQuery.h
-  include/OgreHardwarePixelBuffer.h
-  include/OgreHardwareUniformBuffer.h
-  include/OgreHardwareVertexBuffer.h
-  include/OgreHeaderPrefix.h
-  include/OgreHeaderSuffix.h
-  include/OgreHighLevelGpuProgram.h
-  include/OgreHighLevelGpuProgramManager.h
-  include/OgreImage.h
-  include/OgreImageCodec.h
-  src/OgreImageResampler.h
-  include/OgreInstanceBatch.h
-  include/OgreInstanceBatchHW.h
-  include/OgreInstanceBatchHW_VTF.h
-  include/OgreInstanceBatchShader.h
-  include/OgreInstanceBatchVTF.h
-  include/OgreInstancedGeometry.h
-  include/OgreInstancedEntity.h
-  include/OgreInstanceManager.h
-  include/OgreIteratorRange.h
-  include/OgreIteratorWrapper.h
-  include/OgreIteratorWrappers.h
-  include/OgreKeyFrame.h
-  include/OgreLight.h
-  include/OgreLodConfig.h
-  include/OgreLodListener.h
-  include/OgreLodStrategy.h
-  include/OgreLodStrategyManager.h
-  include/OgreLog.h
-  include/OgreLogManager.h
-  include/OgreManualObject.h
-  include/OgreMaterial.h
-  include/OgreMaterialManager.h
-  include/OgreMaterialSerializer.h
-  include/OgreMath.h
-  include/OgreMatrix3.h
-  include/OgreMatrix4.h
-  include/OgreMemoryAllocatedObject.h
-  include/OgreMemoryAllocatorConfig.h
-  include/OgreMemoryNedAlloc.h
-  include/OgreMemoryNedPooling.h
-  include/OgreMemoryStdAlloc.h
-  include/OgreMemorySTLAllocator.h
-  include/OgreMemoryTracker.h
-  include/OgreMesh.h
-  include/OgreMeshFileFormat.h
-  include/OgreMeshManager.h
-  include/OgreMeshSerializer.h
-  include/OgreMeshSerializerImpl.h
-  include/OgreMovableObject.h
-  include/OgreMovablePlane.h
-  include/OgreNode.h
-  include/OgreNumerics.h
-  include/OgreOptimisedUtil.h
-  include/OgreParticle.h
-  include/OgreParticleAffector.h
-  include/OgreParticleAffectorFactory.h
-  include/OgreParticleEmitter.h
-  include/OgreParticleEmitterCommands.h
-  include/OgreParticleEmitterFactory.h
-  include/OgreParticleIterator.h
-  include/OgreParticleScriptCompiler.h
-  include/OgreParticleSystem.h
-  include/OgreParticleSystemManager.h
-  include/OgreParticleSystemRenderer.h
-  include/OgrePass.h
-  include/OgrePatchMesh.h
-  include/OgrePatchSurface.h
-  src/OgrePixelConversions.h
-  include/OgrePixelCountLodStrategy.h
-  include/OgrePixelFormat.h
-  include/OgrePlane.h
-  include/OgrePlaneBoundedVolume.h
-  include/OgrePlatform.h
-  include/OgrePlatformInformation.h
-  include/OgrePlugin.h
-  include/OgrePolygon.h
-  include/OgrePose.h
-  include/OgrePredefinedControllers.h
-  include/OgrePrefabFactory.h
-  include/OgrePrerequisites.h
-  include/OgreProfiler.h
-  include/OgreProgressiveMeshGenerator.h
-  include/OgreQuaternion.h
-  include/OgreQueuedProgressiveMeshGenerator.h
-  include/OgreRadixSort.h
-  include/OgreRay.h
-  include/OgreRectangle2D.h
-  include/OgreRenderable.h
-  include/OgreRenderObjectListener.h
-  include/OgreRenderOperation.h
-  include/OgreRenderQueue.h
-  include/OgreRenderQueueInvocation.h
-  include/OgreRenderQueueListener.h
-  include/OgreRenderQueueSortingGrouping.h
-  include/OgreRenderSystem.h
-  include/OgreRenderSystemCapabilities.h
-  include/OgreRenderSystemCapabilitiesManager.h
-  include/OgreRenderSystemCapabilitiesSerializer.h
-  include/OgreRenderTarget.h
-  include/OgreRenderTargetListener.h
-  include/OgreRenderTexture.h
-  include/OgreRenderToVertexBuffer.h
-  include/OgreRenderWindow.h
-  include/OgreResource.h
-  include/OgreResourceBackgroundQueue.h
-  include/OgreResourceGroupManager.h
-  include/OgreResourceManager.h
-  include/OgreRibbonTrail.h
-  include/OgreRoot.h
-  include/OgreRotationalSpline.h
-  include/OgreSceneManager.h
-  include/OgreSceneManagerEnumerator.h
-  include/OgreSceneNode.h
-  include/OgreSceneQuery.h
-  include/OgreScriptCompiler.h
-  include/OgreScriptLexer.h
-  include/OgreScriptLoader.h
-  include/OgreScriptParser.h
-  include/OgreScriptTranslator.h
-  include/OgreSearchOps.h
-  include/OgreSerializer.h
-  include/OgreShadowCameraSetup.h
-  include/OgreShadowCameraSetupFocused.h
-  include/OgreShadowCameraSetupLiSPSM.h
-  include/OgreShadowCameraSetupPlaneOptimal.h
-  include/OgreShadowCameraSetupPSSM.h
-  include/OgreShadowCaster.h
-  include/OgreShadowTextureManager.h
-  include/OgreShadowVolumeExtrudeProgram.h
-  include/OgreSharedPtr.h
-  src/OgreSIMDHelper.h
-  include/OgreSimpleRenderable.h
-  include/OgreSimpleSpline.h
-  include/OgreSingleton.h
-  include/OgreSkeleton.h
-  include/OgreSkeletonFileFormat.h
-  include/OgreSkeletonInstance.h
-  include/OgreSkeletonManager.h
-  include/OgreSkeletonSerializer.h
-  include/OgreSmallVector.h
-  include/OgreSphere.h
-  include/OgreSpotShadowFadePng.h
-  include/OgreStableHeaders.h
-  include/OgreStaticFaceGroup.h
-  include/OgreStaticGeometry.h
-  include/OgreStdHeaders.h
-  include/OgreStreamSerialiser.h
-  include/OgreString.h
-  include/OgreStringConverter.h
-  include/OgreStringInterface.h
-  include/OgreStringVector.h
-  include/OgreSubEntity.h
-  include/OgreSubMesh.h
-  include/OgreTagPoint.h
-  include/OgreTangentSpaceCalc.h
-  include/OgreTechnique.h
-  include/OgreTexture.h
-  include/OgreTextureManager.h
-  include/OgreTextureUnitState.h
-  include/OgreTimer.h
-  include/OgreUnifiedHighLevelGpuProgram.h
-  include/OgreUserObjectBindings.h
-  include/OgreUTFString.h
-  include/OgreVector2.h
-  include/OgreVector3.h
-  include/OgreVector4.h
-  include/OgreVertexBoneAssignment.h
-  include/OgreVertexIndexData.h
-  include/OgreViewport.h
-  include/OgreWindowEventUtilities.h
-  include/OgreWireBoundingBox.h
-  include/OgreWorkQueue.h
-)
-
-set (SOURCE_FILES
-  src/OgreAlignedAllocator.cpp
-  src/OgreAnimable.cpp
-  src/OgreAnimation.cpp
-  src/OgreAnimationState.cpp
-  src/OgreAnimationTrack.cpp
-  src/OgreArchiveManager.cpp
-  src/OgreAutoParamDataSource.cpp
-  src/OgreAxisAlignedBox.cpp
-  src/OgreBillboard.cpp
-  src/OgreBillboardChain.cpp
-  src/OgreBillboardParticleRenderer.cpp
-  src/OgreBillboardSet.cpp
-  src/OgreBone.cpp
-  src/OgreCamera.cpp
-  src/OgreCodec.cpp
-  src/OgreColourValue.cpp
-  src/OgreCommon.cpp
-  src/OgreCompositionPass.cpp
-  src/OgreCompositionTargetPass.cpp
-  src/OgreCompositionTechnique.cpp
-  src/OgreCompositor.cpp
-  src/OgreCompositorChain.cpp
-  src/OgreCompositorInstance.cpp
-  src/OgreCompositorManager.cpp
-  src/OgreConfigFile.cpp
-  src/OgreControllerManager.cpp
-  src/OgreConvexBody.cpp
-  src/OgreDataStream.cpp
-  src/OgreDefaultHardwareBufferManager.cpp
-  src/OgreDefaultSceneQueries.cpp
-  src/OgreDeflate.cpp
-  src/OgreDepthBuffer.cpp
-  src/OgreDistanceLodStrategy.cpp
-  src/OgreDualQuaternion.cpp
-  src/OgreDynLib.cpp
-  src/OgreDynLibManager.cpp
-  src/OgreEdgeListBuilder.cpp
-  src/OgreEntity.cpp
-  src/OgreException.cpp
-  src/OgreExternalTextureSource.cpp
-  src/OgreExternalTextureSourceManager.cpp
-  src/OgreFileSystem.cpp
-  src/OgreFrustum.cpp
-  src/OgreGpuProgram.cpp
-  src/OgreGpuProgramManager.cpp
-  src/OgreGpuProgramParams.cpp
-  src/OgreGpuProgramUsage.cpp
-  src/OgreHardwareBufferManager.cpp
-  src/OgreHardwareCounterBuffer.cpp
-  src/OgreHardwareIndexBuffer.cpp
-  src/OgreHardwareOcclusionQuery.cpp
-  src/OgreHardwarePixelBuffer.cpp
-  src/OgreHardwareUniformBuffer.cpp
-  src/OgreHardwareVertexBuffer.cpp
-  src/OgreHighLevelGpuProgram.cpp
-  src/OgreHighLevelGpuProgramManager.cpp
-  src/OgreImage.cpp
-  src/OgreInstanceBatch.cpp
-  src/OgreInstanceBatchHW.cpp
-  src/OgreInstanceBatchHW_VTF.cpp
-  src/OgreInstanceBatchShader.cpp
-  src/OgreInstanceBatchVTF.cpp
-  src/OgreInstancedGeometry.cpp
-  src/OgreInstancedEntity.cpp
-  src/OgreInstanceManager.cpp
-  src/OgreKeyFrame.cpp
-  src/OgreLight.cpp
-  src/OgreLodStrategy.cpp
-  src/OgreLodStrategyManager.cpp
-  src/OgreLog.cpp
-  src/OgreLogManager.cpp
-  src/ogremain.map
-  src/OgreManualObject.cpp
-  src/OgreMaterial.cpp
-  src/OgreMaterialManager.cpp
-  src/OgreMaterialSerializer.cpp
-  src/OgreMath.cpp
-  src/OgreMatrix3.cpp
-  src/OgreMatrix4.cpp
-  src/OgreMemoryAllocatedObject.cpp
-  src/OgreMemoryNedAlloc.cpp
-  src/OgreMemoryNedPooling.cpp
-  src/OgreMemoryTracker.cpp
-  src/OgreMesh.cpp
-  src/OgreMeshManager.cpp
-  src/OgreMeshSerializer.cpp
-  src/OgreMeshSerializerImpl.cpp
-  src/OgreMovableObject.cpp
-  src/OgreMovablePlane.cpp
-  src/OgreNode.cpp
-  src/OgreNumerics.cpp
-  src/OgreOptimisedUtil.cpp
-  src/OgreOptimisedUtilGeneral.cpp
-#  src/OgreOptimisedUtilNEON.cpp
-  src/OgreOptimisedUtilSSE.cpp
-#  src/OgreOptimisedUtilVFP.cpp
-  src/OgreParticle.cpp
-  src/OgreParticleEmitter.cpp
-  src/OgreParticleEmitterCommands.cpp
-  src/OgreParticleIterator.cpp
-  src/OgreParticleSystem.cpp
-  src/OgreParticleSystemManager.cpp
-  src/OgrePass.cpp
-  src/OgrePatchMesh.cpp
-  src/OgrePatchSurface.cpp
-  src/OgrePixelCountLodStrategy.cpp
-  src/OgrePixelFormat.cpp
-  src/OgrePlane.cpp
-  src/OgrePlatformInformation.cpp
-  src/OgrePolygon.cpp
-  src/OgrePose.cpp
-  src/OgrePrecompiledHeaders.cpp
-  src/OgrePredefinedControllers.cpp
-  src/OgrePrefabFactory.cpp
-  src/OgreProfiler.cpp
-  src/OgreProgressiveMeshGenerator.cpp
-  src/OgreQuaternion.cpp
-  src/OgreQueuedProgressiveMeshGenerator.cpp
-  src/OgreRectangle2D.cpp
-  src/OgreRenderQueue.cpp
-  src/OgreRenderQueueInvocation.cpp
-  src/OgreRenderQueueSortingGrouping.cpp
-  src/OgreRenderSystem.cpp
-  src/OgreRenderSystemCapabilities.cpp
-  src/OgreRenderSystemCapabilitiesManager.cpp
-  src/OgreRenderSystemCapabilitiesSerializer.cpp
-  src/OgreRenderTarget.cpp
-  src/OgreRenderTexture.cpp
-  src/OgreRenderToVertexBuffer.cpp
-  src/OgreRenderWindow.cpp
-  src/OgreResource.cpp
-  src/OgreResourceBackgroundQueue.cpp
-  src/OgreResourceGroupManager.cpp
-  src/OgreResourceManager.cpp
-  src/OgreRibbonTrail.cpp
-  src/OgreRoot.cpp
-  src/OgreRotationSpline.cpp
-  src/OgreSceneManager.cpp
-  src/OgreSceneManagerEnumerator.cpp
-  src/OgreSceneNode.cpp
-  src/OgreSceneQuery.cpp
-  src/OgreScriptCompiler.cpp
-  src/OgreScriptLexer.cpp
-  src/OgreScriptParser.cpp
-  src/OgreScriptTranslator.cpp
-  src/OgreSerializer.cpp
-  src/OgreShadowCameraSetup.cpp
-  src/OgreShadowCameraSetupFocused.cpp
-  src/OgreShadowCameraSetupLiSPSM.cpp
-  src/OgreShadowCameraSetupPlaneOptimal.cpp
-  src/OgreShadowCameraSetupPSSM.cpp
-  src/OgreShadowCaster.cpp
-  src/OgreShadowTextureManager.cpp
-  src/OgreShadowVolumeExtrudeProgram.cpp
-  src/OgreSimpleRenderable.cpp
-  src/OgreSimpleSpline.cpp
-  src/OgreSkeleton.cpp
-  src/OgreSkeletonInstance.cpp
-  src/OgreSkeletonManager.cpp
-  src/OgreSkeletonSerializer.cpp
-  src/OgreSmallVector.cpp
-  src/OgreStaticGeometry.cpp
-  src/OgreStreamSerialiser.cpp
-  src/OgreString.cpp
-  src/OgreStringConverter.cpp
-  src/OgreStringInterface.cpp
-  src/OgreSubEntity.cpp
-  src/OgreSubMesh.cpp
-  src/OgreTagPoint.cpp
-  src/OgreTangentSpaceCalc.cpp
-  src/OgreTechnique.cpp
-  src/OgreTexture.cpp
-  src/OgreTextureManager.cpp
-  src/OgreTextureUnitState.cpp
-  src/OgreUnifiedHighLevelGpuProgram.cpp
-  src/OgreUserObjectBindings.cpp
-  src/OgreUTFString.cpp
-  src/OgreVector2.cpp
-  src/OgreVector3.cpp
-  src/OgreVector4.cpp
-  src/OgreVertexIndexData.cpp
-  src/OgreViewport.cpp
-  src/OgreWindowEventUtilities.cpp
-  src/OgreWireBoundingBox.cpp
-  src/OgreWorkQueue.cpp
-=======
 file(GLOB HEADER_FILES "${CMAKE_CURRENT_SOURCE_DIR}/include/*.h")
 list(APPEND HEADER_FILES ${OGRE_BINARY_DIR}/include/OgreBuildSettings.h
     src/OgreImageResampler.h
@@ -474,7 +41,6 @@
     "${CMAKE_CURRENT_SOURCE_DIR}/src/OgreZip.cpp"
     "${CMAKE_CURRENT_SOURCE_DIR}/src/OgreAPKZipArchive.cpp"
     "${CMAKE_CURRENT_SOURCE_DIR}/src/OgreSearchOps.cpp"
->>>>>>> c40cd09d
 )
 
 # Add platform specific files
@@ -721,13 +287,10 @@
                       )
 else()
   set_target_properties(OgreMain PROPERTIES VERSION ${OGRE_SOVERSION} SOVERSION ${OGRE_SOVERSION})
-<<<<<<< HEAD
-=======
 endif()
 
 if(OGRE_GCC_VERSION GREATER 470)
   list(APPEND LIBRARIES "-latomic")
->>>>>>> c40cd09d
 endif()
 
 if (APPLE)
