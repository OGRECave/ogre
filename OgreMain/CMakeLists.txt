#-------------------------------------------------------------------
# This file is part of the CMake build system for OGRE
#     (Object-oriented Graphics Rendering Engine)
# For the latest info, see http://www.ogre3d.org/
#
# The contents of this file are placed in the public domain. Feel
# free to make use of it in any way you like.
#-------------------------------------------------------------------

############################################################
# OgreMain core library
############################################################

PROJECT(OgreMain)

function( add_filtered_h filterName fileString )
	file(GLOB TMP_FILES ${fileString})
	set(HEADER_FILES ${HEADER_FILES} ${TMP_FILES} PARENT_SCOPE)
	source_group(${filterName} FILES ${TMP_FILES})
endfunction( add_filtered_h )

function( add_filtered_src filterName fileString )
	file(GLOB TMP_FILES ${fileString})
	set(SOURCE_FILES ${SOURCE_FILES} ${TMP_FILES} PARENT_SCOPE)
	source_group(${filterName} FILES ${TMP_FILES})
endfunction( add_filtered_src )

function( add_filtered_std relativePath )
	string(REPLACE "/" "\\" filterPart ${relativePath})
	add_filtered_h("Header Files\\${filterPart}" "${CMAKE_CURRENT_SOURCE_DIR}/include/${relativePath}/*.h")
	add_filtered_h("Header Files\\${filterPart}" "${CMAKE_CURRENT_SOURCE_DIR}/include/${relativePath}/*.inl")
	set(HEADER_FILES ${HEADER_FILES} PARENT_SCOPE)
	add_filtered_src("Source Files\\${filterPart}" "${CMAKE_CURRENT_SOURCE_DIR}/src/${relativePath}/*.cpp")
	set(SOURCE_FILES ${SOURCE_FILES} PARENT_SCOPE)
endfunction( add_filtered_std )

function( add_filter_only filterName fileString )
	file(GLOB TMP_FILES ${fileString})
	source_group(${filterName} FILES ${TMP_FILES})
endfunction( add_filter_only )

include(PrecompiledHeader)

# define header and source files for the library
file(GLOB HEADER_FILES "${CMAKE_CURRENT_SOURCE_DIR}/include/*.h"
	"${CMAKE_CURRENT_SOURCE_DIR}/include/*.inl")
file(GLOB SOURCE_FILES "${CMAKE_CURRENT_SOURCE_DIR}/src/*.cpp")

add_filtered_std("Animation")
add_filtered_std("Compositor")
add_filtered_std("Compositor/Pass")
add_filtered_std("Compositor/Pass/PassClear")
add_filtered_std("Compositor/Pass/PassQuad")
add_filtered_std("Compositor/Pass/PassScene")
add_filtered_std("Compositor/Pass/PassStencil")
add_filtered_std("Hash")
add_filtered_std("Math/Array")
add_filtered_std("Math/Simple")
add_filtered_std("Math/Simple/C")


list(APPEND HEADER_FILES ${OGRE_BINARY_DIR}/include/OgreBuildSettings.h
    src/OgreImageResampler.h
    src/OgrePixelConversions.h
    src/OgreSIMDHelper.h)

add_filter_only( "Header Files\\Threading" "${CMAKE_CURRENT_SOURCE_DIR}/include/Threading/*.h" )
add_filter_only( "Source Files\\Threading" "${CMAKE_CURRENT_SOURCE_DIR}/src/Threading/*.cpp" )

# Remove optional header files
list(REMOVE_ITEM HEADER_FILES "${CMAKE_CURRENT_SOURCE_DIR}/include/OgreFreeImageCodec.h"
    "${CMAKE_CURRENT_SOURCE_DIR}/include/OgreDDSCodec.h"
    "${CMAKE_CURRENT_SOURCE_DIR}/include/OgrePVRTCCodec.h"
    "${CMAKE_CURRENT_SOURCE_DIR}/include/OgreETCCodec.h"
    "${CMAKE_CURRENT_SOURCE_DIR}/include/OgreZip.h"
    "${CMAKE_CURRENT_SOURCE_DIR}/include/OgreAPKZipArchive.h"
    "${CMAKE_CURRENT_SOURCE_DIR}/include/OgreSTBICodec.h"
)

# Remove optional source files
list(REMOVE_ITEM SOURCE_FILES "${CMAKE_CURRENT_SOURCE_DIR}/src/OgreFreeImageCodec.cpp"
    "${CMAKE_CURRENT_SOURCE_DIR}/src/OgreDDSCodec.cpp"
    "${CMAKE_CURRENT_SOURCE_DIR}/src/OgrePVRTCCodec.cpp"
    "${CMAKE_CURRENT_SOURCE_DIR}/src/OgreETCCodec.cpp"
    "${CMAKE_CURRENT_SOURCE_DIR}/src/OgreZip.cpp"
    "${CMAKE_CURRENT_SOURCE_DIR}/src/OgreAPKZipArchive.cpp"
    "${CMAKE_CURRENT_SOURCE_DIR}/src/OgreSearchOps.cpp"
    "${CMAKE_CURRENT_SOURCE_DIR}/src/OgreSTBICodec.cpp"
)

if (OGRE_SIMD_SSE2)
	add_filtered_std( "Math/Array/SSE2/Single" )
endif()

if (OGRE_SIMD_NEON)
	add_filtered_std( "Math/Array/NEON/Single" )
endif()

if (NOT(OGRE_SIMD_SSE2 OR OGRE_SIMD_NEON))
	add_filtered_std( "Math/Array/C" )
endif ()


# Add platform specific files
if (OGRE_BUILD_PLATFORM_NACL)
  include_directories("include/NaCl")
  file(GLOB PLATFORM_HEADERS "${CMAKE_CURRENT_SOURCE_DIR}/include/NaCl/*.h")
  file(GLOB PLATFORM_SOURCE_FILES "${CMAKE_CURRENT_SOURCE_DIR}/src/NaCl/*.cpp"
    src/OgreSearchOps.cpp)

  set(PLATFORM_LIBS nosys)
  set(PLATFORM_HEADER_INSTALL "NaCl")
elseif (EMSCRIPTEN)
  include_directories(include/Emscripten)

  file(GLOB PLATFORM_HEADERS ${CMAKE_CURRENT_SOURCE_DIR}/include/Emscripten/*.h)
  file(GLOB PLATFORM_SOURCE_FILES ${CMAKE_CURRENT_SOURCE_DIR}/src/Emscripten/*.cpp src/OgreSearchOps.cpp)

  set(PLATFORM_HEADER_INSTALL "Emscripten")
elseif (WIN32)
<<<<<<< HEAD
  set(THREAD_SOURCE_FILES
      src/Threading/OgreBarrierWin.cpp
	  src/Threading/OgreLightweightMutexWin.cpp
      src/Threading/OgreThreadsWin.cpp
  )
  list(APPEND PLATFORM_SOURCE_FILES src/WIN32/OgreWin32Resources.rc)
  if (OGRE_BUILD_PLATFORM_WINRT OR OGRE_BUILD_PLATFORM_WINDOWS_PHONE)
=======
  if (WINDOWS_STORE OR WINDOWS_PHONE)
>>>>>>> 6a259fee
    include_directories("include/WIN32")
    set(PLATFORM_HEADERS
      include/WIN32/OgreConfigDialogImpWinRT.h
      include/WIN32/OgreErrorDialogImpWinRT.h
      include/WIN32/OgreTimerImp.h
    )
    set(PLATFORM_SOURCE_FILES
      src/WIN32/OgreOptimisedUtilDirectXMath.cpp
      src/WIN32/OgreConfigDialogWinRT.cpp
      src/WIN32/OgreErrorDialogWinRT.cpp
      src/WIN32/OgreFileSystemLayer.cpp
      src/WIN32/OgreTimer.cpp
    )  

    set(PLATFORM_HEADER_INSTALL "WIN32")
  else ()
    include_directories("include/WIN32")
    set(PLATFORM_HEADERS
      include/WIN32/OgreConfigDialogImp.h
      include/WIN32/OgreErrorDialogImp.h
      include/WIN32/OgreTimerImp.h
      include/WIN32/OgreMinGWSupport.h
    )
    set(PLATFORM_SOURCE_FILES
      src/WIN32/OgreOptimisedUtilDirectXMath.cpp
      src/WIN32/OgreConfigDialog.cpp
      src/WIN32/OgreErrorDialog.cpp
      src/WIN32/OgreFileSystemLayer.cpp
      src/WIN32/OgreTimer.cpp
      src/WIN32/resource.h
    )  
    set(RESOURCE_FILES
      src/WIN32/resource.h
      src/WIN32/OgreWin32Resources.rc
    )
    source_group(Resources FILES ${RESOURCE_FILES})
    set(PLATFORM_HEADER_INSTALL "WIN32")

    if (MINGW)
      # Older CMake versions do not know how to deal with resource files on MinGW.
      # Newer ones do, but pass along invalid command options to windres.
      # This is a manual fix for the moment.
      if (NOT CMAKE_RC_COMPILER)
        message(SEND_ERROR "Could not find MinGW resource compiler. Please specify path in CMAKE_RC_COMPILER.")
      endif ()
      add_custom_command(OUTPUT ${CMAKE_CURRENT_BINARY_DIR}/OgreWin32Resources.rc.obj
        COMMAND ${CMAKE_RC_COMPILER} -I${CMAKE_CURRENT_SOURCE_DIR}/src/WIN32 
                                     -i${CMAKE_CURRENT_SOURCE_DIR}/src/WIN32/OgreWin32Resources.rc
                                     -o${CMAKE_CURRENT_BINARY_DIR}/OgreWin32Resources.rc.obj
        DEPENDS ${RESOURCE_FILES})
      list(APPEND PLATFORM_SOURCE_FILES ${CMAKE_CURRENT_BINARY_DIR}/OgreWin32Resources.rc.obj)
    else ()
      list(APPEND PLATFORM_SOURCE_FILES src/WIN32/OgreWin32Resources.rc)
    endif ()
  endif ()

elseif (APPLE)
  if (OGRE_BUILD_PLATFORM_APPLE_IOS)
    include_directories("include/iOS")
    file(GLOB PLATFORM_HEADERS "${CMAKE_CURRENT_SOURCE_DIR}/include/iOS/*.h")
    file(GLOB PLATFORM_SOURCE_FILES "${CMAKE_CURRENT_SOURCE_DIR}/src/iOS/*.cpp"
      "${CMAKE_CURRENT_SOURCE_DIR}/src/iOS/*.mm"
      src/OgreSearchOps.cpp)

    set(PLATFORM_LIBS "")
    set(PLATFORM_HEADER_INSTALL "iOS")
  else ()
    include_directories("include/OSX")
    
    file(GLOB PLATFORM_HEADERS "${CMAKE_CURRENT_SOURCE_DIR}/include/OSX/*.h")
    file(GLOB PLATFORM_SOURCE_FILES "${CMAKE_CURRENT_SOURCE_DIR}/src/OSX/*.cpp"
      "${CMAKE_CURRENT_SOURCE_DIR}/src/OSX/*.mm"
      src/OgreSearchOps.cpp
      include/OSX/ogrelogo.png
    )

    set(RESOURCE_FILES
	  include/OSX/ogrelogo.png
    )
    source_group(Resources FILES ${RESOURCE_FILES})

    set(PLATFORM_LIBS ${Carbon_LIBRARY_FWK} ${Cocoa_LIBRARY_FWK})
    set(PLATFORM_HEADER_INSTALL "OSX")
  endif ()
elseif(ANDROID)
  # required by OgrePlatformInformation.cpp
  include_directories(${ANDROID_NDK}/sources/android/cpufeatures)

  file(GLOB PLATFORM_HEADERS "${CMAKE_CURRENT_SOURCE_DIR}/include/Android/*.h")
  file(GLOB PLATFORM_SOURCE_FILES "${CMAKE_CURRENT_SOURCE_DIR}/src/Android/*.cpp"
      src/OgreSearchOps.cpp)

  set(PLATFORM_HEADER_INSTALL "Android")
elseif (UNIX)
  include_directories(include/GLX ${X11_INCLUDE_DIR})

  file(GLOB PLATFORM_HEADERS "${CMAKE_CURRENT_SOURCE_DIR}/include/GLX/*.h"
      "${CMAKE_CURRENT_SOURCE_DIR}/src/GLX/GLX_backdrop.h")
  file(GLOB PLATFORM_SOURCE_FILES "${CMAKE_CURRENT_SOURCE_DIR}/src/GLX/*.cpp"
      src/OgreSearchOps.cpp)

  set(PLATFORM_LIBS ${X11_LIBRARIES} ${X11_Xt_LIB} ${XAW_LIBRARY} pthread)
  set(PLATFORM_HEADER_INSTALL "GLX")
  # some platforms require explicit linking to libdl, see if it's available
  find_library(DL_LIBRARY NAMES dl dlsym)
  mark_as_advanced(DL_LIBRARY)
  if (DL_LIBRARY)
    list(APPEND PLATFORM_LIBS dl)
  endif ()
endif()

if (NOT WIN32)
  set(THREAD_SOURCE_FILES
      src/Threading/OgreBarrierPThreads.cpp
	  src/Threading/OgreLightweightMutexPThreads.cpp
      src/Threading/OgreThreadsPThreads.cpp
  )
endif()


# Configure threading files
set(THREAD_HEADER_FILES
	include/Threading/OgreBarrier.h
	include/Threading/OgreLightweightMutex.h
	include/Threading/OgreThreadDefines.h
	include/Threading/OgreThreadHeaders.h
	include/Threading/OgreThreads.h
	include/Threading/OgreDefaultWorkQueue.h
	include/Threading/OgreUniformScalableTask.h
)
if (OGRE_THREAD_PROVIDER EQUAL 0)
	list(APPEND THREAD_HEADER_FILES
		include/Threading/OgreThreadDefinesNone.h
		include/Threading/OgreDefaultWorkQueueStandard.h
	)
	list(APPEND THREAD_SOURCE_FILES
		src/Threading/OgreDefaultWorkQueueStandard.cpp
	)
elseif (OGRE_THREAD_PROVIDER EQUAL 1)
	list(APPEND THREAD_HEADER_FILES
		include/Threading/OgreThreadDefinesBoost.h
		include/Threading/OgreThreadHeadersBoost.h
		include/Threading/OgreDefaultWorkQueueStandard.h
	)
	list(APPEND THREAD_SOURCE_FILES
		src/Threading/OgreDefaultWorkQueueStandard.cpp
	)
elseif (OGRE_THREAD_PROVIDER EQUAL 2)
	list(APPEND THREAD_HEADER_FILES
		include/Threading/OgreThreadDefinesPoco.h
		include/Threading/OgreThreadHeadersPoco.h
		include/Threading/OgreDefaultWorkQueueStandard.h
	)
	list(APPEND THREAD_SOURCE_FILES
		src/Threading/OgreDefaultWorkQueueStandard.cpp
	)
elseif (OGRE_THREAD_PROVIDER EQUAL 3)
	list(APPEND THREAD_HEADER_FILES
		include/Threading/OgreThreadDefinesTBB.h
		include/Threading/OgreThreadHeadersTBB.h
		include/Threading/OgreDefaultWorkQueueTBB.h
	)
	list(APPEND THREAD_SOURCE_FILES
		src/Threading/OgreDefaultWorkQueueTBB.cpp
	)
endif ()

list(APPEND HEADER_FILES ${THREAD_HEADER_FILES})

# Add needed definitions and nedmalloc include dir
add_definitions(-DOGRE_NONCLIENT_BUILD -DFREEIMAGE_LIB -D_MT -D_USRDLL)
include_directories(${CMAKE_CURRENT_SOURCE_DIR}/src/nedmalloc)

set(LIBRARIES ${PLATFORM_LIBS})

if (OGRE_CONFIG_THREADS)
  list(APPEND LIBRARIES ${OGRE_THREAD_LIBRARIES})
endif ()

if (OGRE_CONFIG_ENABLE_FREEIMAGE)
  list(APPEND HEADER_FILES include/OgreFreeImageCodec.h)
  list(APPEND SOURCE_FILES src/OgreFreeImageCodec.cpp)
  list(APPEND LIBRARIES    "${FreeImage_LIBRARIES}")
endif()

if (OGRE_CONFIG_ENABLE_STBI)
  list(APPEND HEADER_FILES include/OgreSTBICodec.h)
  list(APPEND SOURCE_FILES src/OgreSTBICodec.cpp)
endif ()

if (OGRE_CONFIG_ENABLE_DDS)
  list(APPEND HEADER_FILES include/OgreDDSCodec.h)
  list(APPEND SOURCE_FILES src/OgreDDSCodec.cpp)
endif ()

if (OGRE_CONFIG_ENABLE_PVRTC)
  list(APPEND HEADER_FILES include/OgrePVRTCCodec.h)
  list(APPEND SOURCE_FILES src/OgrePVRTCCodec.cpp)
endif ()

if (OGRE_CONFIG_ENABLE_ETC)
  list(APPEND HEADER_FILES include/OgreETCCodec.h)
  list(APPEND SOURCE_FILES src/OgreETCCodec.cpp)
endif ()

if (OGRE_CONFIG_ENABLE_ZIP)
  list(APPEND HEADER_FILES include/OgreZip.h)
  list(APPEND SOURCE_FILES src/OgreZip.cpp)

  if(ANDROID)
    ADD_DEFINITIONS(-DZZIP_OMIT_CONFIG_H)
  endif()

  list(APPEND LIBRARIES "${ZZip_LIBRARIES}")
  list(APPEND LIBRARIES "${ZLIB_LIBRARIES}")
endif ()

if (OGRE_CONFIG_ENABLE_GLES2_GLSL_OPTIMISER)
  list(APPEND LIBRARIES "${GLSL_Optimizer_LIBRARIES}")
endif ()

if (OGRE_CONFIG_ENABLE_GLES2_CG_SUPPORT)
  list(APPEND LIBRARIES "${HLSL2GLSL_LIBRARIES}")
endif ()

set (TARGET_LINK_FLAGS "")

# setup OgreMain target
if (WINDOWS_STORE OR WINDOWS_PHONE)
	# exclude OgreTimer.cpp from unity builds; causes problem
	ogre_add_library(OgreMain ${OGRE_LIB_TYPE} ${PREC_HEADER} ${HEADER_FILES} ${SOURCE_FILES} ${PLATFORM_HEADERS} ${PLATFORM_SOURCE_FILES} ${THREAD_HEADER_FILES} ${THREAD_SOURCE_FILES} SEPARATE "src/WIN32/OgreTimer.cpp")
	set_target_properties(OgreMain PROPERTIES VS_WINRT_COMPONENT "true")
else ()
	# exclude OgreAlignedAllocator.cpp from unity builds; causes problems on Linux
	ogre_add_library(OgreMain ${OGRE_LIB_TYPE} ${PREC_HEADER} ${HEADER_FILES} ${SOURCE_FILES} ${PLATFORM_HEADERS} ${PLATFORM_SOURCE_FILES} ${THREAD_HEADER_FILES} ${THREAD_SOURCE_FILES} SEPARATE "src/OgreAlignedAllocator.cpp")
endif ()
# In visual studio 2010 - 64 bit we get this error: "LINK : fatal error LNK1210: exceeded internal ILK size limit; link with /INCREMENTAL:NO"
if(WIN32 AND MSVC10 AND CMAKE_CL_64)
  set_target_properties(OgreMain PROPERTIES 
                        VERSION ${OGRE_SOVERSION}
                        LINK_FLAGS "/INCREMENTAL:NO"
                      )
else()
  set_target_properties(OgreMain PROPERTIES VERSION ${OGRE_SOVERSION} SOVERSION ${OGRE_SOVERSION})
endif()

if(OGRE_GCC_VERSION VERSION_EQUAL 4.8 OR OGRE_GCC_VERSION VERSION_GREATER 4.8)
  list(APPEND LIBRARIES "-latomic")
endif()

if (APPLE)
  if (OGRE_BUILD_PLATFORM_APPLE_IOS)
    set_target_properties(OgreMain PROPERTIES INSTALL_NAME_DIR "OGRE")
  else ()
    set_target_properties(OgreMain PROPERTIES
        LINK_FLAGS "-framework IOKit -framework Cocoa -framework Carbon -framework OpenGL -framework CoreVideo"
    )

    set(OGRE_OSX_BUILD_CONFIGURATION "$(PLATFORM_NAME)/$(CONFIGURATION)")
  
  	add_custom_command(TARGET OgreMain POST_BUILD
		COMMAND mkdir ARGS -p ${OGRE_BINARY_DIR}/lib/${OGRE_OSX_BUILD_CONFIGURATION}/Ogre.framework/Headers/Threading
        COMMAND ditto 
		${OGRE_SOURCE_DIR}/OgreMain/include/Threading/*.h ${OGRE_BINARY_DIR}/lib/${OGRE_OSX_BUILD_CONFIGURATION}/Ogre.framework/Headers/Threading
		COMMAND mkdir ARGS -p ${OGRE_BINARY_DIR}/lib/${OGRE_OSX_BUILD_CONFIGURATION}/Ogre.framework/Headers/OSX
        COMMAND ditto 
		${OGRE_SOURCE_DIR}/OgreMain/include/OSX/*.h ${OGRE_BINARY_DIR}/lib/${OGRE_OSX_BUILD_CONFIGURATION}/Ogre.framework/Headers/OSX
		COMMAND cd ${OGRE_BINARY_DIR}/lib/${OGRE_OSX_BUILD_CONFIGURATION}/Ogre.framework/Headers
		)

    foreach(HEADER_PATH ${THREAD_HEADER_FILES})
        get_filename_component(HEADER_FILE ${HEADER_PATH} NAME)
        set(FWK_HEADER_PATH ${OGRE_BINARY_DIR}/lib/${OGRE_OSX_BUILD_CONFIGURATION}/Ogre.framework/Headers/${HEADER_FILE})
        add_custom_command(TARGET OgreMain POST_BUILD
            COMMAND rm -f ${FWK_HEADER_PATH}
            )
    endforeach()

    foreach(HEADER_PATH ${PLATFORM_HEADERS})
        get_filename_component(HEADER_FILE ${HEADER_PATH} NAME)
        set(FWK_HEADER_PATH ${OGRE_BINARY_DIR}/lib/${OGRE_OSX_BUILD_CONFIGURATION}/Ogre.framework/Headers/${HEADER_FILE})
        add_custom_command(TARGET OgreMain POST_BUILD
            COMMAND rm -f ${FWK_HEADER_PATH}
            )
    endforeach()

    ogre_config_framework(OgreMain)
  endif ()

  # Framework is called 'Ogre'
  set_target_properties(OgreMain PROPERTIES	OUTPUT_NAME Ogre)
endif ()
target_link_libraries(OgreMain ${LIBRARIES})
if (MINGW)
  # may need winsock htons functions for FreeImage
  target_link_libraries(OgreMain ws2_32)
endif ()

# specify a precompiled header to use
use_precompiled_header(OgreMain 
  "${CMAKE_CURRENT_SOURCE_DIR}/include/OgreStableHeaders.h"
  "${CMAKE_CURRENT_SOURCE_DIR}/src/OgrePrecompiledHeaders.cpp"
)

# install OgreMain
ogre_config_lib(OgreMain TRUE)
foreach(HEADER_FILE ${HEADER_FILES})
	string(REGEX REPLACE "((${CMAKE_CURRENT_SOURCE_DIR}|${OGRE_BINARY_DIR})/)?(include|src)/" "" RELATIVE_HEADER_FILE ${HEADER_FILE})
	string(REGEX MATCH "((.*)/)+" HEADER_SUBDIRECTORY ${RELATIVE_HEADER_FILE})
	install(FILES ${HEADER_FILE} DESTINATION include/OGRE/${HEADER_SUBDIRECTORY})
endforeach()

install(FILES ${PLATFORM_HEADERS}
  DESTINATION include/OGRE/${PLATFORM_HEADER_INSTALL}
)
install(FILES ${THREAD_HEADER_FILES}
	DESTINATION include/OGRE/Threading
)<|MERGE_RESOLUTION|>--- conflicted
+++ resolved
@@ -118,17 +118,13 @@
 
   set(PLATFORM_HEADER_INSTALL "Emscripten")
 elseif (WIN32)
-<<<<<<< HEAD
   set(THREAD_SOURCE_FILES
       src/Threading/OgreBarrierWin.cpp
 	  src/Threading/OgreLightweightMutexWin.cpp
       src/Threading/OgreThreadsWin.cpp
   )
   list(APPEND PLATFORM_SOURCE_FILES src/WIN32/OgreWin32Resources.rc)
-  if (OGRE_BUILD_PLATFORM_WINRT OR OGRE_BUILD_PLATFORM_WINDOWS_PHONE)
-=======
   if (WINDOWS_STORE OR WINDOWS_PHONE)
->>>>>>> 6a259fee
     include_directories("include/WIN32")
     set(PLATFORM_HEADERS
       include/WIN32/OgreConfigDialogImpWinRT.h
