/*-------------------------------------------------------------------------
This source file is a part of OGRE
(Object-oriented Graphics Rendering Engine)

For the latest info, see http://www.ogre3d.org/

Copyright (c) 2000-2014 Torus Knot Software Ltd
Permission is hereby granted, free of charge, to any person obtaining a copy
of this software and associated documentation files (the "Software"), to deal
in the Software without restriction, including without limitation the rights
to use, copy, modify, merge, publish, distribute, sublicense, and/or sell
copies of the Software, and to permit persons to whom the Software is
furnished to do so, subject to the following conditions:

The above copyright notice and this permission notice shall be included in
all copies or substantial portions of the Software.

THE SOFTWARE IS PROVIDED "AS IS", WITHOUT WARRANTY OF ANY KIND, EXPRESS OR
IMPLIED, INCLUDING BUT NOT LIMITED TO THE WARRANTIES OF MERCHANTABILITY,
FITNESS FOR A PARTICULAR PURPOSE AND NONINFRINGEMENT. IN NO EVENT SHALL THE
AUTHORS OR COPYRIGHT HOLDERS BE LIABLE FOR ANY CLAIM, DAMAGES OR OTHER
LIABILITY, WHETHER IN AN ACTION OF CONTRACT, TORT OR OTHERWISE, ARISING FROM,
OUT OF OR IN CONNECTION WITH THE SOFTWARE OR THE USE OR OTHER DEALINGS IN
THE SOFTWARE

You may alternatively use this source under the terms of a specific version of
the OGRE Unrestricted License provided you have obtained such a license from
Torus Knot Software Ltd.
-------------------------------------------------------------------------*/
#ifndef __ShadowTextureManager_H__
#define __ShadowTextureManager_H__

// Precompiler options
#include "OgrePrerequisites.h"
#include "OgreSingleton.h"
#include "OgrePixelFormat.h"
#include "OgreHeaderPrefix.h"

namespace Ogre
{
    /** \addtogroup Core
    *  @{
    */
    /** \addtogroup Scene
    *  @{
    */
    typedef vector<TexturePtr>::type ShadowTextureList;

    /** Structure containing the configuration for one shadow texture. */
    struct ShadowTextureConfig
    {
        unsigned int width;
        unsigned int height;
        PixelFormat format;
        unsigned int fsaa;
        uint16      depthBufferPoolId;

        ShadowTextureConfig()
            : width(512), height(512), format(PF_X8R8G8B8), fsaa(0), depthBufferPoolId(1) {}
    };

    typedef vector<ShadowTextureConfig>::type ShadowTextureConfigList;
    typedef ConstVectorIterator<ShadowTextureConfigList> ConstShadowTextureConfigIterator;

    inline _OgreExport bool operator== ( const ShadowTextureConfig& lhs, const ShadowTextureConfig& rhs );
    inline _OgreExport bool operator!= ( const ShadowTextureConfig& lhs, const ShadowTextureConfig& rhs );


    /** Class to manage the available shadow textures which may be shared between
        many SceneManager instances if formats agree.
    @remarks
        The management of the list of shadow textures has been separated out into
        a dedicated class to enable the clean management of shadow textures
        across many scene manager instances. Where multiple scene managers are
        used with shadow textures, the configuration of those shadows may or may
        not be consistent - if it is, it is good to centrally manage the textures
        so that creation and destruction responsibility is clear.
    */
    class _OgreExport ShadowTextureManager : public Singleton<ShadowTextureManager>, public ShadowDataAlloc
    {
    protected:
        ShadowTextureList mTextureList;
        ShadowTextureList mNullTextureList;
        size_t mCount;

    public:
        ShadowTextureManager();
        virtual ~ShadowTextureManager();

        /** Populate an incoming list with shadow texture references as requested
            in the configuration list.
        */
        virtual void getShadowTextures(const ShadowTextureConfigList& config, 
            ShadowTextureList& listToPopulate);

<<<<<<< HEAD
        /** Populate an incoming list with all shadow texture references.
         */
        virtual void getAllShadowTextures(ShadowTextureList& listToPopulate) { listToPopulate = mTextureList; }

=======
>>>>>>> 83e497b5
        /** Get an appropriately defined 'null' texture, i.e. one which will always
            result in no shadows.
        */
        virtual TexturePtr getNullShadowTexture(PixelFormat format);

        /** Remove any shadow textures that are no longer being referenced.
        @remarks
            This should be called fairly regularly since references may take a 
            little while to disappear in some cases (if referenced by materials)
        */
        virtual void clearUnused();
        /** Dereference all the shadow textures kept in this class and remove them
            from TextureManager; note that it is up to the SceneManagers to clear 
            their local references.
        */
        virtual void clear();

        /** Override standard Singleton retrieval.
        @remarks
        Why do we do this? Well, it's because the Singleton
        implementation is in a .h file, which means it gets compiled
        into anybody who includes it. This is needed for the
        Singleton template to work, but we actually only want it
        compiled into the implementation of the class based on the
        Singleton, not all of them. If we don't change this, we get
        link errors when trying to use the Singleton-based class from
        an outside dll.
        @par
        This method just delegates to the template version anyway,
        but the implementation stays in this single compilation unit,
        preventing link errors.
        */
        static ShadowTextureManager& getSingleton(void);
        /** Override standard Singleton retrieval.
        @remarks
        Why do we do this? Well, it's because the Singleton
        implementation is in a .h file, which means it gets compiled
        into anybody who includes it. This is needed for the
        Singleton template to work, but we actually only want it
        compiled into the implementation of the class based on the
        Singleton, not all of them. If we don't change this, we get
        link errors when trying to use the Singleton-based class from
        an outside dll.
        @par
        This method just delegates to the template version anyway,
        but the implementation stays in this single compilation unit,
        preventing link errors.
        */
        static ShadowTextureManager* getSingletonPtr(void);

    };

    /** @} */
    /** @} */
}

#include "OgreHeaderSuffix.h"

#endif
<|MERGE_RESOLUTION|>--- conflicted
+++ resolved
@@ -93,13 +93,10 @@
         virtual void getShadowTextures(const ShadowTextureConfigList& config, 
             ShadowTextureList& listToPopulate);
 
-<<<<<<< HEAD
         /** Populate an incoming list with all shadow texture references.
          */
         virtual void getAllShadowTextures(ShadowTextureList& listToPopulate) { listToPopulate = mTextureList; }
 
-=======
->>>>>>> 83e497b5
         /** Get an appropriately defined 'null' texture, i.e. one which will always
             result in no shadows.
         */
