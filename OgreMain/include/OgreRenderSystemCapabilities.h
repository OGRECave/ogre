--- conflicted
+++ resolved
@@ -167,11 +167,6 @@
 		/// Supports using vertex buffers for instance data
 		RSC_VERTEX_BUFFER_INSTANCE_DATA = OGRE_CAPS_VALUE(CAPS_CATEGORY_COMMON_2, 13),
 		/// Supports using vertex buffers for instance data
-<<<<<<< HEAD
-		RSC_CAN_GET_COMPILED_SHADER_BUFFER = OGRE_CAPS_VALUE(CAPS_CATEGORY_COMMON_2, 12),
-		/// Supports dynamic linkage/shader subroutine
-		RSC_SHADER_SUBROUTINE = OGRE_CAPS_VALUE(CAPS_CATEGORY_COMMON_2, 13),
-=======
 		RSC_CAN_GET_COMPILED_SHADER_BUFFER = OGRE_CAPS_VALUE(CAPS_CATEGORY_COMMON_2, 14),
 		/// Supports dynamic linkage/shader subroutine
 		RSC_SHADER_SUBROUTINE = OGRE_CAPS_VALUE(CAPS_CATEGORY_COMMON_2, 15),
@@ -189,7 +184,6 @@
 		RSC_HWOCCLUSION_ASYNCHRONOUS = OGRE_CAPS_VALUE(CAPS_CATEGORY_COMMON_2, 21),
 		/// Supports asynchronous hardware occlusion queries
 		RSC_ATOMIC_COUNTERS = OGRE_CAPS_VALUE(CAPS_CATEGORY_COMMON_2, 22),
->>>>>>> a48f71b7
 
 		// ***** DirectX specific caps *****
 		/// Is DirectX feature "per stage constants" supported
@@ -884,6 +878,100 @@
 			return mComputeProgramConstantBoolCount;           
 		}
 
+		// Support for new shader stages in shader model 5.0
+		/// The number of floating-point constants tesselation Hull programs support
+		void setTesselationHullProgramConstantFloatCount(ushort c)
+		{
+			mTesselationHullProgramConstantFloatCount = c;           
+		}
+		/// The number of integer constants tesselation Domain programs support
+		void setTesselationHullProgramConstantIntCount(ushort c)
+		{
+			mTesselationHullProgramConstantIntCount = c;           
+		}
+		/// The number of boolean constants tesselation Domain programs support
+		void setTesselationHullProgramConstantBoolCount(ushort c)
+		{
+			mTesselationHullProgramConstantBoolCount = c;           
+		}
+		/// The number of floating-point constants fragment programs support
+		ushort getTesselationHullProgramConstantFloatCount(void) const
+		{
+			return mTesselationHullProgramConstantFloatCount;           
+		}
+		/// The number of integer constants fragment programs support
+		ushort getTesselationHullProgramConstantIntCount(void) const
+		{
+			return mTesselationHullProgramConstantIntCount;           
+		}
+		/// The number of boolean constants fragment programs support
+		ushort getTesselationHullProgramConstantBoolCount(void) const
+		{
+			return mTesselationHullProgramConstantBoolCount;           
+		}
+
+		/// The number of floating-point constants tesselation Domain programs support
+		void setTesselationDomainProgramConstantFloatCount(ushort c)
+		{
+			mTesselationDomainProgramConstantFloatCount = c;           
+		}
+		/// The number of integer constants tesselation Domain programs support
+		void setTesselationDomainProgramConstantIntCount(ushort c)
+		{
+			mTesselationDomainProgramConstantIntCount = c;           
+		}
+		/// The number of boolean constants tesselation Domain programs support
+		void setTesselationDomainProgramConstantBoolCount(ushort c)
+		{
+			mTesselationDomainProgramConstantBoolCount = c;           
+		}
+		/// The number of floating-point constants fragment programs support
+		ushort getTesselationDomainProgramConstantFloatCount(void) const
+		{
+			return mTesselationDomainProgramConstantFloatCount;           
+		}
+		/// The number of integer constants fragment programs support
+		ushort getTesselationDomainProgramConstantIntCount(void) const
+		{
+			return mTesselationDomainProgramConstantIntCount;           
+		}
+		/// The number of boolean constants fragment programs support
+		ushort getTesselationDomainProgramConstantBoolCount(void) const
+		{
+			return mTesselationDomainProgramConstantBoolCount;           
+		}
+
+		/// The number of floating-point constants compute programs support
+		void setComputeProgramConstantFloatCount(ushort c)
+		{
+			mComputeProgramConstantFloatCount = c;           
+		}
+		/// The number of integer constants compute programs support
+		void setComputeProgramConstantIntCount(ushort c)
+		{
+			mComputeProgramConstantIntCount = c;           
+		}
+		/// The number of boolean constants compute programs support
+		void setComputeProgramConstantBoolCount(ushort c)
+		{
+			mComputeProgramConstantBoolCount = c;           
+		}
+		/// The number of floating-point constants fragment programs support
+		ushort getComputeProgramConstantFloatCount(void) const
+		{
+			return mComputeProgramConstantFloatCount;           
+		}
+		/// The number of integer constants fragment programs support
+		ushort getComputeProgramConstantIntCount(void) const
+		{
+			return mComputeProgramConstantIntCount;           
+		}
+		/// The number of boolean constants fragment programs support
+		ushort getComputeProgramConstantBoolCount(void) const
+		{
+			return mComputeProgramConstantBoolCount;           
+		}
+
 	};
 
 	/** @} */
