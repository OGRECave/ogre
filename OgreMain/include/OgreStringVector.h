--- conflicted
+++ resolved
@@ -33,11 +33,8 @@
 #include "OgreString.h"
 
 namespace Ogre {
-<<<<<<< HEAD
-=======
     typedef _StringBase String;
 
->>>>>>> 83e497b5
     /** \addtogroup Core
     *  @{
     */
