/*
-----------------------------------------------------------------------------
This source file is part of OGRE
(Object-oriented Graphics Rendering Engine)
For the latest info, see http://www.ogre3d.org/

Copyright (c) 2000-2014 Torus Knot Software Ltd

Permission is hereby granted, free of charge, to any person obtaining a copy
of this software and associated documentation files (the "Software"), to deal
in the Software without restriction, including without limitation the rights
to use, copy, modify, merge, publish, distribute, sublicense, and/or sell
copies of the Software, and to permit persons to whom the Software is
furnished to do so, subject to the following conditions:

The above copyright notice and this permission notice shall be included in
all copies or substantial portions of the Software.

THE SOFTWARE IS PROVIDED "AS IS", WITHOUT WARRANTY OF ANY KIND, EXPRESS OR
IMPLIED, INCLUDING BUT NOT LIMITED TO THE WARRANTIES OF MERCHANTABILITY,
FITNESS FOR A PARTICULAR PURPOSE AND NONINFRINGEMENT. IN NO EVENT SHALL THE
AUTHORS OR COPYRIGHT HOLDERS BE LIABLE FOR ANY CLAIM, DAMAGES OR OTHER
LIABILITY, WHETHER IN AN ACTION OF CONTRACT, TORT OR OTHERWISE, ARISING FROM,
OUT OF OR IN CONNECTION WITH THE SOFTWARE OR THE USE OR OTHER DEALINGS IN
THE SOFTWARE.
-----------------------------------------------------------------------------
*/
#ifndef __Exception_H_
#define __Exception_H_

// Precompiler options
#include "OgrePrerequisites.h"
#include <exception>
#include "OgreHeaderPrefix.h"

// Check for OGRE assert mode

// RELEASE_EXCEPTIONS mode
#if OGRE_ASSERT_MODE == 1
#   if OGRE_DEBUG_MODE
#       define OgreAssert( a, b ) assert( (a) && (b) )
#   else
#       if OGRE_COMP != OGRE_COMPILER_BORL
#           define OgreAssert( a, b ) if( !(a) ) OGRE_EXCEPT( Ogre::Exception::ERR_RT_ASSERTION_FAILED, (b), "no function info")
#       else
#           define OgreAssert( a, b ) if( !(a) ) OGRE_EXCEPT( Ogre::Exception::ERR_RT_ASSERTION_FAILED, (b), __FUNC__ )
#       endif
#   endif

// EXCEPTIONS mode
#elif OGRE_ASSERT_MODE == 2
#   if OGRE_COMP != OGRE_COMPILER_BORL
#       define OgreAssert( a, b ) if( !(a) ) OGRE_EXCEPT( Ogre::Exception::ERR_RT_ASSERTION_FAILED, (b), "no function info")
#   else
#       define OgreAssert( a, b ) if( !(a) ) OGRE_EXCEPT( Ogre::Exception::ERR_RT_ASSERTION_FAILED, (b), __FUNC__ )
#   endif

// STANDARD mode
#else
#   define OgreAssert( a, b ) assert( (a) && (b) )
#endif

namespace Ogre {
    typedef _StringBase String;

    /** \addtogroup Core
    *  @{
    */
    /** \addtogroup General
    *  @{
    */
    /** When thrown, provides information about an error that has occurred inside the engine.
        @remarks
            OGRE never uses return values to indicate errors. Instead, if an
            error occurs, an exception is thrown, and this is the object that
            encapsulates the detail of the problem. The application using
            OGRE should always ensure that the exceptions are caught, so all
            OGRE engine functions should occur within a
            try{} catch(Ogre::Exception& e) {} block.
        @par
            The user application should never create any instances of this
            object unless it wishes to unify its error handling using the
            same object.
    */
    class _OgreExport Exception : public std::exception
    {
    protected:
        long line;
        int number;
        String typeName;
        String description;
        String source;
        String file;
        mutable String fullDesc;
    public:
        /** Static definitions of error codes.
            @todo
                Add many more exception codes, since we want the user to be able
                to catch most of them.
        */
        enum ExceptionCodes {
            ERR_CANNOT_WRITE_TO_FILE,
            ERR_INVALID_STATE,
            ERR_INVALIDPARAMS,
            ERR_RENDERINGAPI_ERROR,
            ERR_DUPLICATE_ITEM,
            ERR_ITEM_NOT_FOUND,
            ERR_FILE_NOT_FOUND,
            ERR_INTERNAL_ERROR,
            ERR_RT_ASSERTION_FAILED,
            ERR_NOT_IMPLEMENTED
        };

        /** Default constructor.
        */
        Exception( int number, const String& description, const String& source );

        /** Advanced constructor.
        */
        Exception( int number, const String& description, const String& source, const char* type, const char* file, long line );

        /** Copy constructor.
        */
        Exception(const Exception& rhs);

        /// Needed for compatibility with std::exception
        ~Exception() throw() {}

        /** Assignment operator.
        */
        Exception & operator = (const Exception& rhs);

        /** Returns a string with the full description of this error.
            @remarks
                The description contains the error number, the description
                supplied by the thrower, what routine threw the exception,
                and will also supply extra platform-specific information
                where applicable. For example - in the case of a rendering
                library error, the description of the error will include both
                the place in which OGRE found the problem, and a text
                description from the 3D rendering library, if available.
        */
        virtual const String& getFullDescription(void) const;

        /** Gets the error code.
        */
        virtual int getNumber(void) const throw();

        /** Gets the source function.
        */
        virtual const String &getSource() const { return source; }

        /** Gets source file name.
        */
        virtual const String &getFile() const { return file; }

        /** Gets line number.
        */
        virtual long getLine() const { return line; }

        /** Returns a string with only the 'description' field of this exception. Use 
            getFullDescriptionto get a full description of the error including line number,
            error number and what function threw the exception.
        */
        virtual const String &getDescription(void) const { return description; }

        /// Override std::exception::what
        const char* what() const throw() { return getFullDescription().c_str(); }
        
    };


<<<<<<< HEAD
    /** Template struct which creates a distinct type for each exception code.
    @note
    This is useful because it allows us to create an overloaded method
    for returning different exception types by value without ambiguity. 
    From 'Modern C++ Design' (Alexandrescu 2001).
    */
    template <int num>
    struct ExceptionCodeType
    {
        enum { number = num };
    };

    // Specialised exceptions allowing each to be caught specifically
    // backwards-compatible since exception codes still used

    class _OgreExport UnimplementedException : public Exception 
    {
    public:
        UnimplementedException(int inNumber, const String& inDescription, const String& inSource, const char* inFile, long inLine)
            : Exception(inNumber, inDescription, inSource, "UnimplementedException", inFile, inLine) {}
    };
    class _OgreExport FileNotFoundException : public Exception
    {
    public:
        FileNotFoundException(int inNumber, const String& inDescription, const String& inSource, const char* inFile, long inLine)
            : Exception(inNumber, inDescription, inSource, "FileNotFoundException", inFile, inLine) {}
    };
    class _OgreExport IOException : public Exception
    {
    public:
        IOException(int inNumber, const String& inDescription, const String& inSource, const char* inFile, long inLine)
            : Exception(inNumber, inDescription, inSource, "IOException", inFile, inLine) {}
    };
    class _OgreExport InvalidStateException : public Exception
    {
    public:
        InvalidStateException(int inNumber, const String& inDescription, const String& inSource, const char* inFile, long inLine)
            : Exception(inNumber, inDescription, inSource, "InvalidStateException", inFile, inLine) {}
    };
    class _OgreExport InvalidParametersException : public Exception
    {
    public:
        InvalidParametersException(int inNumber, const String& inDescription, const String& inSource, const char* inFile, long inLine)
            : Exception(inNumber, inDescription, inSource, "InvalidParametersException", inFile, inLine) {}
    };
    class _OgreExport ItemIdentityException : public Exception
    {
    public:
        ItemIdentityException(int inNumber, const String& inDescription, const String& inSource, const char* inFile, long inLine)
            : Exception(inNumber, inDescription, inSource, "ItemIdentityException", inFile, inLine) {}
    };
    class _OgreExport InternalErrorException : public Exception
    {
    public:
        InternalErrorException(int inNumber, const String& inDescription, const String& inSource, const char* inFile, long inLine)
            : Exception(inNumber, inDescription, inSource, "InternalErrorException", inFile, inLine) {}
    };
    class _OgreExport RenderingAPIException : public Exception
    {
    public:
        RenderingAPIException(int inNumber, const String& inDescription, const String& inSource, const char* inFile, long inLine)
            : Exception(inNumber, inDescription, inSource, "RenderingAPIException", inFile, inLine) {}
    };
    class _OgreExport RuntimeAssertionException : public Exception
    {
    public:
        RuntimeAssertionException(int inNumber, const String& inDescription, const String& inSource, const char* inFile, long inLine)
            : Exception(inNumber, inDescription, inSource, "RuntimeAssertionException", inFile, inLine) {}
    };


    /** Class implementing dispatch methods in order to construct by-value
        exceptions of a derived type based just on an exception code.
    @remarks
        This nicely handles construction of derived Exceptions by value (needed
        for throwing) without suffering from ambiguity - each code is turned into
        a distinct type so that methods can be overloaded. This allows OGRE_EXCEPT
        to stay small in implementation (desirable since it is embedded) whilst
        still performing rich code-to-type mapping. 
    */
    class ExceptionFactory
    {
    private:
        /// Private constructor, no construction
        ExceptionFactory() {}
    public:
        static UnimplementedException create(
            ExceptionCodeType<Exception::ERR_NOT_IMPLEMENTED> /*code*/, 
            const String& desc, 
            const String& src, const char* file, long line)
        {
            return UnimplementedException(Exception::ERR_NOT_IMPLEMENTED, desc, src, file, line);
        }
        static FileNotFoundException create(
            ExceptionCodeType<Exception::ERR_FILE_NOT_FOUND> /*code*/, 
            const String& desc, 
            const String& src, const char* file, long line)
        {
            return FileNotFoundException(Exception::ERR_FILE_NOT_FOUND, desc, src, file, line);
        }
        static IOException create(
            ExceptionCodeType<Exception::ERR_CANNOT_WRITE_TO_FILE> /*code*/, 
            const String& desc, 
            const String& src, const char* file, long line)
        {
            return IOException(Exception::ERR_CANNOT_WRITE_TO_FILE, desc, src, file, line);
        }
        static InvalidStateException create(
            ExceptionCodeType<Exception::ERR_INVALID_STATE> /*code*/, 
            const String& desc, 
            const String& src, const char* file, long line)
        {
            return InvalidStateException(Exception::ERR_INVALID_STATE, desc, src, file, line);
        }
        static InvalidParametersException create(
            ExceptionCodeType<Exception::ERR_INVALIDPARAMS> /*code*/, 
            const String& desc, 
            const String& src, const char* file, long line)
        {
            return InvalidParametersException(Exception::ERR_INVALIDPARAMS, desc, src, file, line);
        }
        static ItemIdentityException create(
            ExceptionCodeType<Exception::ERR_ITEM_NOT_FOUND> /*code*/, 
            const String& desc, 
            const String& src, const char* file, long line)
        {
            return ItemIdentityException(Exception::ERR_ITEM_NOT_FOUND, desc, src, file, line);
        }
        static ItemIdentityException create(
            ExceptionCodeType<Exception::ERR_DUPLICATE_ITEM> /*code*/, 
            const String& desc, 
            const String& src, const char* file, long line)
        {
            return ItemIdentityException(Exception::ERR_DUPLICATE_ITEM, desc, src, file, line);
        }
        static InternalErrorException create(
            ExceptionCodeType<Exception::ERR_INTERNAL_ERROR> /*code*/, 
            const String& desc, 
            const String& src, const char* file, long line)
        {
            return InternalErrorException(Exception::ERR_INTERNAL_ERROR, desc, src, file, line);
        }
        static RenderingAPIException create(
            ExceptionCodeType<Exception::ERR_RENDERINGAPI_ERROR> /*code*/, 
            const String& desc, 
            const String& src, const char* file, long line)
        {
            return RenderingAPIException(Exception::ERR_RENDERINGAPI_ERROR, desc, src, file, line);
        }
        static RuntimeAssertionException create(
            ExceptionCodeType<Exception::ERR_RT_ASSERTION_FAILED> /*code*/, 
            const String& desc, 
            const String& src, const char* file, long line)
        {
            return RuntimeAssertionException(Exception::ERR_RT_ASSERTION_FAILED, desc, src, file, line);
        }

    };
    

    
#ifndef OGRE_EXCEPT
#define OGRE_EXCEPT(num, desc, src) throw Ogre::ExceptionFactory::create( \
    Ogre::ExceptionCodeType<num>(), desc, src, __FILE__, __LINE__ );
=======
	// Specialised exceptions allowing each to be caught specifically
	// backwards-compatible since exception codes still used

	class _OgreExport UnimplementedException : public Exception 
	{
	public:
		UnimplementedException(int inNumber, const String& inDescription, const String& inSource, const char* inFile, long inLine)
			: Exception(inNumber, inDescription, inSource, "UnimplementedException", inFile, inLine) {}
	};
	class _OgreExport FileNotFoundException : public Exception
	{
	public:
		FileNotFoundException(int inNumber, const String& inDescription, const String& inSource, const char* inFile, long inLine)
			: Exception(inNumber, inDescription, inSource, "FileNotFoundException", inFile, inLine) {}
	};
	class _OgreExport IOException : public Exception
	{
	public:
		IOException(int inNumber, const String& inDescription, const String& inSource, const char* inFile, long inLine)
			: Exception(inNumber, inDescription, inSource, "IOException", inFile, inLine) {}
	};
	class _OgreExport InvalidStateException : public Exception
	{
	public:
		InvalidStateException(int inNumber, const String& inDescription, const String& inSource, const char* inFile, long inLine)
			: Exception(inNumber, inDescription, inSource, "InvalidStateException", inFile, inLine) {}
	};
	class _OgreExport InvalidParametersException : public Exception
	{
	public:
		InvalidParametersException(int inNumber, const String& inDescription, const String& inSource, const char* inFile, long inLine)
			: Exception(inNumber, inDescription, inSource, "InvalidParametersException", inFile, inLine) {}
	};
	class _OgreExport ItemIdentityException : public Exception
	{
	public:
		ItemIdentityException(int inNumber, const String& inDescription, const String& inSource, const char* inFile, long inLine)
			: Exception(inNumber, inDescription, inSource, "ItemIdentityException", inFile, inLine) {}
	};
	class _OgreExport InternalErrorException : public Exception
	{
	public:
		InternalErrorException(int inNumber, const String& inDescription, const String& inSource, const char* inFile, long inLine)
			: Exception(inNumber, inDescription, inSource, "InternalErrorException", inFile, inLine) {}
	};
	class _OgreExport RenderingAPIException : public Exception
	{
	public:
		RenderingAPIException(int inNumber, const String& inDescription, const String& inSource, const char* inFile, long inLine)
			: Exception(inNumber, inDescription, inSource, "RenderingAPIException", inFile, inLine) {}
	};
	class _OgreExport RuntimeAssertionException : public Exception
	{
	public:
		RuntimeAssertionException(int inNumber, const String& inDescription, const String& inSource, const char* inFile, long inLine)
			: Exception(inNumber, inDescription, inSource, "RuntimeAssertionException", inFile, inLine) {}
	};


	/** Class implementing dispatch method in order to construct by-value
		exceptions of a derived type based on an exception code.
	*/
	class ExceptionFactory
	{
	private:
		/// Private constructor, no construction
		ExceptionFactory() {}
	public:
		static OGRE_NORETURN void throwException(
			Exception::ExceptionCodes code, int number,
			const String& desc,
			const String& src, const char* file, long line)
		{
			switch (code)
			{
			case Exception::ERR_CANNOT_WRITE_TO_FILE:	throw IOException(number, desc, src, file, line);
			case Exception::ERR_INVALID_STATE:			throw InvalidStateException(number, desc, src, file, line);
			case Exception::ERR_INVALIDPARAMS:			throw InvalidParametersException(number, desc, src, file, line);
			case Exception::ERR_RENDERINGAPI_ERROR:		throw RenderingAPIException(number, desc, src, file, line);
			case Exception::ERR_DUPLICATE_ITEM:			throw ItemIdentityException(number, desc, src, file, line);
			case Exception::ERR_ITEM_NOT_FOUND:			throw ItemIdentityException(number, desc, src, file, line);
			case Exception::ERR_FILE_NOT_FOUND:			throw FileNotFoundException(number, desc, src, file, line);
			case Exception::ERR_INTERNAL_ERROR:			throw InternalErrorException(number, desc, src, file, line);
			case Exception::ERR_RT_ASSERTION_FAILED:	throw RuntimeAssertionException(number, desc, src, file, line);
			case Exception::ERR_NOT_IMPLEMENTED:		throw UnimplementedException(number, desc, src, file, line);
			default:									throw Exception(number, desc, src, "Exception", file, line);
			}
		}
	};
	

	
#ifndef OGRE_EXCEPT
#define OGRE_EXCEPT(code, desc, src)			Ogre::ExceptionFactory::throwException(code, code, desc, src, __FILE__, __LINE__);
#define OGRE_EXCEPT_EX(code, num, desc, src) 	Ogre::ExceptionFactory::throwException(code, num, desc, src, __FILE__, __LINE__);
#else
#define OGRE_EXCEPT_EX(code, num, desc, src) 	OGRE_EXCEPT(code, desc, src);
>>>>>>> 41e3e01c
#endif
    /** @} */
    /** @} */

} // Namespace Ogre

#include "OgreHeaderSuffix.h"

#endif<|MERGE_RESOLUTION|>--- conflicted
+++ resolved
@@ -30,6 +30,7 @@
 
 // Precompiler options
 #include "OgrePrerequisites.h"
+#include "OgreString.h"
 #include <exception>
 #include "OgreHeaderPrefix.h"
 
@@ -61,7 +62,6 @@
 #endif
 
 namespace Ogre {
-    typedef _StringBase String;
 
     /** \addtogroup Core
     *  @{
@@ -170,18 +170,12 @@
     };
 
 
-<<<<<<< HEAD
     /** Template struct which creates a distinct type for each exception code.
     @note
     This is useful because it allows us to create an overloaded method
     for returning different exception types by value without ambiguity. 
     From 'Modern C++ Design' (Alexandrescu 2001).
     */
-    template <int num>
-    struct ExceptionCodeType
-    {
-        enum { number = num };
-    };
 
     // Specialised exceptions allowing each to be caught specifically
     // backwards-compatible since exception codes still used
@@ -257,160 +251,13 @@
         /// Private constructor, no construction
         ExceptionFactory() {}
     public:
-        static UnimplementedException create(
-            ExceptionCodeType<Exception::ERR_NOT_IMPLEMENTED> /*code*/, 
+		static OGRE_NORETURN void throwException(
+			Exception::ExceptionCodes code, int number,
             const String& desc, 
             const String& src, const char* file, long line)
         {
-            return UnimplementedException(Exception::ERR_NOT_IMPLEMENTED, desc, src, file, line);
-        }
-        static FileNotFoundException create(
-            ExceptionCodeType<Exception::ERR_FILE_NOT_FOUND> /*code*/, 
-            const String& desc, 
-            const String& src, const char* file, long line)
+			switch (code)
         {
-            return FileNotFoundException(Exception::ERR_FILE_NOT_FOUND, desc, src, file, line);
-        }
-        static IOException create(
-            ExceptionCodeType<Exception::ERR_CANNOT_WRITE_TO_FILE> /*code*/, 
-            const String& desc, 
-            const String& src, const char* file, long line)
-        {
-            return IOException(Exception::ERR_CANNOT_WRITE_TO_FILE, desc, src, file, line);
-        }
-        static InvalidStateException create(
-            ExceptionCodeType<Exception::ERR_INVALID_STATE> /*code*/, 
-            const String& desc, 
-            const String& src, const char* file, long line)
-        {
-            return InvalidStateException(Exception::ERR_INVALID_STATE, desc, src, file, line);
-        }
-        static InvalidParametersException create(
-            ExceptionCodeType<Exception::ERR_INVALIDPARAMS> /*code*/, 
-            const String& desc, 
-            const String& src, const char* file, long line)
-        {
-            return InvalidParametersException(Exception::ERR_INVALIDPARAMS, desc, src, file, line);
-        }
-        static ItemIdentityException create(
-            ExceptionCodeType<Exception::ERR_ITEM_NOT_FOUND> /*code*/, 
-            const String& desc, 
-            const String& src, const char* file, long line)
-        {
-            return ItemIdentityException(Exception::ERR_ITEM_NOT_FOUND, desc, src, file, line);
-        }
-        static ItemIdentityException create(
-            ExceptionCodeType<Exception::ERR_DUPLICATE_ITEM> /*code*/, 
-            const String& desc, 
-            const String& src, const char* file, long line)
-        {
-            return ItemIdentityException(Exception::ERR_DUPLICATE_ITEM, desc, src, file, line);
-        }
-        static InternalErrorException create(
-            ExceptionCodeType<Exception::ERR_INTERNAL_ERROR> /*code*/, 
-            const String& desc, 
-            const String& src, const char* file, long line)
-        {
-            return InternalErrorException(Exception::ERR_INTERNAL_ERROR, desc, src, file, line);
-        }
-        static RenderingAPIException create(
-            ExceptionCodeType<Exception::ERR_RENDERINGAPI_ERROR> /*code*/, 
-            const String& desc, 
-            const String& src, const char* file, long line)
-        {
-            return RenderingAPIException(Exception::ERR_RENDERINGAPI_ERROR, desc, src, file, line);
-        }
-        static RuntimeAssertionException create(
-            ExceptionCodeType<Exception::ERR_RT_ASSERTION_FAILED> /*code*/, 
-            const String& desc, 
-            const String& src, const char* file, long line)
-        {
-            return RuntimeAssertionException(Exception::ERR_RT_ASSERTION_FAILED, desc, src, file, line);
-        }
-
-    };
-    
-
-    
-#ifndef OGRE_EXCEPT
-#define OGRE_EXCEPT(num, desc, src) throw Ogre::ExceptionFactory::create( \
-    Ogre::ExceptionCodeType<num>(), desc, src, __FILE__, __LINE__ );
-=======
-	// Specialised exceptions allowing each to be caught specifically
-	// backwards-compatible since exception codes still used
-
-	class _OgreExport UnimplementedException : public Exception 
-	{
-	public:
-		UnimplementedException(int inNumber, const String& inDescription, const String& inSource, const char* inFile, long inLine)
-			: Exception(inNumber, inDescription, inSource, "UnimplementedException", inFile, inLine) {}
-	};
-	class _OgreExport FileNotFoundException : public Exception
-	{
-	public:
-		FileNotFoundException(int inNumber, const String& inDescription, const String& inSource, const char* inFile, long inLine)
-			: Exception(inNumber, inDescription, inSource, "FileNotFoundException", inFile, inLine) {}
-	};
-	class _OgreExport IOException : public Exception
-	{
-	public:
-		IOException(int inNumber, const String& inDescription, const String& inSource, const char* inFile, long inLine)
-			: Exception(inNumber, inDescription, inSource, "IOException", inFile, inLine) {}
-	};
-	class _OgreExport InvalidStateException : public Exception
-	{
-	public:
-		InvalidStateException(int inNumber, const String& inDescription, const String& inSource, const char* inFile, long inLine)
-			: Exception(inNumber, inDescription, inSource, "InvalidStateException", inFile, inLine) {}
-	};
-	class _OgreExport InvalidParametersException : public Exception
-	{
-	public:
-		InvalidParametersException(int inNumber, const String& inDescription, const String& inSource, const char* inFile, long inLine)
-			: Exception(inNumber, inDescription, inSource, "InvalidParametersException", inFile, inLine) {}
-	};
-	class _OgreExport ItemIdentityException : public Exception
-	{
-	public:
-		ItemIdentityException(int inNumber, const String& inDescription, const String& inSource, const char* inFile, long inLine)
-			: Exception(inNumber, inDescription, inSource, "ItemIdentityException", inFile, inLine) {}
-	};
-	class _OgreExport InternalErrorException : public Exception
-	{
-	public:
-		InternalErrorException(int inNumber, const String& inDescription, const String& inSource, const char* inFile, long inLine)
-			: Exception(inNumber, inDescription, inSource, "InternalErrorException", inFile, inLine) {}
-	};
-	class _OgreExport RenderingAPIException : public Exception
-	{
-	public:
-		RenderingAPIException(int inNumber, const String& inDescription, const String& inSource, const char* inFile, long inLine)
-			: Exception(inNumber, inDescription, inSource, "RenderingAPIException", inFile, inLine) {}
-	};
-	class _OgreExport RuntimeAssertionException : public Exception
-	{
-	public:
-		RuntimeAssertionException(int inNumber, const String& inDescription, const String& inSource, const char* inFile, long inLine)
-			: Exception(inNumber, inDescription, inSource, "RuntimeAssertionException", inFile, inLine) {}
-	};
-
-
-	/** Class implementing dispatch method in order to construct by-value
-		exceptions of a derived type based on an exception code.
-	*/
-	class ExceptionFactory
-	{
-	private:
-		/// Private constructor, no construction
-		ExceptionFactory() {}
-	public:
-		static OGRE_NORETURN void throwException(
-			Exception::ExceptionCodes code, int number,
-			const String& desc,
-			const String& src, const char* file, long line)
-		{
-			switch (code)
-			{
 			case Exception::ERR_CANNOT_WRITE_TO_FILE:	throw IOException(number, desc, src, file, line);
 			case Exception::ERR_INVALID_STATE:			throw InvalidStateException(number, desc, src, file, line);
 			case Exception::ERR_INVALIDPARAMS:			throw InvalidParametersException(number, desc, src, file, line);
@@ -422,18 +269,18 @@
 			case Exception::ERR_RT_ASSERTION_FAILED:	throw RuntimeAssertionException(number, desc, src, file, line);
 			case Exception::ERR_NOT_IMPLEMENTED:		throw UnimplementedException(number, desc, src, file, line);
 			default:									throw Exception(number, desc, src, "Exception", file, line);
-			}
-		}
-	};
-	
-
-	
+        }
+        }
+
+    };
+    
+
+    
 #ifndef OGRE_EXCEPT
 #define OGRE_EXCEPT(code, desc, src)			Ogre::ExceptionFactory::throwException(code, code, desc, src, __FILE__, __LINE__);
 #define OGRE_EXCEPT_EX(code, num, desc, src) 	Ogre::ExceptionFactory::throwException(code, num, desc, src, __FILE__, __LINE__);
 #else
 #define OGRE_EXCEPT_EX(code, num, desc, src) 	OGRE_EXCEPT(code, desc, src);
->>>>>>> 41e3e01c
 #endif
     /** @} */
     /** @} */
