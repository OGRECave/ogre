/*
-----------------------------------------------------------------------------
This source file is part of OGRE
(Object-oriented Graphics Rendering Engine)
For the latest info, see http://www.ogre3d.org/

Copyright (c) 2000-2014 Torus Knot Software Ltd

Permission is hereby granted, free of charge, to any person obtaining a copy
of this software and associated documentation files (the "Software"), to deal
in the Software without restriction, including without limitation the rights
to use, copy, modify, merge, publish, distribute, sublicense, and/or sell
copies of the Software, and to permit persons to whom the Software is
furnished to do so, subject to the following conditions:

The above copyright notice and this permission notice shall be included in
all copies or substantial portions of the Software.

THE SOFTWARE IS PROVIDED "AS IS", WITHOUT WARRANTY OF ANY KIND, EXPRESS OR
IMPLIED, INCLUDING BUT NOT LIMITED TO THE WARRANTIES OF MERCHANTABILITY,
FITNESS FOR A PARTICULAR PURPOSE AND NONINFRINGEMENT. IN NO EVENT SHALL THE
AUTHORS OR COPYRIGHT HOLDERS BE LIABLE FOR ANY CLAIM, DAMAGES OR OTHER
LIABILITY, WHETHER IN AN ACTION OF CONTRACT, TORT OR OTHERWISE, ARISING FROM,
OUT OF OR IN CONNECTION WITH THE SOFTWARE OR THE USE OR OTHER DEALINGS IN
THE SOFTWARE.
-----------------------------------------------------------------------------
*/
#ifndef _Archive_H__
#define _Archive_H__

#include "OgrePrerequisites.h"
#include "OgreDataStream.h"
#include "OgreStringVector.h"
#include "OgreException.h"
#include <ctime>
#include "OgreHeaderPrefix.h"

namespace Ogre {

    /** \addtogroup Core
<<<<<<< HEAD
    *  @{
    */
    /** \addtogroup Resources
    *  @{
    */
=======
     *  @{
     */
    /** \addtogroup Resources
     *  @{
     */
>>>>>>> 053554ee
    /** Information about a file/directory within the archive will be
    returned using a FileInfo struct.
    @see
    Archive
    */
    struct FileInfo {
        /// The archive in which the file has been found (for info when performing
        /// multi-Archive searches, note you should still open through ResourceGroupManager)
<<<<<<< HEAD
        Archive* archive;
=======
        const Archive* archive;
>>>>>>> 053554ee
        /// The file's fully qualified name
        String filename;
        /// Path name; separated by '/' and ending with '/'
        String path;
        /// Base filename
        String basename;
        /// Compressed size
        size_t compressedSize;
        /// Uncompressed size
        size_t uncompressedSize;
    };

    typedef vector<FileInfo>::type FileInfoList;
    typedef SharedPtr<FileInfoList> FileInfoListPtr;

    /** Archive-handling class.
    @remarks
        An archive is a generic term for a container of files. This may be a
        filesystem folder, it may be a compressed archive, it may even be 
        a remote location shared on the web. This class is designed to be 
        subclassed to provide access to a range of file locations. 
    @par
        Instances of this class are never constructed or even handled by end-user
        applications. They are constructed by custom ArchiveFactory classes, 
        which plugins can register new instances of using ArchiveManager. 
        End-user applications will typically use ResourceManager or 
        ResourceGroupManager to manage resources at a higher level, rather than 
        reading files directly through this class. Doing it this way allows you
        to benefit from OGRE's automatic searching of multiple file locations 
        for the resources you are looking for.
    */
    class _OgreExport Archive : public ArchiveAlloc
    {
    protected:
        /// Archive name
        String mName; 
        /// Archive type code
        String mType;
        /// Read-only flag
        bool mReadOnly;
    public:


        /** Constructor - don't call direct, used by ArchiveFactory.
        */
        Archive( const String& name, const String& archType )
            : mName(name), mType(archType), mReadOnly(true) {}

        /** Default destructor.
        */
        virtual ~Archive() {}

        /// Get the name of this archive
        const String& getName(void) const { return mName; }

        /// Returns whether this archive is case sensitive in the way it matches files
        virtual bool isCaseSensitive(void) const = 0;

        /** Loads the archive.
        @remarks
            This initializes all the internal data of the class.
        @warning
            Do not call this function directly, it is meant to be used
            only by the ArchiveManager class.
        */
        virtual void load() = 0;

        /** Unloads the archive.
        @warning
            Do not call this function directly, it is meant to be used
            only by the ArchiveManager class.
        */
        virtual void unload() = 0;

        /** Reports whether this Archive is read-only, or whether the contents
            can be updated. 
        */
        virtual bool isReadOnly() const { return mReadOnly; }

        /** Open a stream on a given file. 
        @note
            There is no equivalent 'close' method; the returned stream
            controls the lifecycle of this file operation.
        @param filename The fully qualified name of the file
        @param readOnly Whether to open the file in read-only mode or not (note, 
            if the archive is read-only then this cannot be set to false)
        @return A shared pointer to a DataStream which can be used to 
            read / write the file. If the file is not present, returns a null
            shared pointer.
        */
        virtual DataStreamPtr open(const String& filename, bool readOnly = true) = 0;

        /** Create a new file (or overwrite one already there). 
        @note If the archive is read-only then this method will fail.
        @param filename The fully qualified name of the file
        @return A shared pointer to a DataStream which can be used to 
        read / write the file. 
        */
<<<<<<< HEAD
        virtual DataStreamPtr create(const String& filename)
        {
                        (void)filename;
            OGRE_EXCEPT(Exception::ERR_NOT_IMPLEMENTED, 
                "This archive does not support creation of files.", 
                "Archive::create");
        }

        /** Delete a named file.
        @remarks Not possible on read-only archives
        @param filename The fully qualified name of the file
        */
        virtual void remove(const String& filename)
        {
                        (void)filename;
            OGRE_EXCEPT(Exception::ERR_NOT_IMPLEMENTED, 
                "This archive does not support removal of files.", 
                "Archive::remove");
        }
=======
        virtual DataStreamPtr open(const String& filename, bool readOnly = true) const = 0;

        /** Create a new file (or overwrite one already there). 
            @note If the archive is read-only then this method will fail.
            @param filename The fully qualified name of the file
            @return A shared pointer to a DataStream which can be used to 
            read / write the file. 
        */
        virtual DataStreamPtr create(const String& filename) const;

        /** Delete a named file.
            @remarks Not possible on read-only archives
            @param filename The fully qualified name of the file
        */
        virtual void remove(const String& filename) const;
>>>>>>> 053554ee

        /** List all file names in the archive.
        @note
            This method only returns filenames, you can also retrieve other
            information using listFileInfo.
        @param recursive Whether all paths of the archive are searched (if the 
            archive has a concept of that)
        @param dirs Set to true if you want the directories to be listed
            instead of files
        @return A list of filenames matching the criteria, all are fully qualified
        */
        virtual StringVectorPtr list(bool recursive = true, bool dirs = false) = 0;
        
        /** List all files in the archive with accompanying information.
        @param recursive Whether all paths of the archive are searched (if the 
            archive has a concept of that)
        @param dirs Set to true if you want the directories to be listed
            instead of files
        @return A list of structures detailing quite a lot of information about
            all the files in the archive.
        */
        virtual FileInfoListPtr listFileInfo(bool recursive = true, bool dirs = false) = 0;

        /** Find all file or directory names matching a given pattern
            in this archive.
        @note
            This method only returns filenames, you can also retrieve other
            information using findFileInfo.
        @param pattern The pattern to search for; wildcards (*) are allowed
        @param recursive Whether all paths of the archive are searched (if the 
            archive has a concept of that)
        @param dirs Set to true if you want the directories to be listed
            instead of files
        @return A list of filenames matching the criteria, all are fully qualified
        */
        virtual StringVectorPtr find(const String& pattern, bool recursive = true,
            bool dirs = false) = 0;

        /** Find out if the named file exists (note: fully qualified filename required) */
        virtual bool exists(const String& filename) = 0; 

        /** Retrieve the modification time of a given file */
        virtual time_t getModifiedTime(const String& filename) = 0; 


        /** Find all files or directories matching a given pattern in this
            archive and get some detailed information about them.
        @param pattern The pattern to search for; wildcards (*) are allowed
        @param recursive Whether all paths of the archive are searched (if the 
        archive has a concept of that)
        @param dirs Set to true if you want the directories to be listed
            instead of files
        @return A list of file information structures for all files matching 
            the criteria.
        */
        virtual FileInfoListPtr findFileInfo(const String& pattern, 
            bool recursive = true, bool dirs = false) = 0;

        /// Return the type code of this Archive
        const String& getType(void) const { return mType; }
        
    };
    /** @} */
    /** @} */

}

#include "OgreHeaderSuffix.h"

#endif<|MERGE_RESOLUTION|>--- conflicted
+++ resolved
@@ -38,19 +38,11 @@
 namespace Ogre {
 
     /** \addtogroup Core
-<<<<<<< HEAD
     *  @{
     */
     /** \addtogroup Resources
     *  @{
     */
-=======
-     *  @{
-     */
-    /** \addtogroup Resources
-     *  @{
-     */
->>>>>>> 053554ee
     /** Information about a file/directory within the archive will be
     returned using a FileInfo struct.
     @see
@@ -59,11 +51,7 @@
     struct FileInfo {
         /// The archive in which the file has been found (for info when performing
         /// multi-Archive searches, note you should still open through ResourceGroupManager)
-<<<<<<< HEAD
         Archive* archive;
-=======
-        const Archive* archive;
->>>>>>> 053554ee
         /// The file's fully qualified name
         String filename;
         /// Path name; separated by '/' and ending with '/'
@@ -162,43 +150,13 @@
         @return A shared pointer to a DataStream which can be used to 
         read / write the file. 
         */
-<<<<<<< HEAD
-        virtual DataStreamPtr create(const String& filename)
-        {
-                        (void)filename;
-            OGRE_EXCEPT(Exception::ERR_NOT_IMPLEMENTED, 
-                "This archive does not support creation of files.", 
-                "Archive::create");
-        }
+        virtual DataStreamPtr create(const String& filename) const;
 
         /** Delete a named file.
         @remarks Not possible on read-only archives
         @param filename The fully qualified name of the file
         */
-        virtual void remove(const String& filename)
-        {
-                        (void)filename;
-            OGRE_EXCEPT(Exception::ERR_NOT_IMPLEMENTED, 
-                "This archive does not support removal of files.", 
-                "Archive::remove");
-        }
-=======
-        virtual DataStreamPtr open(const String& filename, bool readOnly = true) const = 0;
-
-        /** Create a new file (or overwrite one already there). 
-            @note If the archive is read-only then this method will fail.
-            @param filename The fully qualified name of the file
-            @return A shared pointer to a DataStream which can be used to 
-            read / write the file. 
-        */
-        virtual DataStreamPtr create(const String& filename) const;
-
-        /** Delete a named file.
-            @remarks Not possible on read-only archives
-            @param filename The fully qualified name of the file
-        */
         virtual void remove(const String& filename) const;
->>>>>>> 053554ee
 
         /** List all file names in the archive.
         @note
