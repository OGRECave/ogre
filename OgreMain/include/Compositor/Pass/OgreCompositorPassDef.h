--- conflicted
+++ resolved
@@ -55,12 +55,9 @@
         PASS_CLEAR,
         PASS_STENCIL,
         PASS_RESOLVE,
-<<<<<<< HEAD
+        PASS_DEPTHCOPY,
         PASS_UAV,
         PASS_RESOURCE_TRANSITION,
-=======
-        PASS_DEPTHCOPY,
->>>>>>> 9a24a52e
         PASS_CUSTOM
     };
 
