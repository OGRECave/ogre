--- conflicted
+++ resolved
@@ -56,26 +56,8 @@
     class _OgreExport Viewport : public ViewportAlloc
     {
     public:
-<<<<<<< HEAD
         /// @copydoc MovableObject::mGlobalIndex
         size_t mGlobalIndex;
-=======
-        /** Listener interface so you can be notified of Viewport changes. */
-        class _OgreExport Listener
-        {
-        public:
-            virtual ~Listener() {}
-
-            /** Notification of when a new camera is set to target listening Viewport. */
-            virtual void viewportCameraChanged(Viewport* viewport) {}
-
-            /** Notification of when target listening Viewport's dimensions changed. */
-            virtual void viewportDimensionsChanged(Viewport* viewport) {}
-
-            /** Notification of when target listening Viewport's is destroyed. */
-            virtual void viewportDestroyed(Viewport* viewport) {}
-        };
->>>>>>> 83e497b5
 
         /** The usual constructor.
             @param camera
@@ -112,13 +94,9 @@
 
         /** Instructs the viewport to updates its contents.
         */
-<<<<<<< HEAD
         void _updateCullPhase01(Camera* camera, const Camera *lodCamera, uint8 firstRq, uint8 lastRq );
         void _updateRenderPhase02( Camera* camera, const Camera *lodCamera,
                                    uint8 firstRq, uint8 lastRq );
-=======
-        void update(void);
->>>>>>> 83e497b5
         
         /** Instructs the viewport to clear itself, without performing an update.
          @remarks
@@ -140,18 +118,6 @@
         */
         RenderTarget* getTarget(void) const;
 
-<<<<<<< HEAD
-=======
-        /** Retrieves a pointer to the camera for this viewport.
-        */
-        Camera* getCamera(void) const;
-
-        /** Sets the camera to use for rendering to this viewport. */
-        void setCamera(Camera* cam);
-
-        /** Gets the Z-Order of this viewport. */
-        int getZOrder(void) const;
->>>>>>> 83e497b5
         /** Gets one of the relative dimensions of the viewport,
             a value between 0.0 and 1.0.
         */
@@ -223,7 +189,6 @@
         */
         static OrientationMode getDefaultOrientationMode();
 
-<<<<<<< HEAD
         /** Set the material scheme which the viewport should use.
         @remarks
             This allows you to tell the system to use a particular
@@ -231,68 +196,6 @@
             involve using different techniques to render your materials.
         @see Technique::setSchemeName
         */
-=======
-        /** Sets the initial background colour of the viewport (before
-            rendering).
-        */
-        void setBackgroundColour(const ColourValue& colour);
-
-        /** Gets the background colour.
-        */
-        const ColourValue& getBackgroundColour(void) const;
-
-        /** Sets the initial depth buffer value of the viewport (before
-            rendering). Default is 1
-        */
-        void setDepthClear( Real depth );
-
-        /** Gets the default depth buffer value to which the viewport is cleared.
-        */
-        Real getDepthClear(void) const;
-
-        /** Determines whether to clear the viewport before rendering.
-        @remarks
-            You can use this method to set which buffers are cleared
-            (if any) before rendering every frame.
-        @param clear Whether or not to clear any buffers
-        @param buffers One or more values from FrameBufferType denoting
-            which buffers to clear, if clear is set to true. Note you should
-            not clear the stencil buffer here unless you know what you're doing.
-         */
-        void setClearEveryFrame(bool clear, unsigned int buffers = FBT_COLOUR | FBT_DEPTH);
-
-        /** Determines if the viewport is cleared before every frame.
-        */
-        bool getClearEveryFrame(void) const;
-
-        /** Gets which buffers are to be cleared each frame. */
-        unsigned int getClearBuffers(void) const;
-
-        /** Sets whether this viewport should be automatically updated 
-            if Ogre's rendering loop or RenderTarget::update is being used.
-        @remarks
-            By default, if you use Ogre's own rendering loop (Root::startRendering)
-            or call RenderTarget::update, all viewports are updated automatically.
-            This method allows you to control that behaviour, if for example you 
-            have a viewport which you only want to update periodically.
-        @param autoupdate If true, the viewport is updated during the automatic
-            render loop or when RenderTarget::update() is called. If false, the 
-            viewport is only updated when its update() method is called explicitly.
-        */
-        void setAutoUpdated(bool autoupdate);
-        /** Gets whether this viewport is automatically updated if 
-            Ogre's rendering loop or RenderTarget::update is being used.
-        */
-        bool isAutoUpdated() const;
-
-        /** Set the material scheme which the viewport should use.
-        @remarks
-            This allows you to tell the system to use a particular
-            material scheme when rendering this viewport, which can 
-            involve using different techniques to render your materials.
-        @see Technique::setSchemeName
-        */
->>>>>>> 83e497b5
         void setMaterialScheme(const String& schemeName)
         { mMaterialSchemeName = schemeName; }
         
@@ -343,7 +246,6 @@
 
         /** Sets a per-viewport visibility mask.
         @remarks
-<<<<<<< HEAD
             The visibility mask is a way to exclude objects from rendering for
             a given viewport. For each object in the frustum, a check is made
             between this mask and the objects visibility flags 
@@ -352,34 +254,9 @@
         @par
             Viewport's visibility mask assumes the user knows what he's doing
             with the reserved flags!
-=======
-            This setting enables you to disable shadow rendering for a given viewport. The global
-            shadow technique set on SceneManager still controls the type and nature of shadows,
-            but this flag can override the setting so that no shadows are rendered for a given
-            viewport to save processing time where they are not required.
-        @param enabled If true, any shadows are displayed, if false they are not.
->>>>>>> 83e497b5
         */
         void _setVisibilityMask(uint32 mask) { mVisibilityMask = mask; }
 
-<<<<<<< HEAD
-=======
-        /** Returns whether or not shadows (defined in the SceneManager) are displayed in this
-            viewport. */
-        bool getShadowsEnabled(void) const;
-
-
-        /** Sets a per-viewport visibility mask.
-        @remarks
-            The visibility mask is a way to exclude objects from rendering for
-            a given viewport. For each object in the frustum, a check is made
-            between this mask and the objects visibility flags 
-            (@see MovableObject::setVisibilityFlags), and if a binary 'and'
-            returns zero, the object will not be rendered.
-        */
-        void setVisibilityMask(uint32 mask) { mVisibilityMask = mask; }
-
->>>>>>> 83e497b5
         /** Gets a per-viewport visibility mask.
         @see Viewport::setVisibilityMask
         */
@@ -408,14 +285,6 @@
         void pointOrientedToScreen(Real orientedX, Real orientedY, int orientationMode,
                                    Real &screenX, Real &screenY);
 
-<<<<<<< HEAD
-=======
-        /// Add a listener to this viewport
-        void addListener(Listener* l);
-        /// Remove a listener to this viewport
-        void removeListener(Listener* l);
-
->>>>>>> 83e497b5
     protected:
 
         RenderTarget* mTarget;
@@ -426,20 +295,9 @@
         /// Z-order
         int mZOrder;
         /// Background options
-<<<<<<< HEAD
         bool mUpdated;
         bool mShowOverlays;
         bool mShowSkies;
-=======
-        ColourValue mBackColour;
-        Real mDepthClearValue;
-        bool mClearEveryFrame;
-        unsigned int mClearBuffers;
-        bool mUpdated;
-        bool mShowOverlays;
-        bool mShowSkies;
-        bool mShowShadows;
->>>>>>> 83e497b5
         uint32 mVisibilityMask;
         // Render queue invocation sequence name
         String mRQSequenceName;
@@ -449,15 +307,6 @@
         /// Viewport orientation mode
         OrientationMode mOrientationMode;
         static OrientationMode mDefaultOrientationMode;
-<<<<<<< HEAD
-=======
-
-        /// Automatic rendering on/off
-        bool mIsAutoUpdated;
-
-        typedef vector<Listener*>::type ListenerList;
-        ListenerList mListeners;
->>>>>>> 83e497b5
     };
     /** @} */
     /** @} */
