/*
-----------------------------------------------------------------------------
This source file is part of OGRE
    (Object-oriented Graphics Rendering Engine)
For the latest info, see http://www.ogre3d.org/

Copyright (c) 2000-2014 Torus Knot Software Ltd

Permission is hereby granted, free of charge, to any person obtaining a copy
of this software and associated documentation files (the "Software"), to deal
in the Software without restriction, including without limitation the rights
to use, copy, modify, merge, publish, distribute, sublicense, and/or sell
copies of the Software, and to permit persons to whom the Software is
furnished to do so, subject to the following conditions:

The above copyright notice and this permission notice shall be included in
all copies or substantial portions of the Software.

THE SOFTWARE IS PROVIDED "AS IS", WITHOUT WARRANTY OF ANY KIND, EXPRESS OR
IMPLIED, INCLUDING BUT NOT LIMITED TO THE WARRANTIES OF MERCHANTABILITY,
FITNESS FOR A PARTICULAR PURPOSE AND NONINFRINGEMENT. IN NO EVENT SHALL THE
AUTHORS OR COPYRIGHT HOLDERS BE LIABLE FOR ANY CLAIM, DAMAGES OR OTHER
LIABILITY, WHETHER IN AN ACTION OF CONTRACT, TORT OR OTHERWISE, ARISING FROM,
OUT OF OR IN CONNECTION WITH THE SOFTWARE OR THE USE OR OTHER DEALINGS IN
THE SOFTWARE.
-----------------------------------------------------------------------------
*/
#ifndef __Platform_H_
#define __Platform_H_

#include "OgreConfig.h"

namespace Ogre {
/* Initial platform/compiler-related stuff to set.
*/
#define OGRE_PLATFORM_WIN32 1
#define OGRE_PLATFORM_LINUX 2
#define OGRE_PLATFORM_APPLE 3
#define OGRE_PLATFORM_APPLE_IOS 4
#define OGRE_PLATFORM_ANDROID 5
#define OGRE_PLATFORM_NACL 6
#define OGRE_PLATFORM_WINRT 7
#define OGRE_PLATFORM_EMSCRIPTEN 8
    
#define OGRE_COMPILER_MSVC 1
#define OGRE_COMPILER_GNUC 2
#define OGRE_COMPILER_BORL 3
#define OGRE_COMPILER_WINSCW 4
#define OGRE_COMPILER_GCCE 5
#define OGRE_COMPILER_CLANG 6

#define OGRE_ENDIAN_LITTLE 1
#define OGRE_ENDIAN_BIG 2

#define OGRE_ARCHITECTURE_32 1
#define OGRE_ARCHITECTURE_64 2

/* Finds the compiler type and version.
*/
#if (defined( __WIN32__ ) || defined( _WIN32 )) && defined(__ANDROID__) // We are using NVTegra
#   define OGRE_COMPILER OGRE_COMPILER_GNUC
#   define OGRE_COMP_VER 470
#elif defined( __GCCE__ )
#   define OGRE_COMPILER OGRE_COMPILER_GCCE
#   define OGRE_COMP_VER _MSC_VER
//# include <staticlibinit_gcce.h> // This is a GCCE toolchain workaround needed when compiling with GCCE 
#elif defined( __WINSCW__ )
#   define OGRE_COMPILER OGRE_COMPILER_WINSCW
#   define OGRE_COMP_VER _MSC_VER
#elif defined( _MSC_VER )
#   define OGRE_COMPILER OGRE_COMPILER_MSVC
#   define OGRE_COMP_VER _MSC_VER
#elif defined( __clang__ )
#   define OGRE_COMPILER OGRE_COMPILER_CLANG
#   define OGRE_COMP_VER (((__clang_major__)*100) + \
        (__clang_minor__*10) + \
        __clang_patchlevel__)
#elif defined( __GNUC__ )
#   define OGRE_COMPILER OGRE_COMPILER_GNUC
#   define OGRE_COMP_VER (((__GNUC__)*100) + \
        (__GNUC_MINOR__*10) + \
        __GNUC_PATCHLEVEL__)
#elif defined( __BORLANDC__ )
#   define OGRE_COMPILER OGRE_COMPILER_BORL
#   define OGRE_COMP_VER __BCPLUSPLUS__
#   define __FUNCTION__ __FUNC__ 
#else
#   pragma error "No known compiler. Abort! Abort!"

#endif

/* See if we can use __forceinline or if we need to use __inline instead */
#if OGRE_COMPILER == OGRE_COMPILER_MSVC
#   if OGRE_COMP_VER >= 1200
#       define FORCEINLINE __forceinline
#   endif
#elif defined(__MINGW32__)
#   if !defined(FORCEINLINE)
#       define FORCEINLINE __inline
#   endif
#elif !defined(ANDROID) && (OGRE_COMPILER == OGRE_COMPILER_GNUC || OGRE_COMPILER == OGRE_COMPILER_CLANG)
#   define FORCEINLINE inline __attribute__((always_inline))
#else
#   define FORCEINLINE __inline
#endif

/* define OGRE_NORETURN macro */
#if OGRE_COMPILER == OGRE_COMPILER_MSVC
#	define OGRE_NORETURN __declspec(noreturn)
#elif OGRE_COMPILER == OGRE_COMPILER_GNUC || OGRE_COMPILER == OGRE_COMPILER_CLANG
#	define OGRE_NORETURN __attribute__((noreturn))
#else
#	define OGRE_NORETURN
#endif

/* Finds the current platform */
#if (defined( __WIN32__ ) || defined( _WIN32 )) && !defined(__ANDROID__)
#   include <sdkddkver.h>
#   if defined(WINAPI_FAMILY)
#       include <winapifamily.h>
#       if WINAPI_FAMILY == WINAPI_FAMILY_APP|| WINAPI_FAMILY == WINAPI_FAMILY_PHONE_APP
#           define OGRE_PLATFORM OGRE_PLATFORM_WINRT
#       else
#           define OGRE_PLATFORM OGRE_PLATFORM_WIN32
#       endif
#   else
#       define OGRE_PLATFORM OGRE_PLATFORM_WIN32
#   endif
<<<<<<< HEAD
=======
#   define __OGRE_WINRT_STORE     (OGRE_PLATFORM == OGRE_PLATFORM_WINRT && WINAPI_FAMILY == WINAPI_FAMILY_APP)        // WindowsStore 8.0 and 8.1
#   define __OGRE_WINRT_PHONE     (OGRE_PLATFORM == OGRE_PLATFORM_WINRT && WINAPI_FAMILY == WINAPI_FAMILY_PHONE_APP)  // WindowsPhone 8.0 and 8.1
#   define __OGRE_WINRT_PHONE_80  (OGRE_PLATFORM == OGRE_PLATFORM_WINRT && WINAPI_FAMILY == WINAPI_FAMILY_PHONE_APP && _WIN32_WINNT <= _WIN32_WINNT_WIN8) // Windows Phone 8.0 often need special handling, while 8.1 is OK
#   if defined(_WIN32_WINNT_WIN8) && _WIN32_WINNT >= _WIN32_WINNT_WIN8 // i.e. this is modern SDK and we compile for OS with guaranteed support for DirectXMath
#       define __OGRE_HAVE_DIRECTXMATH 1
#   endif
#   ifndef _CRT_SECURE_NO_WARNINGS
#       define _CRT_SECURE_NO_WARNINGS
#   endif
#   ifndef _SCL_SECURE_NO_WARNINGS
#       define _SCL_SECURE_NO_WARNINGS
#   endif
>>>>>>> f0a34a8a
#elif defined(__EMSCRIPTEN__)
#   define OGRE_PLATFORM OGRE_PLATFORM_EMSCRIPTEN
#elif defined( __APPLE_CC__)
    // Device                                                     Simulator
    // Both requiring OS version 6.0 or greater
#   if __ENVIRONMENT_IPHONE_OS_VERSION_MIN_REQUIRED__ >= 60000 || __IPHONE_OS_VERSION_MIN_REQUIRED >= 60000
#       define OGRE_PLATFORM OGRE_PLATFORM_APPLE_IOS
#   else
#       define OGRE_PLATFORM OGRE_PLATFORM_APPLE
#   endif
#elif defined(__ANDROID__)
#   define OGRE_PLATFORM OGRE_PLATFORM_ANDROID
#elif defined( __native_client__ ) 
#   define OGRE_PLATFORM OGRE_PLATFORM_NACL
#   ifndef OGRE_STATIC_LIB
#       error OGRE must be built as static for NaCl (OGRE_STATIC=true in CMake)
#   endif
#   ifdef OGRE_BUILD_RENDERSYSTEM_GL3PLUS
#       error OpenGL is not supported on NaCl (OGRE_BUILD_RENDERSYSTEM_GL3PLUS=false in CMake)
#   endif
#   ifndef OGRE_BUILD_RENDERSYSTEM_GLES2
#       error GLES2 render system is required for NaCl (OGRE_BUILD_RENDERSYSTEM_GLES2=false in CMake)
#   endif
#else
#   define OGRE_PLATFORM OGRE_PLATFORM_LINUX
#endif

    /* Find the arch type */
#if defined(__x86_64__) || defined(_M_X64) || defined(__powerpc64__) || defined(__alpha__) || defined(__ia64__) || defined(__s390__) || defined(__s390x__) || defined(__arm64__) || defined(__aarch64__) || defined(__mips64) || defined(__mips64_)
#   define OGRE_ARCH_TYPE OGRE_ARCHITECTURE_64
#else
#   define OGRE_ARCH_TYPE OGRE_ARCHITECTURE_32
#endif

// For generating compiler warnings - should work on any compiler
// As a side note, if you start your message with 'Warning: ', the MSVC
// IDE actually does catch a warning :)
#define OGRE_QUOTE_INPLACE(x) # x
#define OGRE_QUOTE(x) OGRE_QUOTE_INPLACE(x)
#define OGRE_WARN( x )  message( __FILE__ "(" QUOTE( __LINE__ ) ") : " x "\n" )

// For marking functions as deprecated
#if OGRE_COMPILER == OGRE_COMPILER_MSVC
#   define OGRE_DEPRECATED __declspec(deprecated)
#elif OGRE_COMPILER == OGRE_COMPILER_GNUC || OGRE_COMPILER == OGRE_COMPILER_CLANG
#   define OGRE_DEPRECATED __attribute__ ((deprecated))
#else
#   pragma message("WARNING: You need to implement OGRE_DEPRECATED for this compiler")
#   define OGRE_DEPRECATED
#endif
// Disable OGRE_WCHAR_T_STRINGS until we figure out what to do about it.
#define OGRE_WCHAR_T_STRINGS 0

//----------------------------------------------------------------------------
// Windows Settings
#if OGRE_PLATFORM == OGRE_PLATFORM_WIN32 || OGRE_PLATFORM == OGRE_PLATFORM_WINRT

// If we're not including this from a client build, specify that the stuff
// should get exported. Otherwise, import it.
#   if defined( OGRE_STATIC_LIB )
        // Linux compilers don't have symbol import/export directives.
#       define _OgreExport
#       define _OgrePrivate
#   else
#       if defined( OGRE_NONCLIENT_BUILD )
#           define _OgreExport __declspec( dllexport )
#       else
#           if defined( __MINGW32__ )
#               define _OgreExport
#           else
#               define _OgreExport __declspec( dllimport )
#           endif
#       endif
#       define _OgrePrivate
#   endif
// Win32 compilers use _DEBUG for specifying debug builds.
// for MinGW, we set DEBUG
#   if defined(_DEBUG) || defined(DEBUG)
#       define OGRE_DEBUG_MODE 1
#   else
#       define OGRE_DEBUG_MODE 0
#   endif

// Disable unicode support on MingW for GCC 3, poorly supported in stdlibc++
// STLPORT fixes this though so allow if found
// MinGW C++ Toolkit supports unicode and sets the define __MINGW32_TOOLBOX_UNICODE__ in _mingw.h
// GCC 4 is also fine
#if defined(__MINGW32__)
# if OGRE_COMP_VER < 400
#  if !defined(_STLPORT_VERSION)
#   include<_mingw.h>
#   if defined(__MINGW32_TOOLBOX_UNICODE__) || OGRE_COMP_VER > 345
#    define OGRE_UNICODE_SUPPORT 1
#   else
#    define OGRE_UNICODE_SUPPORT 0
#   endif
#  else
#   define OGRE_UNICODE_SUPPORT 1
#  endif
# else
#  define OGRE_UNICODE_SUPPORT 1
# endif
#else
#  define OGRE_UNICODE_SUPPORT 1
#endif

#endif // OGRE_PLATFORM == OGRE_PLATFORM_WIN32 || OGRE_PLATFORM == OGRE_PLATFORM_WINRT

//----------------------------------------------------------------------------
// Linux/Apple/iOS/Android/NaCl/Emscripten Settings
#if OGRE_PLATFORM == OGRE_PLATFORM_LINUX || OGRE_PLATFORM == OGRE_PLATFORM_APPLE || OGRE_PLATFORM == OGRE_PLATFORM_APPLE_IOS || \
    OGRE_PLATFORM == OGRE_PLATFORM_ANDROID || OGRE_PLATFORM == OGRE_PLATFORM_NACL || OGRE_PLATFORM == OGRE_PLATFORM_EMSCRIPTEN

// Enable GCC symbol visibility
#   if defined( OGRE_GCC_VISIBILITY )
#       define _OgreExport  __attribute__ ((visibility("default")))
#       define _OgrePrivate __attribute__ ((visibility("hidden")))
#   else
#       define _OgreExport
#       define _OgrePrivate
#   endif

// A quick define to overcome different names for the same function
#   define stricmp strcasecmp

#   ifdef DEBUG
#       define OGRE_DEBUG_MODE 1
#   else
#       define OGRE_DEBUG_MODE 0
#   endif

#if OGRE_PLATFORM == OGRE_PLATFORM_APPLE
    #define OGRE_PLATFORM_LIB "OgrePlatform.bundle"
#elif OGRE_PLATFORM == OGRE_PLATFORM_APPLE_IOS
    #define OGRE_PLATFORM_LIB "OgrePlatform.a"
#else //OGRE_PLATFORM_LINUX
    #define OGRE_PLATFORM_LIB "libOgrePlatform.so"
#endif

// Always enable unicode support for the moment
// Perhaps disable in old versions of gcc if necessary
#define OGRE_UNICODE_SUPPORT 1

#endif

//----------------------------------------------------------------------------
// Android Settings
#if OGRE_PLATFORM == OGRE_PLATFORM_ANDROID
#   ifdef OGRE_UNICODE_SUPPORT
#       undef OGRE_UNICODE_SUPPORT
#   endif
#   define OGRE_UNICODE_SUPPORT 1
    // A quick define to overcome different names for the same function
#   define stricmp strcasecmp
#   ifdef DEBUG
#       define OGRE_DEBUG_MODE 1
#   else
#       define OGRE_DEBUG_MODE 0
#   endif
<<<<<<< HEAD
=======
#   ifndef CLOCKS_PER_SEC
#       define CLOCKS_PER_SEC  1000
#   endif
>>>>>>> f0a34a8a
#endif

#ifndef __OGRE_HAVE_DIRECTXMATH
#   define __OGRE_HAVE_DIRECTXMATH 0
#endif

//----------------------------------------------------------------------------
// Endian Settings
// check for BIG_ENDIAN config flag, set OGRE_ENDIAN correctly
#ifdef OGRE_CONFIG_BIG_ENDIAN
#    define OGRE_ENDIAN OGRE_ENDIAN_BIG
#else
#    define OGRE_ENDIAN OGRE_ENDIAN_LITTLE
#endif

//----------------------------------------------------------------------------
// Set the default locale for strings
#if OGRE_PLATFORM == OGRE_PLATFORM_ANDROID
//  Locales are not supported by the C lib you have to go through JNI.
#   define OGRE_DEFAULT_LOCALE ""
#else
#   define OGRE_DEFAULT_LOCALE "C"
#endif

//----------------------------------------------------------------------------
// Library suffixes
// "_d" for debug builds, nothing otherwise
#if OGRE_DEBUG_MODE
#   define OGRE_BUILD_SUFFIX "_d"
#else
#   define OGRE_BUILD_SUFFIX ""
#endif

#ifndef OGRE_FLEXIBILITY_LEVEL
#   define OGRE_FLEXIBILITY_LEVEL 0
#endif

#if OGRE_FLEXIBILITY_LEVEL >= 0
    #define virtual_l0 virtual
#else
    #define virtual_l0
#endif
#if OGRE_FLEXIBILITY_LEVEL > 1
    #define virtual_l1 virtual
#else
    #define virtual_l1
#endif
#if OGRE_FLEXIBILITY_LEVEL > 2
    #define virtual_l2 virtual
#else
    #define virtual_l2
#endif

#if OGRE_COMPILER == OGRE_COMPILER_MSVC
    #define DECL_MALLOC __declspec(restrict) __declspec(noalias)
#else
    #define DECL_MALLOC __attribute__ ((malloc))
#endif

// Stack-alignment hackery.
//
// If macro __OGRE_SIMD_ALIGN_STACK defined, means there requests
// special code to ensure stack align to a 16-bytes boundary.
//
// Note:
//   This macro can only guarantee callee stack pointer (esp) align
// to a 16-bytes boundary, but not that for frame pointer (ebp).
// Because most compiler might use frame pointer to access to stack
// variables, so you need to wrap those alignment required functions
// with extra function call.
//
#if defined(__INTEL_COMPILER)
// For intel's compiler, simply calling alloca seems to do the right
// thing. The size of the allocated block seems to be irrelevant.
#define _OGRE_SIMD_ALIGN_STACK()   _alloca(16)
#define _OGRE_SIMD_ALIGN_ATTRIBUTE

#elif OGRE_CPU == OGRE_CPU_X86 && (OGRE_COMPILER == OGRE_COMPILER_GNUC || OGRE_COMPILER == OGRE_COMPILER_CLANG) && (OGRE_ARCH_TYPE != OGRE_ARCHITECTURE_64)
// mark functions with GCC attribute to force stack alignment to 16 bytes
#define _OGRE_SIMD_ALIGN_ATTRIBUTE __attribute__((force_align_arg_pointer))

#elif defined(_MSC_VER)
// Fortunately, MSVC will align the stack automatically
#define _OGRE_SIMD_ALIGN_ATTRIBUTE

#else
#define _OGRE_SIMD_ALIGN_ATTRIBUTE

#endif

// Integer formats of fixed bit width
typedef unsigned int uint32;
typedef unsigned short uint16;
typedef unsigned char uint8;
typedef int int32;
typedef short int16;
typedef signed char int8;
// define uint64 type
#if OGRE_COMPILER == OGRE_COMPILER_MSVC
    typedef unsigned __int64 uint64;
    typedef __int64 int64;
#else
    typedef unsigned long long uint64;
    typedef long long int64;
#endif

#ifndef OGRE_RESTRICT_ALIASING
    #define OGRE_RESTRICT_ALIASING 0
#endif

#if OGRE_RESTRICT_ALIASING != 0
    #if OGRE_COMPILER == OGRE_COMPILER_MSVC
        #define RESTRICT_ALIAS __restrict   //MSVC
        #define RESTRICT_ALIAS_RETURN __restrict
    #else
        #define RESTRICT_ALIAS __restrict__ //GCC... and others?
        #define RESTRICT_ALIAS_RETURN
    #endif
#else
    #define RESTRICT_ALIAS
    #define RESTRICT_ALIAS_RETURN
#endif

// Disable these warnings (too much noise)
#if OGRE_COMPILER == OGRE_COMPILER_MSVC
#ifndef _CRT_SECURE_NO_WARNINGS
#   define _CRT_SECURE_NO_WARNINGS
#endif
#ifndef _SCL_SECURE_NO_WARNINGS
#   define _SCL_SECURE_NO_WARNINGS
#endif
// Turn off warnings generated by long std templates
// This warns about truncation to 255 characters in debug/browse info
#   pragma warning (disable : 4786)
// Turn off warnings generated by long std templates
// This warns about truncation to 255 characters in debug/browse info
#   pragma warning (disable : 4503)
// disable: "<type> needs to have dll-interface to be used by clients'
// Happens on STL member variables which are not public therefore is ok
#   pragma warning (disable : 4251)
// disable: "non dll-interface class used as base for dll-interface class"
// Happens when deriving from Singleton because bug in compiler ignores
// template export
#   pragma warning (disable : 4275)
// disable: "C++ Exception Specification ignored"
// This is because MSVC 6 did not implement all the C++ exception
// specifications in the ANSI C++ draft.
#   pragma warning( disable : 4290 )
// disable: "no suitable definition provided for explicit template
// instantiation request" Occurs in VC7 for no justifiable reason on all
// #includes of Singleton
#   pragma warning( disable: 4661)
// disable: deprecation warnings when using CRT calls in VC8
// These show up on all C runtime lib code in VC8, disable since they clutter
// the warnings with things we may not be able to do anything about (e.g.
// generated code from nvparse etc). I doubt very much that these calls
// will ever be actually removed from VC anyway, it would break too much code.
#   pragma warning( disable: 4996)
// disable: "conditional expression constant", always occurs on 
// OGRE_MUTEX_CONDITIONAL when no threading enabled
#   pragma warning (disable : 201)
// disable: "unreferenced formal parameter"
// Many versions of VC have bugs which generate this error in cases where they shouldn't
#   pragma warning (disable : 4100)
// disable: "behavior change: an object of POD type constructed with an initializer of the form () will be default-initialized"
// We have this issue in OgreMemorySTLAlloc.h - so we see it over and over
#   pragma warning (disable : 4345)
#endif

}

#endif<|MERGE_RESOLUTION|>--- conflicted
+++ resolved
@@ -126,8 +126,6 @@
 #   else
 #       define OGRE_PLATFORM OGRE_PLATFORM_WIN32
 #   endif
-<<<<<<< HEAD
-=======
 #   define __OGRE_WINRT_STORE     (OGRE_PLATFORM == OGRE_PLATFORM_WINRT && WINAPI_FAMILY == WINAPI_FAMILY_APP)        // WindowsStore 8.0 and 8.1
 #   define __OGRE_WINRT_PHONE     (OGRE_PLATFORM == OGRE_PLATFORM_WINRT && WINAPI_FAMILY == WINAPI_FAMILY_PHONE_APP)  // WindowsPhone 8.0 and 8.1
 #   define __OGRE_WINRT_PHONE_80  (OGRE_PLATFORM == OGRE_PLATFORM_WINRT && WINAPI_FAMILY == WINAPI_FAMILY_PHONE_APP && _WIN32_WINNT <= _WIN32_WINNT_WIN8) // Windows Phone 8.0 often need special handling, while 8.1 is OK
@@ -140,7 +138,6 @@
 #   ifndef _SCL_SECURE_NO_WARNINGS
 #       define _SCL_SECURE_NO_WARNINGS
 #   endif
->>>>>>> f0a34a8a
 #elif defined(__EMSCRIPTEN__)
 #   define OGRE_PLATFORM OGRE_PLATFORM_EMSCRIPTEN
 #elif defined( __APPLE_CC__)
@@ -300,12 +297,9 @@
 #   else
 #       define OGRE_DEBUG_MODE 0
 #   endif
-<<<<<<< HEAD
-=======
 #   ifndef CLOCKS_PER_SEC
 #       define CLOCKS_PER_SEC  1000
 #   endif
->>>>>>> f0a34a8a
 #endif
 
 #ifndef __OGRE_HAVE_DIRECTXMATH
