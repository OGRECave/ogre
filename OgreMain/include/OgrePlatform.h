/*
-----------------------------------------------------------------------------
This source file is part of OGRE
    (Object-oriented Graphics Rendering Engine)
For the latest info, see http://www.ogre3d.org/

Copyright (c) 2000-2014 Torus Knot Software Ltd

Permission is hereby granted, free of charge, to any person obtaining a copy
of this software and associated documentation files (the "Software"), to deal
in the Software without restriction, including without limitation the rights
to use, copy, modify, merge, publish, distribute, sublicense, and/or sell
copies of the Software, and to permit persons to whom the Software is
furnished to do so, subject to the following conditions:

The above copyright notice and this permission notice shall be included in
all copies or substantial portions of the Software.

THE SOFTWARE IS PROVIDED "AS IS", WITHOUT WARRANTY OF ANY KIND, EXPRESS OR
IMPLIED, INCLUDING BUT NOT LIMITED TO THE WARRANTIES OF MERCHANTABILITY,
FITNESS FOR A PARTICULAR PURPOSE AND NONINFRINGEMENT. IN NO EVENT SHALL THE
AUTHORS OR COPYRIGHT HOLDERS BE LIABLE FOR ANY CLAIM, DAMAGES OR OTHER
LIABILITY, WHETHER IN AN ACTION OF CONTRACT, TORT OR OTHERWISE, ARISING FROM,
OUT OF OR IN CONNECTION WITH THE SOFTWARE OR THE USE OR OTHER DEALINGS IN
THE SOFTWARE.
-----------------------------------------------------------------------------
*/
#ifndef __Platform_H_
#define __Platform_H_

#include "OgreConfig.h"

namespace Ogre {
/* Initial platform/compiler-related stuff to set.
*/
#define OGRE_PLATFORM_WIN32 1
#define OGRE_PLATFORM_LINUX 2
#define OGRE_PLATFORM_APPLE 3
#define OGRE_PLATFORM_APPLE_IOS 4
#define OGRE_PLATFORM_ANDROID 5
#define OGRE_PLATFORM_NACL 6
#define OGRE_PLATFORM_WINRT 7
#define OGRE_PLATFORM_FLASHCC 8

#define OGRE_COMPILER_MSVC 1
#define OGRE_COMPILER_GNUC 2
#define OGRE_COMPILER_BORL 3
#define OGRE_COMPILER_WINSCW 4
#define OGRE_COMPILER_GCCE 5
#define OGRE_COMPILER_CLANG 6

#define OGRE_ENDIAN_LITTLE 1
#define OGRE_ENDIAN_BIG 2

#define OGRE_ARCHITECTURE_32 1
#define OGRE_ARCHITECTURE_64 2

/* Finds the compiler type and version.
*/
#if (defined( __WIN32__ ) || defined( _WIN32 )) && defined(__ANDROID__) // We are using NVTegra
#   define OGRE_COMPILER OGRE_COMPILER_GNUC
#   define OGRE_COMP_VER 470
#elif defined( __GCCE__ )
#   define OGRE_COMPILER OGRE_COMPILER_GCCE
#   define OGRE_COMP_VER _MSC_VER
//# include <staticlibinit_gcce.h> // This is a GCCE toolchain workaround needed when compiling with GCCE 
#elif defined( __WINSCW__ )
#   define OGRE_COMPILER OGRE_COMPILER_WINSCW
#   define OGRE_COMP_VER _MSC_VER
#elif defined( _MSC_VER )
#   define OGRE_COMPILER OGRE_COMPILER_MSVC
#   define OGRE_COMP_VER _MSC_VER
#elif defined( __clang__ )
#   define OGRE_COMPILER OGRE_COMPILER_CLANG
#   define OGRE_COMP_VER (((__clang_major__)*100) + \
        (__clang_minor__*10) + \
        __clang_patchlevel__)
#elif defined( __GNUC__ )
#   define OGRE_COMPILER OGRE_COMPILER_GNUC
#   define OGRE_COMP_VER (((__GNUC__)*100) + \
        (__GNUC_MINOR__*10) + \
        __GNUC_PATCHLEVEL__)
#elif defined( __BORLANDC__ )
#   define OGRE_COMPILER OGRE_COMPILER_BORL
#   define OGRE_COMP_VER __BCPLUSPLUS__
#   define __FUNCTION__ __FUNC__ 
#else
#   pragma error "No known compiler. Abort! Abort!"

#endif

/* See if we can use __forceinline or if we need to use __inline instead */
#if OGRE_COMPILER == OGRE_COMPILER_MSVC
#   if OGRE_COMP_VER >= 1200
#       define FORCEINLINE __forceinline
#   endif
#elif defined(__MINGW32__)
#   if !defined(FORCEINLINE)
#       define FORCEINLINE __inline
#   endif
#else
#   define FORCEINLINE __inline
#endif

/* Finds the current platform */
#if (defined( __WIN32__ ) || defined( _WIN32 )) && !defined(__ANDROID__)
#   if defined(WINAPI_FAMILY)
#       define __OGRE_HAVE_DIRECTXMATH 1
#       include <winapifamily.h>
#       if WINAPI_FAMILY == WINAPI_FAMILY_APP|| WINAPI_FAMILY == WINAPI_FAMILY_PHONE_APP
#           define DESKTOP_APP 1
#           define PHONE 2
#           define OGRE_PLATFORM OGRE_PLATFORM_WINRT
#           ifndef _CRT_SECURE_NO_WARNINGS
#               define _CRT_SECURE_NO_WARNINGS
#           endif
#           ifndef _SCL_SECURE_NO_WARNINGS
#               define _SCL_SECURE_NO_WARNINGS
#           endif
#           if WINAPI_FAMILY == WINAPI_FAMILY_APP
#               define OGRE_WINRT_TARGET_TYPE DESKTOP_APP
#           endif
#           if WINAPI_FAMILY == WINAPI_FAMILY_PHONE_APP
#               define OGRE_WINRT_TARGET_TYPE PHONE
#           endif
#       else
#           define OGRE_PLATFORM OGRE_PLATFORM_WIN32
#       endif
#   else
#       define OGRE_PLATFORM OGRE_PLATFORM_WIN32
#   endif
#elif defined(__FLASHCC__)
#   define OGRE_PLATFORM OGRE_PLATFORM_FLASHCC
#elif defined( __APPLE_CC__)
    // Device                                                     Simulator
    // Both requiring OS version 6.0 or greater
#   if __ENVIRONMENT_IPHONE_OS_VERSION_MIN_REQUIRED__ >= 60000 || __IPHONE_OS_VERSION_MIN_REQUIRED >= 60000
#       define OGRE_PLATFORM OGRE_PLATFORM_APPLE_IOS
#   else
#       define OGRE_PLATFORM OGRE_PLATFORM_APPLE
#   endif
#elif defined(__ANDROID__)
#   define OGRE_PLATFORM OGRE_PLATFORM_ANDROID
#elif defined( __native_client__ ) 
#   define OGRE_PLATFORM OGRE_PLATFORM_NACL
#   ifndef OGRE_STATIC_LIB
#       error OGRE must be built as static for NaCl (OGRE_STATIC=true in CMake)
#   endif
#   ifdef OGRE_BUILD_RENDERSYSTEM_D3D9
#       error D3D9 is not supported on NaCl (OGRE_BUILD_RENDERSYSTEM_D3D9 false in CMake)
#   endif
#   ifdef OGRE_BUILD_RENDERSYSTEM_GL
#       error OpenGL is not supported on NaCl (OGRE_BUILD_RENDERSYSTEM_GL=false in CMake)
#   endif
#   ifndef OGRE_BUILD_RENDERSYSTEM_GLES2
#       error GLES2 render system is required for NaCl (OGRE_BUILD_RENDERSYSTEM_GLES2=false in CMake)
#   endif
#else
#   define OGRE_PLATFORM OGRE_PLATFORM_LINUX
#endif

    /* Find the arch type */
#if defined(__x86_64__) || defined(_M_X64) || defined(__powerpc64__) || defined(__alpha__) || defined(__ia64__) || defined(__s390__) || defined(__s390x__) || defined(__arm64__) || defined(_aarch64_) || defined(__mips64) || defined(__mips64_)
#   define OGRE_ARCH_TYPE OGRE_ARCHITECTURE_64
#else
#   define OGRE_ARCH_TYPE OGRE_ARCHITECTURE_32
#endif

// For generating compiler warnings - should work on any compiler
// As a side note, if you start your message with 'Warning: ', the MSVC
// IDE actually does catch a warning :)
#define OGRE_QUOTE_INPLACE(x) # x
#define OGRE_QUOTE(x) OGRE_QUOTE_INPLACE(x)
#define OGRE_WARN( x )  message( __FILE__ "(" QUOTE( __LINE__ ) ") : " x "\n" )

// For marking functions as deprecated
#if OGRE_COMPILER == OGRE_COMPILER_MSVC
#   define OGRE_DEPRECATED __declspec(deprecated)
#elif OGRE_COMPILER == OGRE_COMPILER_GNUC || OGRE_COMPILER == OGRE_COMPILER_CLANG
#   define OGRE_DEPRECATED __attribute__ ((deprecated))
#else
#   pragma message("WARNING: You need to implement OGRE_DEPRECATED for this compiler")
#   define OGRE_DEPRECATED
#endif

//----------------------------------------------------------------------------
// Windows Settings
#if OGRE_PLATFORM == OGRE_PLATFORM_WIN32 || OGRE_PLATFORM == OGRE_PLATFORM_WINRT

// If we're not including this from a client build, specify that the stuff
// should get exported. Otherwise, import it.
#   if defined( OGRE_STATIC_LIB )
        // Linux compilers don't have symbol import/export directives.
#       define _OgreExport
#       define _OgrePrivate
#   else
#       if defined( OGRE_NONCLIENT_BUILD )
#           define _OgreExport __declspec( dllexport )
#       else
#           if defined( __MINGW32__ )
#               define _OgreExport
#           else
#               define _OgreExport __declspec( dllimport )
#           endif
#       endif
#       define _OgrePrivate
#   endif
// Win32 compilers use _DEBUG for specifying debug builds.
// for MinGW, we set DEBUG
#   if defined(_DEBUG) || defined(DEBUG)
#       define OGRE_DEBUG_MODE 1
#   else
#       define OGRE_DEBUG_MODE 0
#   endif

// Disable unicode support on MingW for GCC 3, poorly supported in stdlibc++
// STLPORT fixes this though so allow if found
// MinGW C++ Toolkit supports unicode and sets the define __MINGW32_TOOLBOX_UNICODE__ in _mingw.h
// GCC 4 is also fine
#if defined(__MINGW32__)
# if OGRE_COMP_VER < 400
#  if !defined(_STLPORT_VERSION)
#   include<_mingw.h>
#   if defined(__MINGW32_TOOLBOX_UNICODE__) || OGRE_COMP_VER > 345
#    define OGRE_UNICODE_SUPPORT 1
#   else
#    define OGRE_UNICODE_SUPPORT 0
#   endif
#  else
#   define OGRE_UNICODE_SUPPORT 1
#  endif
# else
#  define OGRE_UNICODE_SUPPORT 1
# endif
#else
#  define OGRE_UNICODE_SUPPORT 1
#endif

#endif // OGRE_PLATFORM == OGRE_PLATFORM_WIN32 || OGRE_PLATFORM == OGRE_PLATFORM_WINRT

//----------------------------------------------------------------------------
// Linux/Apple/iOS/Android/NaCl Settings
#if OGRE_PLATFORM == OGRE_PLATFORM_LINUX || OGRE_PLATFORM == OGRE_PLATFORM_APPLE || OGRE_PLATFORM == OGRE_PLATFORM_APPLE_IOS || \
    OGRE_PLATFORM == OGRE_PLATFORM_ANDROID || OGRE_PLATFORM == OGRE_PLATFORM_NACL || OGRE_PLATFORM == OGRE_PLATFORM_FLASHCC

// Enable GCC symbol visibility
#   if defined( OGRE_GCC_VISIBILITY )
#       define _OgreExport  __attribute__ ((visibility("default")))
#       define _OgrePrivate __attribute__ ((visibility("hidden")))
#   else
#       define _OgreExport
#       define _OgrePrivate
#   endif

// A quick define to overcome different names for the same function
#   define stricmp strcasecmp

#   ifdef DEBUG
#       define OGRE_DEBUG_MODE 1
#   else
#       define OGRE_DEBUG_MODE 0
#   endif

// Always enable unicode support for the moment
// Perhaps disable in old versions of gcc if necessary
#define OGRE_UNICODE_SUPPORT 1

#endif

//----------------------------------------------------------------------------
// Android Settings
#if OGRE_PLATFORM == OGRE_PLATFORM_ANDROID
#   ifdef OGRE_UNICODE_SUPPORT
#       undef OGRE_UNICODE_SUPPORT
#   endif
#   define OGRE_UNICODE_SUPPORT 1
    // A quick define to overcome different names for the same function
#   define stricmp strcasecmp
#   ifdef DEBUG
#       define OGRE_DEBUG_MODE 1
#   else
#       define OGRE_DEBUG_MODE 0
#   endif
#   ifndef CLOCKS_PER_SEC
#       define CLOCKS_PER_SEC  1000
#   endif
#endif
    
//----------------------------------------------------------------------------
// FlashCC Settings
#if OGRE_PLATFORM == OGRE_PLATFORM_FLASHCC
#   ifdef OGRE_UNICODE_SUPPORT
#       undef OGRE_UNICODE_SUPPORT
#   endif
#   define OGRE_UNICODE_SUPPORT 0
#   ifdef DEBUG
#       define OGRE_DEBUG_MODE 1
#   else
#       define OGRE_DEBUG_MODE 0
#   endif
#endif

#ifndef __OGRE_HAVE_DIRECTXMATH
#   define __OGRE_HAVE_DIRECTXMATH 0
#endif

//----------------------------------------------------------------------------
// Endian Settings
// check for BIG_ENDIAN config flag, set OGRE_ENDIAN correctly
#ifdef OGRE_CONFIG_BIG_ENDIAN
#    define OGRE_ENDIAN OGRE_ENDIAN_BIG
#else
#    define OGRE_ENDIAN OGRE_ENDIAN_LITTLE
#endif

//----------------------------------------------------------------------------
// Set the default locale for strings
#if OGRE_PLATFORM == OGRE_PLATFORM_ANDROID
<<<<<<< HEAD
//  Locales are not supported by the C lib you have to go through JNI.
#   define OGRE_DEFAULT_LOCALE ""
#elif OGRE_PLATFORM == OGRE_PLATFORM_APPLE_IOS
#   define OGRE_DEFAULT_LOCALE "C"
#elif defined(__MINGW32__)
#   define OGRE_DEFAULT_LOCALE "C"
#else
#   if OGRE_COMPILER == OGRE_COMPILER_MSVC
#       if _MSC_VER >= 1700
#           define OGRE_DEFAULT_LOCALE "en-GB"
#       else
//          http://msdn.microsoft.com/en-us/library/39cwe7zf%28v=vs.90%29.aspx
#           define OGRE_DEFAULT_LOCALE "uk"
#       endif
#   elif OGRE_COMPILER == OGRE_COMPILER_GCCE
//      http://gcc.gnu.org/onlinedocs/libstdc++/manual/localization.html
#       define OGRE_DEFAULT_LOCALE "en_GB.UTF8"
#   else
#       define OGRE_DEFAULT_LOCALE "en_GB.UTF-8"
#   endif
=======
//	Locales are not supported by the C lib you have to go through JNI.
#	define OGRE_DEFAULT_LOCALE ""
#else
#   define OGRE_DEFAULT_LOCALE "C"
>>>>>>> e5832a83
#endif

//----------------------------------------------------------------------------
// Library suffixes
// "_d" for debug builds, nothing otherwise
#if OGRE_DEBUG_MODE
#   define OGRE_BUILD_SUFFIX "_d"
#else
#   define OGRE_BUILD_SUFFIX ""
#endif

// Integer formats of fixed bit width
typedef unsigned int uint32;
typedef unsigned short uint16;
typedef unsigned char uint8;
typedef int int32;
typedef short int16;
typedef signed char int8;
// define uint64 type
#if OGRE_COMPILER == OGRE_COMPILER_MSVC
    typedef unsigned __int64 uint64;
    typedef __int64 int64;
#else
    typedef unsigned long long uint64;
    typedef long long int64;
#endif

// Disable these warnings (too much noise)
#if OGRE_COMPILER == OGRE_COMPILER_MSVC
#ifndef _CRT_SECURE_NO_WARNINGS
#   define _CRT_SECURE_NO_WARNINGS
#endif
#ifndef _SCL_SECURE_NO_WARNINGS
#   define _SCL_SECURE_NO_WARNINGS
#endif
// Turn off warnings generated by long std templates
// This warns about truncation to 255 characters in debug/browse info
#   pragma warning (disable : 4786)
// Turn off warnings generated by long std templates
// This warns about truncation to 255 characters in debug/browse info
#   pragma warning (disable : 4503)
// disable: "<type> needs to have dll-interface to be used by clients'
// Happens on STL member variables which are not public therefore is ok
#   pragma warning (disable : 4251)
// disable: "non dll-interface class used as base for dll-interface class"
// Happens when deriving from Singleton because bug in compiler ignores
// template export
#   pragma warning (disable : 4275)
// disable: "C++ Exception Specification ignored"
// This is because MSVC 6 did not implement all the C++ exception
// specifications in the ANSI C++ draft.
#   pragma warning( disable : 4290 )
// disable: "no suitable definition provided for explicit template
// instantiation request" Occurs in VC7 for no justifiable reason on all
// #includes of Singleton
#   pragma warning( disable: 4661)
// disable: deprecation warnings when using CRT calls in VC8
// These show up on all C runtime lib code in VC8, disable since they clutter
// the warnings with things we may not be able to do anything about (e.g.
// generated code from nvparse etc). I doubt very much that these calls
// will ever be actually removed from VC anyway, it would break too much code.
#   pragma warning( disable: 4996)
// disable: "conditional expression constant", always occurs on 
// OGRE_MUTEX_CONDITIONAL when no threading enabled
#   pragma warning (disable : 201)
// disable: "unreferenced formal parameter"
// Many versions of VC have bugs which generate this error in cases where they shouldn't
#   pragma warning (disable : 4100)
// disable: "behavior change: an object of POD type constructed with an initializer of the form () will be default-initialized"
// We have this issue in OgreMemorySTLAlloc.h - so we see it over and over
#   pragma warning (disable : 4345)
#endif

}

#endif<|MERGE_RESOLUTION|>--- conflicted
+++ resolved
@@ -316,33 +316,10 @@
 //----------------------------------------------------------------------------
 // Set the default locale for strings
 #if OGRE_PLATFORM == OGRE_PLATFORM_ANDROID
-<<<<<<< HEAD
 //  Locales are not supported by the C lib you have to go through JNI.
 #   define OGRE_DEFAULT_LOCALE ""
-#elif OGRE_PLATFORM == OGRE_PLATFORM_APPLE_IOS
+#else
 #   define OGRE_DEFAULT_LOCALE "C"
-#elif defined(__MINGW32__)
-#   define OGRE_DEFAULT_LOCALE "C"
-#else
-#   if OGRE_COMPILER == OGRE_COMPILER_MSVC
-#       if _MSC_VER >= 1700
-#           define OGRE_DEFAULT_LOCALE "en-GB"
-#       else
-//          http://msdn.microsoft.com/en-us/library/39cwe7zf%28v=vs.90%29.aspx
-#           define OGRE_DEFAULT_LOCALE "uk"
-#       endif
-#   elif OGRE_COMPILER == OGRE_COMPILER_GCCE
-//      http://gcc.gnu.org/onlinedocs/libstdc++/manual/localization.html
-#       define OGRE_DEFAULT_LOCALE "en_GB.UTF8"
-#   else
-#       define OGRE_DEFAULT_LOCALE "en_GB.UTF-8"
-#   endif
-=======
-//	Locales are not supported by the C lib you have to go through JNI.
-#	define OGRE_DEFAULT_LOCALE ""
-#else
-#   define OGRE_DEFAULT_LOCALE "C"
->>>>>>> e5832a83
 #endif
 
 //----------------------------------------------------------------------------
