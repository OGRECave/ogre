--- conflicted
+++ resolved
@@ -789,15 +789,12 @@
         */
         virtual void _setTexture(size_t unit, bool enabled, const String &texname);
 
-<<<<<<< HEAD
-        virtual void _hlmsPipelineStateObjectCreated( HlmsPso *newPso ) {}
-        virtual void _hlmsPipelineStateObjectDestroyed( HlmsPso *pso ) {}
-=======
         virtual void _resourceTransitionCreated( ResourceTransition *resTransition )    {}
         virtual void _resourceTransitionDestroyed( ResourceTransition *resTransition )  {}
         virtual void _executeResourceTransition( ResourceTransition *resTransition )    {}
 
->>>>>>> 8b165177
+        virtual void _hlmsPipelineStateObjectCreated( HlmsPso *newPso ) {}
+        virtual void _hlmsPipelineStateObjectDestroyed( HlmsPso *pso ) {}
         virtual void _hlmsMacroblockCreated( HlmsMacroblock *newBlock ) {}
         virtual void _hlmsMacroblockDestroyed( HlmsMacroblock *block ) {}
         virtual void _hlmsBlendblockCreated( HlmsBlendblock *newBlock ) {}
