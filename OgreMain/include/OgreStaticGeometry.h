/*
-----------------------------------------------------------------------------
This source file is part of OGRE
(Object-oriented Graphics Rendering Engine)
For the latest info, see http://www.ogre3d.org/

Copyright (c) 2000-2014 Torus Knot Software Ltd

Permission is hereby granted, free of charge, to any person obtaining a copy
of this software and associated documentation files (the "Software"), to deal
in the Software without restriction, including without limitation the rights
to use, copy, modify, merge, publish, distribute, sublicense, and/or sell
copies of the Software, and to permit persons to whom the Software is
furnished to do so, subject to the following conditions:

The above copyright notice and this permission notice shall be included in
all copies or substantial portions of the Software.

THE SOFTWARE IS PROVIDED "AS IS", WITHOUT WARRANTY OF ANY KIND, EXPRESS OR
IMPLIED, INCLUDING BUT NOT LIMITED TO THE WARRANTIES OF MERCHANTABILITY,
FITNESS FOR A PARTICULAR PURPOSE AND NONINFRINGEMENT. IN NO EVENT SHALL THE
AUTHORS OR COPYRIGHT HOLDERS BE LIABLE FOR ANY CLAIM, DAMAGES OR OTHER
LIABILITY, WHETHER IN AN ACTION OF CONTRACT, TORT OR OTHERWISE, ARISING FROM,
OUT OF OR IN CONNECTION WITH THE SOFTWARE OR THE USE OR OTHER DEALINGS IN
THE SOFTWARE.
-----------------------------------------------------------------------------
*/
#ifndef __StaticGeometry_H__
#define __StaticGeometry_H__

#include "OgrePrerequisites.h"
#include "OgreMovableObject.h"
#include "OgreRenderable.h"
#include "OgreMesh.h"
#include "OgreHeaderPrefix.h"

namespace Ogre {

    /** \addtogroup Core
    *  @{
    */
    /** \addtogroup Scene
    *  @{
    */
    /** Pre-transforms and batches up meshes for efficient use as static
        geometry in a scene.
    @remarks
        Modern graphics cards (GPUs) prefer to receive geometry in large
        batches. It is orders of magnitude faster to render 10 batches
        of 10,000 triangles than it is to render 10,000 batches of 10 
        triangles, even though both result in the same number of on-screen
        triangles.
    @par
        Therefore it is important when you are rendering a lot of geometry to 
        batch things up into as few rendering calls as possible. This
        class allows you to build a batched object from a series of entities 
        in order to benefit from this behaviour.
        Batching has implications of it's own though:
        @li Batched geometry cannot be subdivided; that means that the whole
            group will be displayed, or none of it will. This obivously has
            culling issues.
        @li A single world transform must apply to the entire batch. Therefore
            once you have batched things, you can't move them around relative to
            each other. That's why this class is most useful when dealing with 
            static geometry (hence the name). In addition, geometry is 
            effectively duplicated, so if you add 3 entities based on the same 
            mesh in different positions, they will use 3 times the geometry 
            space than the movable version (which re-uses the same geometry). 
            So you trade memory and flexibility of movement for pure speed when
            using this class.
        @li A single material must apply for each batch. In fact this class 
            allows you to use multiple materials, but you should be aware that 
            internally this means that there is one batch per material. 
            Therefore you won't gain as much benefit from the batching if you 
            use many different materials; try to keep the number down.
    @par
        In order to retain some sort of culling, this class will batch up 
        meshes in localised regions. The size and shape of these blocks is
        controlled by the SceneManager which constructs this object, since it
        makes sense to batch things up in the most appropriate way given the 
        existing partitioning of the scene. 
    @par
        The LOD settings of both the Mesh and the Materials used in 
        constructing this static geometry will be respected. This means that 
        if you use meshes/materials which have LOD, batches in the distance 
        will have a lower polygon count or material detail to those in the 
        foreground. Since each mesh might have different LOD distances, during 
        build the furthest distance at each LOD level from all meshes  
        in that region is used. This means all the LOD levels change at the 
        same time, but at the furthest distance of any of them (so quality is 
        not degraded). Be aware that using Mesh LOD in this class will 
        further increase the memory required. Only generated LOD
        is supported for meshes.
    @par
        There are 2 ways you can add geometry to this class; you can add
        Entity objects directly with predetermined positions, scales and 
        orientations, or you can add an entire SceneNode and it's subtree, 
        including all the objects attached to it. Once you've added everything
        you need to, you have to call build() the fix the geometry in place. 
    @note
        This class is not a replacement for world geometry (@see 
        SceneManager::setWorldGeometry). The single most efficient way to 
        render large amounts of static geometry is to use a SceneManager which 
        is specialised for dealing with that particular world structure. 
        However, this class does provide you with a good 'halfway house'
        between generalised movable geometry (Entity) which works with all 
        SceneManagers but isn't efficient when using very large numbers, and 
        highly specialised world geometry which is extremely fast but not 
        generic and typically requires custom world editors.
    @par
        You should not construct instances of this class directly; instead, cal 
        SceneManager::createStaticGeometry, which gives the SceneManager the 
        option of providing you with a specialised version of this class if it
        wishes, and also handles the memory management for you like other 
        classes.
    @note
        Warning: this class only works with indexed triangle lists at the moment,
        do not pass it triangle strips, fans or lines / points, or unindexed geometry.
    */
    class _OgreExport StaticGeometry : public BatchedGeometryAlloc
    {
    public:
        /** Struct holding geometry optimised per SubMesh / LOD level, ready
            for copying to instances. 
        @remarks
            Since we're going to be duplicating geometry lots of times, it's
            far more important that we don't have redundant vertex data. If a 
            SubMesh uses shared geometry, or we're looking at a lower LOD, not
            all the vertices are being referenced by faces on that submesh.
            Therefore to duplicate them, potentially hundreds or even thousands
            of times, would be extremely wasteful. Therefore, if a SubMesh at
            a given LOD has wastage, we create an optimised version of it's
            geometry which is ready for copying with no wastage.
        */
        class _OgrePrivate OptimisedSubMeshGeometry : public BatchedGeometryAlloc
        {
        public:
            OptimisedSubMeshGeometry() :vertexData(0), indexData(0) {}
            ~OptimisedSubMeshGeometry() 
            {
                OGRE_DELETE vertexData;
                OGRE_DELETE indexData;
            }
            VertexData *vertexData;
            IndexData *indexData;
        };
        typedef list<OptimisedSubMeshGeometry*>::type OptimisedSubMeshGeometryList;
        /// Saved link between SubMesh at a LOD and vertex/index data
        /// May point to original or optimised geometry
        struct SubMeshLodGeometryLink
        {
            VertexData* vertexData;
            IndexData* indexData;
        };
        typedef vector<SubMeshLodGeometryLink>::type SubMeshLodGeometryLinkList;
        typedef map<SubMesh*, SubMeshLodGeometryLinkList*>::type SubMeshGeometryLookup;
        /// Structure recording a queued submesh for the build
        struct QueuedSubMesh : public BatchedGeometryAlloc
        {
            SubMesh* submesh;
            /// Link to LOD list of geometry, potentially optimised
            SubMeshLodGeometryLinkList* geometryLodList;
            String materialName;
            Vector3 position;
            Quaternion orientation;
            Vector3 scale;
            /// Pre-transformed world AABB 
            AxisAlignedBox worldBounds;
        };
        typedef vector<QueuedSubMesh*>::type QueuedSubMeshList;
        /// Structure recording a queued geometry for low level builds
        struct QueuedGeometry : public BatchedGeometryAlloc
        {
            SubMeshLodGeometryLink* geometry;
            Vector3 position;
            Quaternion orientation;
            Vector3 scale;
        };
        typedef vector<QueuedGeometry*>::type QueuedGeometryList;
        
        // forward declarations
        class LODBucket;
        class MaterialBucket;
        class Region;

        /** A GeometryBucket is a the lowest level bucket where geometry with 
            the same vertex & index format is stored. It also acts as the 
            renderable.
        */
        class _OgreExport GeometryBucket :  public Renderable,  public BatchedGeometryAlloc
        {
        protected:
            /// Geometry which has been queued up pre-build (not for deallocation)
            QueuedGeometryList mQueuedGeometry;
            /// Pointer to parent bucket
            MaterialBucket* mParent;
            /// String identifying the vertex / index format
            String mFormatString;
            /// Vertex information, includes current number of vertices
            /// committed to be a part of this bucket
            VertexData* mVertexData;
            /// Index information, includes index type which limits the max
            /// number of vertices which are allowed in one bucket
            IndexData* mIndexData;
            /// Size of indexes
            HardwareIndexBuffer::IndexType mIndexType;
            /// Maximum vertex indexable
            size_t mMaxVertexIndex;

            template<typename T>
            void copyIndexes(const T* src, T* dst, size_t count, size_t indexOffset)
            {
                if (indexOffset == 0)
                {
                    memcpy(dst, src, sizeof(T) * count);
                }
                else
                {
                    while(count--)
                    {
                        *dst++ = static_cast<T>(*src++ + indexOffset);
                    }
                }
            }
        public:
            GeometryBucket(MaterialBucket* parent, const String& formatString, 
                const VertexData* vData, const IndexData* iData);
            virtual ~GeometryBucket();
            MaterialBucket* getParent(void) { return mParent; }
            /// Get the vertex data for this geometry 
            const VertexData* getVertexData(void) const { return mVertexData; }
            /// Get the index data for this geometry 
            const IndexData* getIndexData(void) const { return mIndexData; }
            /// @copydoc Renderable::getMaterial
            const MaterialPtr& getMaterial(void) const;
            Technique* getTechnique(void) const;
            void getRenderOperation(RenderOperation& op);
            void getWorldTransforms(Matrix4* xform) const;
            Real getSquaredViewDepth(const Camera* cam) const;
            const LightList& getLights(void) const;
            bool getCastsShadows(void) const;
            
            /** Try to assign geometry to this bucket.
            @return false if there is no room left in this bucket
            */
            bool assign(QueuedGeometry* qsm);
            /// Build
<<<<<<< HEAD
            void build();
=======
            void build(bool stencilShadows);
>>>>>>> 83e497b5
            /// Dump contents for diagnostics
            void dump(std::ofstream& of) const;
        };
        /** A MaterialBucket is a collection of smaller buckets with the same 
            Material (and implicitly the same LOD). */
        class _OgreExport MaterialBucket : public BatchedGeometryAlloc
        {
        public:
            /// list of Geometry Buckets in this region
            typedef vector<GeometryBucket*>::type GeometryBucketList;
        protected:
            /// Pointer to parent LODBucket
            LODBucket* mParent;
            /// Material being used
            String mMaterialName;
            /// Pointer to material being used
            MaterialPtr mMaterial;
            /// Active technique
            Technique* mTechnique;

            /// list of Geometry Buckets in this region
            GeometryBucketList mGeometryBucketList;
            // index to current Geometry Buckets for a given geometry format
            typedef map<String, GeometryBucket*>::type CurrentGeometryMap;
            CurrentGeometryMap mCurrentGeometryMap;
            /// Get a packed string identifying the geometry format
            String getGeometryFormatString(SubMeshLodGeometryLink* geom);
            
        public:
            MaterialBucket(LODBucket* parent, const String& materialName);
            virtual ~MaterialBucket();
            LODBucket* getParent(void) { return mParent; }
            /// Get the material name
            const String& getMaterialName(void) const { return mMaterialName; }
            /// Assign geometry to this bucket
            void assign(QueuedGeometry* qsm);
            /// Build
<<<<<<< HEAD
            void build();
=======
            void build(bool stencilShadows);
>>>>>>> 83e497b5
            /// Add children to the render queue
            void addRenderables(RenderQueue* queue, uint8 group, 
                Real lodValue);
            /// Get the material for this bucket
            const MaterialPtr& getMaterial(void) const { return mMaterial; }
            /// Iterator over geometry
            typedef VectorIterator<GeometryBucketList> GeometryIterator;
            /// Get an iterator over the contained geometry
            GeometryIterator getGeometryIterator(void);
            /// Get the current Technique
            Technique* getCurrentTechnique(void) const { return mTechnique; }
            /// Dump contents for diagnostics
            void dump(std::ofstream& of) const;
            void visitRenderables(Renderable::Visitor* visitor, bool debugRenderables);
        };
        /** A LODBucket is a collection of smaller buckets with the same LOD. 
        @remarks
            LOD refers to Mesh LOD here. Material LOD can change separately
            at the next bucket down from this.
        */
        class _OgreExport LODBucket : public BatchedGeometryAlloc
        {
        public:
            /// Lookup of Material Buckets in this region
            typedef map<String, MaterialBucket*>::type MaterialBucketMap;
        protected:
<<<<<<< HEAD
=======
            /** Nested class to allow shadows. */
            class _OgreExport LODShadowRenderable : public ShadowRenderable
            {
            protected:
                LODBucket* mParent;
                // Shared link to position buffer
                HardwareVertexBufferSharedPtr mPositionBuffer;
                // Shared link to w-coord buffer (optional)
                HardwareVertexBufferSharedPtr mWBuffer;

            public:
                LODShadowRenderable(LODBucket* parent, 
                    HardwareIndexBufferSharedPtr* indexBuffer, const VertexData* vertexData, 
                    bool createSeparateLightCap, bool isLightCap = false);
                ~LODShadowRenderable();
                /// Overridden from ShadowRenderable
                void getWorldTransforms(Matrix4* xform) const;
                HardwareVertexBufferSharedPtr getPositionBuffer(void) { return mPositionBuffer; }
                HardwareVertexBufferSharedPtr getWBuffer(void) { return mWBuffer; }
                /// Overridden from ShadowRenderable
                virtual void rebindIndexBuffer(const HardwareIndexBufferSharedPtr& indexBuffer);

            };
>>>>>>> 83e497b5
            /// Pointer to parent region
            Region* mParent;
            /// LOD level (0 == full LOD)
            unsigned short mLod;
            /// LOD value at which this LOD starts to apply (squared)
            Real mLodValue;
            /// Lookup of Material Buckets in this region
            MaterialBucketMap mMaterialBucketMap;
            /// Geometry queued for a single LOD (deallocated here)
            QueuedGeometryList mQueuedGeometryList;
            /// Edge list, used if stencil shadow casting is enabled 
            EdgeData* mEdgeList;
            /// Is a vertex program in use somewhere in this group?
            bool mVertexProgramInUse;
<<<<<<< HEAD
=======
            /// List of shadow renderables
            ShadowCaster::ShadowRenderableList mShadowRenderables;
>>>>>>> 83e497b5
        public:
            LODBucket(Region* parent, unsigned short lod, Real lodValue);
            virtual ~LODBucket();
            Region* getParent(void) { return mParent; }
            /// Get the LOD index
            ushort getLod(void) const { return mLod; }
            /// Get the LOD value
            Real getLodValue(void) const { return mLodValue; }
            /// Assign a queued submesh to this bucket, using specified mesh LOD
            void assign(QueuedSubMesh* qsm, ushort atLod);
            /// Build
<<<<<<< HEAD
            void build();
=======
            void build(bool stencilShadows);
>>>>>>> 83e497b5
            /// Add children to the render queue
            void addRenderables(RenderQueue* queue, uint8 group, 
                Real lodValue);
            /// Iterator over the materials in this LOD
            typedef MapIterator<MaterialBucketMap> MaterialIterator;
            /// Get an iterator over the materials in this LOD
            MaterialIterator getMaterialIterator(void);
            /// Dump contents for diagnostics
            void dump(std::ofstream& of) const;
            void visitRenderables(Renderable::Visitor* visitor, bool debugRenderables);
            EdgeData* getEdgeList() const { return mEdgeList; }
<<<<<<< HEAD
            bool isVertexProgramInUse() const { return mVertexProgramInUse; }
=======
            ShadowCaster::ShadowRenderableList& getShadowRenderableList() { return mShadowRenderables; }
            bool isVertexProgramInUse() const { return mVertexProgramInUse; }
            void updateShadowRenderables(
                ShadowTechnique shadowTechnique, const Vector4& lightPos, 
                HardwareIndexBufferSharedPtr* indexBuffer, 
                bool extrudeVertices, Real extrusionDistance, unsigned long flags = 0 );
>>>>>>> 83e497b5
            
        };
        /** The details of a topological region which is the highest level of
            partitioning for this class.
        @remarks
            The size & shape of regions entirely depends on the SceneManager
            specific implementation. It is a MovableObject since it will be
            attached to a node based on the local centre - in practice it
            won't actually move (although in theory it could).
        */
        class _OgreExport Region : public MovableObject
        {
            friend class MaterialBucket;
            friend class GeometryBucket;
        public:
            /// list of LOD Buckets in this region
            typedef vector<LODBucket*>::type LODBucketList;
        protected:
            /// Parent static geometry
            StaticGeometry* mParent;
            /// Scene manager link
            SceneManager* mSceneMgr;
            /// Scene node
            SceneNode* mNode;
            /// Local list of queued meshes (not used for deallocation)
            QueuedSubMeshList mQueuedSubMeshes;
            /// Unique identifier for the region
            uint32 mRegionID;
            /// Center of the region
            Vector3 mCentre;
            /// LOD values as built up - use the max at each level
<<<<<<< HEAD
            Mesh::LodValueArray mLodValues;
=======
            Mesh::LodValueList mLodValues;
>>>>>>> 83e497b5
            /// Local AABB relative to region centre
            AxisAlignedBox mAABB;
            /// Local bounding radius
            Real mBoundingRadius;
            /// The current LOD level, as determined from the last camera
            ushort mCurrentLod;
            /// Current LOD value, passed on to do material LOD later
            Real mLodValue;
            /// List of LOD buckets         
            LODBucketList mLodBucketList;
            /// List of lights for this region
            mutable LightList mLightList;
            /// The last frame that this light list was updated in
            mutable ulong mLightListUpdated;
<<<<<<< HEAD
=======
            /// LOD strategy reference
            const LodStrategy *mLodStrategy;
>>>>>>> 83e497b5
            /// Current camera
            Camera *mCamera;
            /// Cached squared view depth value to avoid recalculation by GeometryBucket
            Real mSquaredViewDepth;

        public:
<<<<<<< HEAD
            Region( IdType id, ObjectMemoryManager *objectMemoryManager, StaticGeometry* parent,
                    SceneManager* mgr, uint32 regionID, const Vector3& centre );
=======
            Region(StaticGeometry* parent, const String& name, SceneManager* mgr, 
                uint32 regionID, const Vector3& centre);
>>>>>>> 83e497b5
            virtual ~Region();
            // more fields can be added in subclasses
            StaticGeometry* getParent(void) const { return mParent;}
            /// Assign a queued mesh to this region, read for final build
            void assign(QueuedSubMesh* qmesh);
            /// Build this region
<<<<<<< HEAD
            void build();
=======
            void build(bool stencilShadows);
>>>>>>> 83e497b5
            /// Get the region ID of this region
            uint32 getID(void) const { return mRegionID; }
            /// Get the centre point of the region
            const Vector3& getCentre(void) const { return mCentre; }
            const String& getMovableType(void) const;
            void _notifyCurrentCamera(Camera* cam);
            const AxisAlignedBox& getBoundingBox(void) const;
<<<<<<< HEAD
            void _updateRenderQueue(RenderQueue* queue, Camera *camera, const Camera *lodCamera);
            /// @copydoc MovableObject::visitRenderables
            void visitRenderables(Renderable::Visitor* visitor, 
                bool debugRenderables = false);
=======
            Real getBoundingRadius(void) const;
            void _updateRenderQueue(RenderQueue* queue);
            /// @copydoc MovableObject::visitRenderables
            void visitRenderables(Renderable::Visitor* visitor, 
                bool debugRenderables = false);
            bool isVisible(void) const;
>>>>>>> 83e497b5
            uint32 getTypeFlags(void) const;

            typedef VectorIterator<LODBucketList> LODIterator;
            /// Get an iterator over the LODs in this region
            LODIterator getLODIterator(void);
<<<<<<< HEAD
=======
            /// @copydoc ShadowCaster::getShadowVolumeRenderableIterator
            ShadowRenderableListIterator getShadowVolumeRenderableIterator(
                ShadowTechnique shadowTechnique, const Light* light, 
                HardwareIndexBufferSharedPtr* indexBuffer, size_t* indexBufferUsedSize,
                bool extrudeVertices, Real extrusionDistance, unsigned long flags = 0 );
>>>>>>> 83e497b5
            /// Overridden from MovableObject
            EdgeData* getEdgeList(void);
            /** Overridden member from ShadowCaster. */
            bool hasEdgeList(void);

            /// Dump contents for diagnostics
            void dump(std::ofstream& of) const;
            
        };
        /** Indexed region map based on packed x/y/z region index, 10 bits for
            each axis.
        @remarks
            Regions are indexed 0-1023 in all axes, where for example region 
            0 in the x axis begins at mOrigin.x + (mRegionDimensions.x * -512), 
            and region 1023 ends at mOrigin + (mRegionDimensions.x * 512).
        */
        typedef map<uint32, Region*>::type RegionMap;
    protected:
        // General state & settings
        SceneManager* mOwner;
        String mName;
        bool mBuilt;
        Real mUpperDistance;
        Real mSquaredUpperDistance;
        bool mCastShadows;
        Vector3 mRegionDimensions;
        Vector3 mHalfRegionDimensions;
        Vector3 mOrigin;
        bool mVisible;
        /// The render queue to use when rendering this object
        uint8 mRenderQueueID;
        /// Flags whether the RenderQueue's default should be used.
        bool mRenderQueueIDSet;
        /// Stores the visibility flags for the regions
        uint32 mVisibilityFlags;

        QueuedSubMeshList mQueuedSubMeshes;

        /// List of geometry which has been optimised for SubMesh use
        /// This is the primary storage used for cleaning up later
        OptimisedSubMeshGeometryList mOptimisedSubMeshGeometryList;

        /** Cached links from SubMeshes to (potentially optimised) geometry
            This is not used for deletion since the lookup may reference
            original vertex data
        */
        SubMeshGeometryLookup mSubMeshGeometryLookup;
            
        /// Map of regions
        RegionMap mRegionMap;

        /** Virtual method for getting a region most suitable for the
            passed in bounds. Can be overridden by subclasses.
        */
        virtual Region* getRegion(const AxisAlignedBox& bounds, bool autoCreate);
        /** Get the region within which a point lies */
        virtual Region* getRegion(const Vector3& point, bool autoCreate);
        /** Get the region using indexes */
        virtual Region* getRegion(ushort x, ushort y, ushort z, bool autoCreate);
        /** Get the region using a packed index, returns null if it doesn't exist. */
        virtual Region* getRegion(uint32 index);
        /** Get the region indexes for a point.
        */
        virtual void getRegionIndexes(const Vector3& point, 
            ushort& x, ushort& y, ushort& z);
        /** Pack 3 indexes into a single index value
        */
        virtual uint32 packIndex(ushort x, ushort y, ushort z);
        /** Get the volume intersection for an indexed region with some bounds.
        */
        virtual Real getVolumeIntersection(const AxisAlignedBox& box,  
            ushort x, ushort y, ushort z);
        /** Get the bounds of an indexed region.
        */
        virtual AxisAlignedBox getRegionBounds(ushort x, ushort y, ushort z);
        /** Get the centre of an indexed region.
        */
        virtual Vector3 getRegionCentre(ushort x, ushort y, ushort z);
        /** Calculate world bounds from a set of vertex data. */
        virtual AxisAlignedBox calculateBounds(VertexData* vertexData, 
            const Vector3& position, const Quaternion& orientation, 
            const Vector3& scale);
        /** Look up or calculate the geometry data to use for this SubMesh */
        SubMeshLodGeometryLinkList* determineGeometry(SubMesh* sm);
        /** Split some shared geometry into dedicated geometry. */
        void splitGeometry(VertexData* vd, IndexData* id, 
            SubMeshLodGeometryLink* targetGeomLink);

        typedef map<size_t, size_t>::type IndexRemap;
        /** Method for figuring out which vertices are used by an index buffer
            and calculating a remap lookup for a vertex buffer just containing
            those vertices. 
        */
        template <typename T>
        void buildIndexRemap(T* pBuffer, size_t numIndexes, IndexRemap& remap)
        {
            remap.clear();
            for (size_t i = 0; i < numIndexes; ++i)
            {
                // use insert since duplicates are silently discarded
                remap.insert(IndexRemap::value_type(*pBuffer++, remap.size()));
                // this will have mapped oldindex -> new index IF oldindex
                // wasn't already there
            }
        }
        /** Method for altering indexes based on a remap. */
        template <typename T>
        void remapIndexes(T* src, T* dst, const IndexRemap& remap, 
                size_t numIndexes)
        {
            for (size_t i = 0; i < numIndexes; ++i)
            {
                // look up original and map to target
                IndexRemap::const_iterator ix = remap.find(*src++);
                assert(ix != remap.end());
                *dst++ = static_cast<T>(ix->second);
            }
        }
        
    public:
        /// Constructor; do not use directly (@see SceneManager::createStaticGeometry)
        StaticGeometry(SceneManager* owner, const String& name);
        /// Destructor
        virtual ~StaticGeometry();

        /// Get the name of this object
        const String& getName(void) const { return mName; }
        /** Adds an Entity to the static geometry.
        @remarks
            This method takes an existing Entity and adds its details to the 
            list of elements to include when building. Note that the Entity
            itself is not copied or referenced in this method; an Entity is 
            passed simply so that you can change the materials of attached 
            SubEntity objects if you want. You can add the same Entity 
            instance multiple times with different material settings 
            completely safely, and destroy the Entity before destroying 
            this StaticGeometry if you like. The Entity passed in is simply 
            used as a definition.
        @note Must be called before 'build'.
        @param ent The Entity to use as a definition (the Mesh and Materials 
            referenced will be recorded for the build call).
        @param position The world position at which to add this Entity
        @param orientation The world orientation at which to add this Entity
        @param scale The scale at which to add this entity
        */
        virtual void addEntity(Entity* ent, const Vector3& position,
            const Quaternion& orientation = Quaternion::IDENTITY, 
            const Vector3& scale = Vector3::UNIT_SCALE);

        /** Adds all the Entity objects attached to a SceneNode and all it's
            children to the static geometry.
        @remarks
            This method performs just like addEntity, except it adds all the 
            entities attached to an entire sub-tree to the geometry. 
            The position / orientation / scale parameters are taken from the
            node structure instead of being specified manually. 
        @note
            The SceneNode you pass in will not be automatically detached from 
            it's parent, so if you have this node already attached to the scene
            graph, you will need to remove it if you wish to avoid the overhead
            of rendering <i>both</i> the original objects and their new static
            versions! We don't do this for you incase you are preparing this 
            in advance and so don't want the originals detached yet. 
        @note Must be called before 'build'.
        @param node Pointer to the node to use to provide a set of Entity 
            templates
        */
        virtual void addSceneNode(const SceneNode* node);

        /** Build the geometry. 
        @remarks
            Based on all the entities which have been added, and the batching 
            options which have been set, this method constructs the batched 
            geometry structures required. The batches are added to the scene 
            and will be rendered unless you specifically hide them.
        @note
            Once you have called this method, you can no longer add any more 
            entities.
        */
        virtual void build(void);

        /** Destroys all the built geometry state (reverse of build). 
        @remarks
            You can call build() again after this and it will pick up all the
            same entities / nodes you queued last time.
        */
        virtual void destroy(void);

        /** Clears any of the entities / nodes added to this geometry and 
            destroys anything which has already been built.
        */
        virtual void reset(void);

        /** Sets the distance at which batches are no longer rendered.
        @remarks
            This lets you turn off batches at a given distance. This can be 
            useful for things like detail meshes (grass, foliage etc) and could
            be combined with a shader which fades the geometry out beforehand 
            to lessen the effect.
        @param dist Distance beyond which the batches will not be rendered 
            (the default is 0, which means batches are always rendered).
        */
        virtual void setRenderingDistance(Real dist) { 
            mUpperDistance = dist; 
            mSquaredUpperDistance = mUpperDistance * mUpperDistance;
        }

        /** Gets the distance at which batches are no longer rendered. */
        virtual Real getRenderingDistance(void) const { return mUpperDistance; }

        /** Gets the squared distance at which batches are no longer rendered. */
        virtual Real getSquaredRenderingDistance(void) const 
        { return mSquaredUpperDistance; }

        /** Hides or shows all the batches. */
        virtual void setVisible(bool visible);

        /** Are the batches visible? */
        virtual bool isVisible(void) const { return mVisible; }

        /** Sets whether this geometry should cast shadows.
        @remarks
            No matter what the settings on the original entities,
            the StaticGeometry class defaults to not casting shadows. 
            This is because, being static, unless you have moving lights
            you'd be better to use precalculated shadows of some sort.
            However, if you need them, you can enable them using this
            method. If the SceneManager is set up to use stencil shadows,
            edge lists will be copied from the underlying meshes on build.
            It is essential that all meshes support stencil shadows in this
            case.
        @note If you intend to use stencil shadows, you must set this to 
            true before calling 'build' as well as making sure you set the
            scene's shadow type (that should always be the first thing you do
            anyway). You can turn shadows off temporarily but they can never 
            be turned on if they were not at the time of the build. 
        */
        virtual void setCastShadows(bool castShadows);
        /// Will the geometry from this object cast shadows?
        virtual bool getCastShadows(void) { return mCastShadows; }

        /** Sets the size of a single region of geometry.
        @remarks
            This method allows you to configure the physical world size of 
            each region, so you can balance culling against batch size. Entities
            will be fitted within the batch they most closely fit, and the 
            eventual bounds of each batch may well be slightly larger than this
            if they overlap a little. The default is Vector3(1000, 1000, 1000).
        @note Must be called before 'build'.
        @param size Vector3 expressing the 3D size of each region.
        */
        virtual void setRegionDimensions(const Vector3& size) { 
            mRegionDimensions = size; 
            mHalfRegionDimensions = size * 0.5;
        }
        /** Gets the size of a single batch of geometry. */
        virtual const Vector3& getRegionDimensions(void) const { return mRegionDimensions; }
        /** Sets the origin of the geometry.
        @remarks
            This method allows you to configure the world centre of the geometry,
            thus the place which all regions surround. You probably don't need 
            to mess with this unless you have a seriously large world, since the
            default set up can handle an area 1024 * mRegionDimensions, and 
            the sparseness of population is no issue when it comes to rendering.
            The default is Vector3(0,0,0).
        @note Must be called before 'build'.
        @param origin Vector3 expressing the 3D origin of the geometry.
        */
        virtual void setOrigin(const Vector3& origin) { mOrigin = origin; }
        /** Gets the origin of this geometry. */
        virtual const Vector3& getOrigin(void) const { return mOrigin; }

        /// Sets the visibility flags of all the regions at once
        void setVisibilityFlags(uint32 flags);
        /// Returns the visibility flags of the regions
        uint32 getVisibilityFlags() const;

        /** Sets the render queue group this object will be rendered through.
        @remarks
            Render queues are grouped to allow you to more tightly control the ordering
            of rendered objects. If you do not call this method, all  objects default
            to the default queue (RenderQueue::getDefaultQueueGroup), which is fine for 
            most objects. You may want to alter this if you want to perform more complex
            rendering.
        @par
            See RenderQueue for more details.
        @param queueID Enumerated value of the queue group to use.
        */
        virtual void setRenderQueueGroup(uint8 queueID);

        /** Gets the queue group for this entity, see setRenderQueueGroup for full details. */
        virtual uint8 getRenderQueueGroup(void) const;
        /// @copydoc MovableObject::visitRenderables
        void visitRenderables(Renderable::Visitor* visitor, 
            bool debugRenderables = false);
        
        /// Iterator for iterating over contained regions
        typedef MapIterator<RegionMap> RegionIterator;
        /// Get an iterator over the regions in this geometry
        RegionIterator getRegionIterator(void);

        /** Dump the contents of this StaticGeometry to a file for diagnostic
            purposes.
        */
        virtual void dump(const String& filename) const;


    };
    /** @} */
    /** @} */

}

#include "OgreHeaderSuffix.h"

#endif
<|MERGE_RESOLUTION|>--- conflicted
+++ resolved
@@ -245,11 +245,7 @@
             */
             bool assign(QueuedGeometry* qsm);
             /// Build
-<<<<<<< HEAD
             void build();
-=======
-            void build(bool stencilShadows);
->>>>>>> 83e497b5
             /// Dump contents for diagnostics
             void dump(std::ofstream& of) const;
         };
@@ -287,11 +283,7 @@
             /// Assign geometry to this bucket
             void assign(QueuedGeometry* qsm);
             /// Build
-<<<<<<< HEAD
             void build();
-=======
-            void build(bool stencilShadows);
->>>>>>> 83e497b5
             /// Add children to the render queue
             void addRenderables(RenderQueue* queue, uint8 group, 
                 Real lodValue);
@@ -318,32 +310,6 @@
             /// Lookup of Material Buckets in this region
             typedef map<String, MaterialBucket*>::type MaterialBucketMap;
         protected:
-<<<<<<< HEAD
-=======
-            /** Nested class to allow shadows. */
-            class _OgreExport LODShadowRenderable : public ShadowRenderable
-            {
-            protected:
-                LODBucket* mParent;
-                // Shared link to position buffer
-                HardwareVertexBufferSharedPtr mPositionBuffer;
-                // Shared link to w-coord buffer (optional)
-                HardwareVertexBufferSharedPtr mWBuffer;
-
-            public:
-                LODShadowRenderable(LODBucket* parent, 
-                    HardwareIndexBufferSharedPtr* indexBuffer, const VertexData* vertexData, 
-                    bool createSeparateLightCap, bool isLightCap = false);
-                ~LODShadowRenderable();
-                /// Overridden from ShadowRenderable
-                void getWorldTransforms(Matrix4* xform) const;
-                HardwareVertexBufferSharedPtr getPositionBuffer(void) { return mPositionBuffer; }
-                HardwareVertexBufferSharedPtr getWBuffer(void) { return mWBuffer; }
-                /// Overridden from ShadowRenderable
-                virtual void rebindIndexBuffer(const HardwareIndexBufferSharedPtr& indexBuffer);
-
-            };
->>>>>>> 83e497b5
             /// Pointer to parent region
             Region* mParent;
             /// LOD level (0 == full LOD)
@@ -358,11 +324,6 @@
             EdgeData* mEdgeList;
             /// Is a vertex program in use somewhere in this group?
             bool mVertexProgramInUse;
-<<<<<<< HEAD
-=======
-            /// List of shadow renderables
-            ShadowCaster::ShadowRenderableList mShadowRenderables;
->>>>>>> 83e497b5
         public:
             LODBucket(Region* parent, unsigned short lod, Real lodValue);
             virtual ~LODBucket();
@@ -374,11 +335,7 @@
             /// Assign a queued submesh to this bucket, using specified mesh LOD
             void assign(QueuedSubMesh* qsm, ushort atLod);
             /// Build
-<<<<<<< HEAD
             void build();
-=======
-            void build(bool stencilShadows);
->>>>>>> 83e497b5
             /// Add children to the render queue
             void addRenderables(RenderQueue* queue, uint8 group, 
                 Real lodValue);
@@ -390,16 +347,7 @@
             void dump(std::ofstream& of) const;
             void visitRenderables(Renderable::Visitor* visitor, bool debugRenderables);
             EdgeData* getEdgeList() const { return mEdgeList; }
-<<<<<<< HEAD
             bool isVertexProgramInUse() const { return mVertexProgramInUse; }
-=======
-            ShadowCaster::ShadowRenderableList& getShadowRenderableList() { return mShadowRenderables; }
-            bool isVertexProgramInUse() const { return mVertexProgramInUse; }
-            void updateShadowRenderables(
-                ShadowTechnique shadowTechnique, const Vector4& lightPos, 
-                HardwareIndexBufferSharedPtr* indexBuffer, 
-                bool extrudeVertices, Real extrusionDistance, unsigned long flags = 0 );
->>>>>>> 83e497b5
             
         };
         /** The details of a topological region which is the highest level of
@@ -431,11 +379,7 @@
             /// Center of the region
             Vector3 mCentre;
             /// LOD values as built up - use the max at each level
-<<<<<<< HEAD
             Mesh::LodValueArray mLodValues;
-=======
-            Mesh::LodValueList mLodValues;
->>>>>>> 83e497b5
             /// Local AABB relative to region centre
             AxisAlignedBox mAABB;
             /// Local bounding radius
@@ -450,35 +394,21 @@
             mutable LightList mLightList;
             /// The last frame that this light list was updated in
             mutable ulong mLightListUpdated;
-<<<<<<< HEAD
-=======
-            /// LOD strategy reference
-            const LodStrategy *mLodStrategy;
->>>>>>> 83e497b5
             /// Current camera
             Camera *mCamera;
             /// Cached squared view depth value to avoid recalculation by GeometryBucket
             Real mSquaredViewDepth;
 
         public:
-<<<<<<< HEAD
             Region( IdType id, ObjectMemoryManager *objectMemoryManager, StaticGeometry* parent,
                     SceneManager* mgr, uint32 regionID, const Vector3& centre );
-=======
-            Region(StaticGeometry* parent, const String& name, SceneManager* mgr, 
-                uint32 regionID, const Vector3& centre);
->>>>>>> 83e497b5
             virtual ~Region();
             // more fields can be added in subclasses
             StaticGeometry* getParent(void) const { return mParent;}
             /// Assign a queued mesh to this region, read for final build
             void assign(QueuedSubMesh* qmesh);
             /// Build this region
-<<<<<<< HEAD
             void build();
-=======
-            void build(bool stencilShadows);
->>>>>>> 83e497b5
             /// Get the region ID of this region
             uint32 getID(void) const { return mRegionID; }
             /// Get the centre point of the region
@@ -486,32 +416,15 @@
             const String& getMovableType(void) const;
             void _notifyCurrentCamera(Camera* cam);
             const AxisAlignedBox& getBoundingBox(void) const;
-<<<<<<< HEAD
             void _updateRenderQueue(RenderQueue* queue, Camera *camera, const Camera *lodCamera);
             /// @copydoc MovableObject::visitRenderables
             void visitRenderables(Renderable::Visitor* visitor, 
                 bool debugRenderables = false);
-=======
-            Real getBoundingRadius(void) const;
-            void _updateRenderQueue(RenderQueue* queue);
-            /// @copydoc MovableObject::visitRenderables
-            void visitRenderables(Renderable::Visitor* visitor, 
-                bool debugRenderables = false);
-            bool isVisible(void) const;
->>>>>>> 83e497b5
             uint32 getTypeFlags(void) const;
 
             typedef VectorIterator<LODBucketList> LODIterator;
             /// Get an iterator over the LODs in this region
             LODIterator getLODIterator(void);
-<<<<<<< HEAD
-=======
-            /// @copydoc ShadowCaster::getShadowVolumeRenderableIterator
-            ShadowRenderableListIterator getShadowVolumeRenderableIterator(
-                ShadowTechnique shadowTechnique, const Light* light, 
-                HardwareIndexBufferSharedPtr* indexBuffer, size_t* indexBufferUsedSize,
-                bool extrudeVertices, Real extrusionDistance, unsigned long flags = 0 );
->>>>>>> 83e497b5
             /// Overridden from MovableObject
             EdgeData* getEdgeList(void);
             /** Overridden member from ShadowCaster. */
