/*
-----------------------------------------------------------------------------
This source file is part of OGRE
    (Object-oriented Graphics Rendering Engine)
For the latest info, see http://www.ogre3d.org/

Copyright (c) 2000-2014 Torus Knot Software Ltd

Permission is hereby granted, free of charge, to any person obtaining a copy
of this software and associated documentation files (the "Software"), to deal
in the Software without restriction, including without limitation the rights
to use, copy, modify, merge, publish, distribute, sublicense, and/or sell
copies of the Software, and to permit persons to whom the Software is
furnished to do so, subject to the following conditions:

The above copyright notice and this permission notice shall be included in
all copies or substantial portions of the Software.

THE SOFTWARE IS PROVIDED "AS IS", WITHOUT WARRANTY OF ANY KIND, EXPRESS OR
IMPLIED, INCLUDING BUT NOT LIMITED TO THE WARRANTIES OF MERCHANTABILITY,
FITNESS FOR A PARTICULAR PURPOSE AND NONINFRINGEMENT. IN NO EVENT SHALL THE
AUTHORS OR COPYRIGHT HOLDERS BE LIABLE FOR ANY CLAIM, DAMAGES OR OTHER
LIABILITY, WHETHER IN AN ACTION OF CONTRACT, TORT OR OTHERWISE, ARISING FROM,
OUT OF OR IN CONNECTION WITH THE SOFTWARE OR THE USE OR OTHER DEALINGS IN
THE SOFTWARE.
-----------------------------------------------------------------------------
*/
#ifndef __InstanceBatchHW_VTF_H__
#define __InstanceBatchHW_VTF_H__

#include "OgreInstanceBatchVTF.h"

namespace Ogre
{
    /** \addtogroup Core
    *  @{
    */
    /** \addtogroup Scene
    *  @{
    */

    /** Instancing implementation using vertex texture through Vertex Texture Fetch (VTF) and
        hardware instancing.
        @see BaseInstanceBatchVTF and @see InstanceBatchHW

        The advantage over TextureVTF technique, is that this implements a basic culling algorithm
        to avoid useless processing in vertex shader and uses a lot less VRAM and memory bandwidth

        Basically it has the benefits of both TextureVTF (skeleton animations) and HWInstancingBasic
        (lower memory consumption and basic culling) techniques

        @remarks
            Design discussion webpage: http://www.ogre3d.org/forums/viewtopic.php?f=4&t=59902
        @author
            Matias N. Goldberg ("dark_sylinc")
        @version
            1.2
     */
    class _OgreExport InstanceBatchHW_VTF : public BaseInstanceBatchVTF
    {
    protected:
<<<<<<< HEAD
        struct TransformsToTexture
        {
            float * RESTRICT_ALIAS mDest; //Pointer to VTF texture
            size_t  mFloatsPerEntity;
            size_t  mEntitiesPerPadding;
            size_t  mWidthFloatsPadding;
            TransformsToTexture( float * RESTRICT_ALIAS dstPtr,
                                 size_t floatsPerEntity,
                                 size_t entitiesPerPadding,
                                 size_t widthFloatsPadding ) :
                    mDest( dstPtr ),
                    mFloatsPerEntity( floatsPerEntity ),
                    mEntitiesPerPadding( entitiesPerPadding ),
                    mWidthFloatsPadding( widthFloatsPadding ) {}
        };
        struct SendAllSingleTransformsToTexture : public TransformsToTexture
        {
            size_t  mInstancesWritten;
            SendAllSingleTransformsToTexture( float * RESTRICT_ALIAS dstPtr,
                                                size_t floatsPerEntity,
                                                size_t entitiesPerPadding,
                                                size_t widthFloatsPadding ) :
                    TransformsToTexture( dstPtr, floatsPerEntity,
                                         entitiesPerPadding, widthFloatsPadding ),
                    mInstancesWritten( 0 ) {}
            FORCEINLINE void operator () ( const MovableObject *mo );
        };
        struct SendAllAnimatedTransformsToTexture : public TransformsToTexture
        {
            size_t  mInstancesWritten;
            Mesh::IndexMap::const_iterator boneIdxStart;
            Mesh::IndexMap::const_iterator boneIdxEnd;
            SendAllAnimatedTransformsToTexture( float * RESTRICT_ALIAS dstPtr,
                                                size_t floatsPerEntity,
                                                size_t entitiesPerPadding,
                                                size_t widthFloatsPadding,
                                                const Mesh::IndexMap *indexMap ) :
                    TransformsToTexture( dstPtr, floatsPerEntity,
                                         entitiesPerPadding, widthFloatsPadding ),
                    mInstancesWritten( 0 ),
                    boneIdxStart( indexMap->begin() ),
                    boneIdxEnd( indexMap->end() ) {}
            FORCEINLINE void operator () ( const MovableObject *mo );
        };
        struct SendAllLUTToTexture : public TransformsToTexture
        {
            vector<bool>::type mWrittenPositions;
            Mesh::IndexMap::const_iterator boneIdxStart;
            Mesh::IndexMap::const_iterator boneIdxEnd;
            SendAllLUTToTexture( float * RESTRICT_ALIAS dstPtr,
                                    size_t floatsPerEntity,
                                    size_t entitiesPerPadding,
                                    size_t widthFloatsPadding,
                                    const Mesh::IndexMap *indexMap,
                                    size_t numLutEntries ) :
                    TransformsToTexture( dstPtr, floatsPerEntity,
                                         entitiesPerPadding, widthFloatsPadding ),
                    mWrittenPositions( numLutEntries, false ),
                    boneIdxStart( indexMap->begin() ),
                    boneIdxEnd( indexMap->end() ) {}
            FORCEINLINE void operator () ( const MovableObject *mo );
        };
        struct SendAllDualQuatTexture : public TransformsToTexture
        {
            size_t  mInstancesWritten;
            Mesh::IndexMap::const_iterator boneIdxStart;
            Mesh::IndexMap::const_iterator boneIdxEnd;
            SendAllDualQuatTexture( float * RESTRICT_ALIAS dstPtr,
                                    size_t floatsPerEntity,
                                    size_t entitiesPerPadding,
                                    size_t widthFloatsPadding,
                                    const Mesh::IndexMap *indexMap ) :
                    TransformsToTexture( dstPtr, floatsPerEntity,
                                         entitiesPerPadding, widthFloatsPadding ),
                    mInstancesWritten( 0 ),
                    boneIdxStart( indexMap->begin() ),
                    boneIdxEnd( indexMap->end() ) {}
            FORCEINLINE void operator () ( const MovableObject *mo );
        };
=======
        bool    mKeepStatic;
>>>>>>> 83e497b5

        //Pointer to the buffer containing the per instance vertex data
        HardwareVertexBufferSharedPtr mInstanceVertexBuffer;

        void setupVertices( const SubMesh* baseSubMesh );
        void setupIndices( const SubMesh* baseSubMesh );

        /** Creates 2 TEXCOORD semantics that will be used to sample the vertex texture */
        void createVertexSemantics( VertexData *thisVertexData, VertexData *baseVertexData,
            const HWBoneIdxVec &hwBoneIdx, const HWBoneWgtVec& hwBoneWgt );

        /** updates the vertex buffer containing the per instance data 
<<<<<<< HEAD
        */
        void fillVertexBufferOffsets(void);

        void fillVertexBufferLUT( const MovableObjectArray *culledInstances );
=======
        @param[in] isFirstTime Tells if this is the first time the buffer is being updated
        @param[in] currentCamera The camera being used for render (valid when using bone matrix lookup)
        @return The number of instances to be rendered
        */
        virtual size_t updateInstanceDataBuffer(bool isFirstTime, Camera* currentCamera);

>>>>>>> 83e497b5

        virtual bool checkSubMeshCompatibility( const SubMesh* baseSubMesh );

        /** Keeps filling the VTF with world matrix data. Overloaded to avoid culled objects
            and update visible instances' animation
        */
<<<<<<< HEAD
        size_t updateVertexTexture(Camera *currentCamera , const Camera *lodCamera);

        /// Overloaded to reserve enough space in mCulledInstances
        virtual void createAllInstancedEntities(void);

        virtual bool matricesTogetherPerRow() const { return true; }
    public:
        InstanceBatchHW_VTF( IdType id, ObjectMemoryManager *objectMemoryManager,
                            InstanceManager *creator, MeshPtr &meshReference,
                            const MaterialPtr &material, size_t instancesPerBatch,
                            const Mesh::IndexMap *indexToBoneMap );
=======
        size_t updateVertexTexture( Camera *currentCamera );

        virtual bool matricesTogetherPerRow() const { return true; }
    public:
        InstanceBatchHW_VTF( InstanceManager *creator, MeshPtr &meshReference, const MaterialPtr &material,
                            size_t instancesPerBatch, const Mesh::IndexMap *indexToBoneMap,
                            const String &batchName );
>>>>>>> 83e497b5
        virtual ~InstanceBatchHW_VTF();
        /** @see InstanceBatch::calculateMaxNumInstances */
        size_t calculateMaxNumInstances( const SubMesh *baseSubMesh, uint16 flags ) const;

        /** @copydoc InstanceBatchHW::_boundsDirty */
        void _boundsDirty(void);

<<<<<<< HEAD
        /** Overloaded to visibility on a per unit basis and finally updated the vertex texture */
        virtual void _updateRenderQueue( RenderQueue* queue, Camera *camera, const Camera *lodCamera );

        virtual void instanceBatchCullFrustumThreaded( const Frustum *frustum,
                                                       const Camera *lodCamera,
                                                        uint32 combinedVisibilityFlags )
        {
            instanceBatchCullFrustumThreadedImpl( frustum, lodCamera, combinedVisibilityFlags );
        }
=======
        /** @copydoc InstanceBatchHW::setStaticAndUpdate */
        void setStaticAndUpdate( bool bStatic );

        bool isStatic() const { return mKeepStatic; }

        /** Overloaded to visibility on a per unit basis and finally updated the vertex texture */
        virtual void _updateRenderQueue( RenderQueue* queue );
>>>>>>> 83e497b5
    };

}

#endif<|MERGE_RESOLUTION|>--- conflicted
+++ resolved
@@ -59,7 +59,6 @@
     class _OgreExport InstanceBatchHW_VTF : public BaseInstanceBatchVTF
     {
     protected:
-<<<<<<< HEAD
         struct TransformsToTexture
         {
             float * RESTRICT_ALIAS mDest; //Pointer to VTF texture
@@ -139,9 +138,6 @@
                     boneIdxEnd( indexMap->end() ) {}
             FORCEINLINE void operator () ( const MovableObject *mo );
         };
-=======
-        bool    mKeepStatic;
->>>>>>> 83e497b5
 
         //Pointer to the buffer containing the per instance vertex data
         HardwareVertexBufferSharedPtr mInstanceVertexBuffer;
@@ -154,26 +150,16 @@
             const HWBoneIdxVec &hwBoneIdx, const HWBoneWgtVec& hwBoneWgt );
 
         /** updates the vertex buffer containing the per instance data 
-<<<<<<< HEAD
         */
         void fillVertexBufferOffsets(void);
 
         void fillVertexBufferLUT( const MovableObjectArray *culledInstances );
-=======
-        @param[in] isFirstTime Tells if this is the first time the buffer is being updated
-        @param[in] currentCamera The camera being used for render (valid when using bone matrix lookup)
-        @return The number of instances to be rendered
-        */
-        virtual size_t updateInstanceDataBuffer(bool isFirstTime, Camera* currentCamera);
-
->>>>>>> 83e497b5
 
         virtual bool checkSubMeshCompatibility( const SubMesh* baseSubMesh );
 
         /** Keeps filling the VTF with world matrix data. Overloaded to avoid culled objects
             and update visible instances' animation
         */
-<<<<<<< HEAD
         size_t updateVertexTexture(Camera *currentCamera , const Camera *lodCamera);
 
         /// Overloaded to reserve enough space in mCulledInstances
@@ -185,15 +171,6 @@
                             InstanceManager *creator, MeshPtr &meshReference,
                             const MaterialPtr &material, size_t instancesPerBatch,
                             const Mesh::IndexMap *indexToBoneMap );
-=======
-        size_t updateVertexTexture( Camera *currentCamera );
-
-        virtual bool matricesTogetherPerRow() const { return true; }
-    public:
-        InstanceBatchHW_VTF( InstanceManager *creator, MeshPtr &meshReference, const MaterialPtr &material,
-                            size_t instancesPerBatch, const Mesh::IndexMap *indexToBoneMap,
-                            const String &batchName );
->>>>>>> 83e497b5
         virtual ~InstanceBatchHW_VTF();
         /** @see InstanceBatch::calculateMaxNumInstances */
         size_t calculateMaxNumInstances( const SubMesh *baseSubMesh, uint16 flags ) const;
@@ -201,7 +178,6 @@
         /** @copydoc InstanceBatchHW::_boundsDirty */
         void _boundsDirty(void);
 
-<<<<<<< HEAD
         /** Overloaded to visibility on a per unit basis and finally updated the vertex texture */
         virtual void _updateRenderQueue( RenderQueue* queue, Camera *camera, const Camera *lodCamera );
 
@@ -211,15 +187,6 @@
         {
             instanceBatchCullFrustumThreadedImpl( frustum, lodCamera, combinedVisibilityFlags );
         }
-=======
-        /** @copydoc InstanceBatchHW::setStaticAndUpdate */
-        void setStaticAndUpdate( bool bStatic );
-
-        bool isStatic() const { return mKeepStatic; }
-
-        /** Overloaded to visibility on a per unit basis and finally updated the vertex texture */
-        virtual void _updateRenderQueue( RenderQueue* queue );
->>>>>>> 83e497b5
     };
 
 }
