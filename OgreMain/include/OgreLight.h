--- conflicted
+++ resolved
@@ -30,14 +30,10 @@
 
 #include "OgrePrerequisites.h"
 
-<<<<<<< HEAD
-#include "OgreMovableObject.h"
-=======
 #include "OgreColourValue.h"
 #include "OgreVector4.h"
 #include "OgreMovableObject.h"
 #include "OgrePlaneBoundedVolume.h"
->>>>>>> 83e497b5
 #include "OgreHeaderPrefix.h"
 
 namespace Ogre {
@@ -454,15 +450,6 @@
         bool isInLightRange(const Ogre::AxisAlignedBox& container) const;
     
     protected:
-<<<<<<< HEAD
-        /// @copydoc AnimableObject::getAnimableDictionaryName
-        const String& getAnimableDictionaryName(void) const;
-        /// @copydoc AnimableObject::initialiseAnimableDictionary
-        void initialiseAnimableDictionary(StringVector& vec) const;
-=======
-        /// Internal method for synchronising with parent node (if any)
-        virtual void update(void) const;
->>>>>>> 83e497b5
 
         LightTypes mLightType;
         ColourValue mDiffuse;
