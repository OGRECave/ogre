/*
-----------------------------------------------------------------------------
This source file is part of OGRE
    (Object-oriented Graphics Rendering Engine)
For the latest info, see http://www.ogre3d.org

Copyright (c) 2000-2014 Torus Knot Software Ltd

Permission is hereby granted, free of charge, to any person obtaining a copy
of this software and associated documentation files (the "Software"), to deal
in the Software without restriction, including without limitation the rights
to use, copy, modify, merge, publish, distribute, sublicense, and/or sell
copies of the Software, and to permit persons to whom the Software is
furnished to do so, subject to the following conditions:

The above copyright notice and this permission notice shall be included in
all copies or substantial portions of the Software.

THE SOFTWARE IS PROVIDED "AS IS", WITHOUT WARRANTY OF ANY KIND, EXPRESS OR
IMPLIED, INCLUDING BUT NOT LIMITED TO THE WARRANTIES OF MERCHANTABILITY,
FITNESS FOR A PARTICULAR PURPOSE AND NONINFRINGEMENT. IN NO EVENT SHALL THE
AUTHORS OR COPYRIGHT HOLDERS BE LIABLE FOR ANY CLAIM, DAMAGES OR OTHER
LIABILITY, WHETHER IN AN ACTION OF CONTRACT, TORT OR OTHERWISE, ARISING FROM,
OUT OF OR IN CONNECTION WITH THE SOFTWARE OR THE USE OR OTHER DEALINGS IN
THE SOFTWARE.
-----------------------------------------------------------------------------
*/
#ifndef __AutoParamDataSource_H_
#define __AutoParamDataSource_H_

#include "OgrePrerequisites.h"
#include "OgreCommon.h"
#include "OgreLight.h"

#include "Math/Array/OgreObjectMemoryManager.h"

namespace Ogre {

    // forward decls
<<<<<<< HEAD
    class CompositorShadowNode;
=======
    struct VisibleObjectsBoundsInfo;

>>>>>>> 83e497b5
    /** \addtogroup Core
    *  @{
    */
    /** \addtogroup Materials
    *  @{
    */


    /** This utility class is used to hold the information used to generate the matrices
    and other information required to automatically populate GpuProgramParameters.
    @remarks
        This class exercises a lazy-update scheme in order to avoid having to update all
        the information a GpuProgramParameters class could possibly want all the time. 
        It relies on the SceneManager to update it when the base data has changed, and
        will calculate concatenated matrices etc only when required, passing back precalculated
        matrices when they are requested more than once when the underlying information has
        not altered.
    */
<<<<<<< HEAD
    class _OgreExport AutoParamDataSource : public SceneMgtAlignedAlloc
    {
    protected:
        const Light& getLight(size_t index) const;
        OGRE_SIMD_ALIGNED_DECL( mutable Matrix4, mWorldMatrix[256] );
=======
    class _OgreExport AutoParamDataSource : public SceneMgtAlloc
    {
    protected:
        const Light& getLight(size_t index) const;
        mutable Matrix4 mWorldMatrix[256];
>>>>>>> 83e497b5
        mutable size_t mWorldMatrixCount;
        mutable const Matrix4* mWorldMatrixArray;
        mutable Matrix4 mWorldViewMatrix;
        mutable Matrix4 mViewProjMatrix;
        mutable Matrix4 mWorldViewProjMatrix;
        mutable Matrix4 mInverseWorldMatrix;
        mutable Matrix4 mInverseWorldViewMatrix;
        mutable Matrix4 mInverseViewMatrix;
        mutable Matrix4 mInverseTransposeWorldMatrix;
        mutable Matrix4 mInverseTransposeWorldViewMatrix;
        mutable Vector4 mCameraPosition;
        mutable Vector4 mCameraPositionObjectSpace;
        mutable Matrix4 mTextureViewProjMatrix[OGRE_MAX_SIMULTANEOUS_LIGHTS];
        mutable Matrix4 mTextureWorldViewProjMatrix[OGRE_MAX_SIMULTANEOUS_LIGHTS];
        mutable Matrix4 mSpotlightViewProjMatrix[OGRE_MAX_SIMULTANEOUS_LIGHTS];
        mutable Matrix4 mSpotlightWorldViewProjMatrix[OGRE_MAX_SIMULTANEOUS_LIGHTS];
        mutable Vector4 mShadowCamDepthRanges[OGRE_MAX_SIMULTANEOUS_LIGHTS];
        mutable Matrix4 mViewMatrix;
        mutable Matrix4 mProjectionMatrix;
        mutable Real mDirLightExtrusionDistance;
        mutable Vector4 mLodCameraPosition;
        mutable Vector4 mLodCameraPositionObjectSpace;

        mutable bool mWorldMatrixDirty;
        mutable bool mViewMatrixDirty;
        mutable bool mProjMatrixDirty;
        mutable bool mWorldViewMatrixDirty;
        mutable bool mViewProjMatrixDirty;
        mutable bool mWorldViewProjMatrixDirty;
        mutable bool mInverseWorldMatrixDirty;
        mutable bool mInverseWorldViewMatrixDirty;
        mutable bool mInverseViewMatrixDirty;
        mutable bool mInverseTransposeWorldMatrixDirty;
        mutable bool mInverseTransposeWorldViewMatrixDirty;
        mutable bool mCameraPositionDirty;
        mutable bool mCameraPositionObjectSpaceDirty;
        mutable bool mTextureViewProjMatrixDirty[OGRE_MAX_SIMULTANEOUS_LIGHTS];
        mutable bool mTextureWorldViewProjMatrixDirty[OGRE_MAX_SIMULTANEOUS_LIGHTS];
        mutable bool mSpotlightViewProjMatrixDirty[OGRE_MAX_SIMULTANEOUS_LIGHTS];
        mutable bool mSpotlightWorldViewProjMatrixDirty[OGRE_MAX_SIMULTANEOUS_LIGHTS];
        mutable bool mShadowCamDepthRangesDirty[OGRE_MAX_SIMULTANEOUS_LIGHTS];
        mutable ColourValue mAmbientLight;
        mutable ColourValue mFogColour;
        mutable Vector4 mFogParams;
        mutable int mPassNumber;
        mutable Vector4 mSceneDepthRange;
        mutable bool mSceneDepthRangeDirty;
        mutable bool mLodCameraPositionDirty;
        mutable bool mLodCameraPositionObjectSpaceDirty;

        const Renderable* mCurrentRenderable;
        const Camera* mCurrentCamera;
<<<<<<< HEAD
=======
        bool mCameraRelativeRendering;
        Vector3 mCameraRelativePosition;
>>>>>>> 83e497b5
        const LightList* mCurrentLightList;
        const Frustum* mCurrentTextureProjector[OGRE_MAX_SIMULTANEOUS_LIGHTS];
        const RenderTarget* mCurrentRenderTarget;
        const Viewport* mCurrentViewport;
        const SceneManager* mCurrentSceneManager;
<<<<<<< HEAD
=======
        const VisibleObjectsBoundsInfo* mMainCamBoundsInfo;
>>>>>>> 83e497b5
        const Pass* mCurrentPass;
        const CompositorShadowNode *mCurrentShadowNode;
        vector<Real>::type          mNullPssmSplitPoint;

        ObjectMemoryManager mObjectMemoryManager;
        NodeMemoryManager *mNodeMemoryManager;
        SceneNode *mBlankLightNode;
        Light mBlankLight;
    public:
        AutoParamDataSource();
        virtual ~AutoParamDataSource();
        /** Updates the current renderable */
         void setCurrentRenderable(const Renderable* rend);
        /** Sets the world matrices, avoid query from renderable again */
         void setWorldMatrices(const Matrix4* m, size_t count);
        /** Updates the current camera */
         void setCurrentCamera(const Camera* cam);
        /** Sets the light list that should be used, and it's base index from the global list */
         void setCurrentLightList(const LightList* ll);
        /** Sets the current texture projector for a index */
         void setTextureProjector(const Frustum* frust, size_t index);
        /** Sets the current viewport */
<<<<<<< HEAD
         void setCurrentViewport(const Viewport* viewport);
        /** Sets the shadow extrusion distance to be used for point lights. */
         void setShadowDirLightExtrusionDistance(Real dist);
        /** Set the current scene manager for enquiring on demand */
         void setCurrentSceneManager(const SceneManager* sm);
=======
        virtual void setCurrentViewport(const Viewport* viewport);
        /** Sets the shadow extrusion distance to be used for point lights. */
        virtual void setShadowDirLightExtrusionDistance(Real dist);
        /** Sets the main camera's scene bounding information */
        virtual void setMainCamBoundsInfo(VisibleObjectsBoundsInfo* info);
        /** Set the current scene manager for enquiring on demand */
        virtual void setCurrentSceneManager(const SceneManager* sm);
>>>>>>> 83e497b5
        /** Sets the current pass */
         void setCurrentPass(const Pass* pass);
         void setCurrentShadowNode(const CompositorShadowNode *sn);


<<<<<<< HEAD
         const Matrix4& getWorldMatrix(void) const;
         const Matrix4* getWorldMatrixArray(void) const;
         size_t getWorldMatrixCount(void) const;
         const Matrix4& getViewMatrix(void) const;
         const Matrix4& getViewProjectionMatrix(void) const;
         const Matrix4& getProjectionMatrix(void) const;
         const Matrix4& getWorldViewProjMatrix(void) const;
         const Matrix4& getWorldViewMatrix(void) const;
         const Matrix4& getInverseWorldMatrix(void) const;
         const Matrix4& getInverseWorldViewMatrix(void) const;
         const Matrix4& getInverseViewMatrix(void) const;
         const Matrix4& getInverseTransposeWorldMatrix(void) const;
         const Matrix4& getInverseTransposeWorldViewMatrix(void) const;
         const Vector4& getCameraPosition(void) const;
         const Vector4& getCameraPositionObjectSpace(void) const;
         const Vector4& getLodCameraPosition(void) const;
         const Vector4& getLodCameraPositionObjectSpace(void) const;
         bool hasLightList() const { return mCurrentLightList != 0; }
        /** Get the light which is 'index'th closest to the current object */        
         float getLightNumber(size_t index) const;
         float getLightCount() const;
         float getLightCastsShadows(size_t index) const;
         const ColourValue& getLightDiffuseColour(size_t index) const;
         const ColourValue& getLightSpecularColour(size_t index) const;
         const ColourValue getLightDiffuseColourWithPower(size_t index) const;
         const ColourValue getLightSpecularColourWithPower(size_t index) const;
         Vector3 getLightPosition(size_t index) const;
         Vector4 getLightAs4DVector(size_t index) const;
         Vector3 getLightDirection(size_t index) const;
         Real getLightPowerScale(size_t index) const;
         Vector4 getLightAttenuation(size_t index) const;
         Vector4 getSpotlightParams(size_t index) const;
         void setAmbientLightColour(const ColourValue& ambient);
         const ColourValue& getAmbientLightColour(void) const;
         const ColourValue& getSurfaceAmbientColour(void) const;
         const ColourValue& getSurfaceDiffuseColour(void) const;
         const ColourValue& getSurfaceSpecularColour(void) const;
         const ColourValue& getSurfaceEmissiveColour(void) const;
         Real getSurfaceShininess(void) const;
         Real getSurfaceAlphaRejectionValue(void) const;
         ColourValue getDerivedAmbientLightColour(void) const;
         ColourValue getDerivedSceneColour(void) const;
         void setFog(FogMode mode, const ColourValue& colour, Real expDensity, Real linearStart, Real linearEnd);
         const ColourValue& getFogColour(void) const;
         const Vector4& getFogParams(void) const;
         const Matrix4& getTextureViewProjMatrix(size_t index) const;
         const Matrix4& getTextureWorldViewProjMatrix(size_t index) const;
         const Matrix4& getSpotlightViewProjMatrix(size_t index) const;
         const Matrix4& getSpotlightWorldViewProjMatrix(size_t index) const;
         const Matrix4& getTextureTransformMatrix(size_t index) const;
         const vector<Real>::type& getPssmSplits( size_t shadowMapIdx ) const;
         const RenderTarget* getCurrentRenderTarget(void) const;
         const Renderable* getCurrentRenderable(void) const;
         const Pass* getCurrentPass(void) const;
         Vector4 getTextureSize(size_t index) const;
         Vector4 getInverseTextureSize(size_t index) const;
         Vector4 getPackedTextureSize(size_t index) const;
         Real getShadowExtrusionDistance(void) const;
         const Vector4& getSceneDepthRange() const;
         const Vector4& getShadowSceneDepthRange(size_t index) const;
         const ColourValue& getShadowColour() const;
         Matrix4 getInverseViewProjMatrix(void) const;
         Matrix4 getInverseTransposeViewProjMatrix() const;
         Matrix4 getTransposeViewProjMatrix() const;
         Matrix4 getTransposeViewMatrix() const;
         Matrix4 getInverseTransposeViewMatrix() const;
         Matrix4 getTransposeProjectionMatrix() const;
         Matrix4 getInverseProjectionMatrix() const;
         Matrix4 getInverseTransposeProjectionMatrix() const;
         Matrix4 getTransposeWorldViewProjMatrix() const;
         Matrix4 getInverseWorldViewProjMatrix() const;
         Matrix4 getInverseTransposeWorldViewProjMatrix() const;
         Matrix4 getTransposeWorldViewMatrix() const;
         Matrix4 getTransposeWorldMatrix() const;
         Real getTime(void) const;
         Real getTime_0_X(Real x) const;
         Real getCosTime_0_X(Real x) const;
         Real getSinTime_0_X(Real x) const;
         Real getTanTime_0_X(Real x) const;
         Vector4 getTime_0_X_packed(Real x) const;
         Real getTime_0_1(Real x) const;
         Real getCosTime_0_1(Real x) const;
         Real getSinTime_0_1(Real x) const;
         Real getTanTime_0_1(Real x) const;
         Vector4 getTime_0_1_packed(Real x) const;
         Real getTime_0_2Pi(Real x) const;
         Real getCosTime_0_2Pi(Real x) const;
         Real getSinTime_0_2Pi(Real x) const;
         Real getTanTime_0_2Pi(Real x) const;
         Vector4 getTime_0_2Pi_packed(Real x) const;
         Real getFrameTime(void) const;
         Real getFPS() const;
         Real getViewportWidth() const;
         Real getViewportHeight() const;
         Real getInverseViewportWidth() const;
         Real getInverseViewportHeight() const;
         Vector3 getViewDirection() const;
         Vector3 getViewSideVector() const;
         Vector3 getViewUpVector() const;
         Real getFOV() const;
         Real getNearClipDistance() const;
         Real getFarClipDistance() const;
         int getPassNumber(void) const;
         void setPassNumber(const int passNumber);
         void incPassNumber(void);
         void updateLightCustomGpuParameter(const GpuProgramParameters::AutoConstantEntry& constantEntry, GpuProgramParameters *params) const;
=======
        virtual const Matrix4& getWorldMatrix(void) const;
        virtual const Matrix4* getWorldMatrixArray(void) const;
        virtual size_t getWorldMatrixCount(void) const;
        virtual const Matrix4& getViewMatrix(void) const;
        virtual const Matrix4& getViewProjectionMatrix(void) const;
        virtual const Matrix4& getProjectionMatrix(void) const;
        virtual const Matrix4& getWorldViewProjMatrix(void) const;
        virtual const Matrix4& getWorldViewMatrix(void) const;
        virtual const Matrix4& getInverseWorldMatrix(void) const;
        virtual const Matrix4& getInverseWorldViewMatrix(void) const;
        virtual const Matrix4& getInverseViewMatrix(void) const;
        virtual const Matrix4& getInverseTransposeWorldMatrix(void) const;
        virtual const Matrix4& getInverseTransposeWorldViewMatrix(void) const;
        virtual const Vector4& getCameraPosition(void) const;
        virtual const Vector4& getCameraPositionObjectSpace(void) const;
        virtual const Vector4& getLodCameraPosition(void) const;
        virtual const Vector4& getLodCameraPositionObjectSpace(void) const;
        virtual bool hasLightList() const { return mCurrentLightList != 0; }
        /** Get the light which is 'index'th closest to the current object */        
        virtual float getLightNumber(size_t index) const;
        virtual float getLightCount() const;
        virtual float getLightCastsShadows(size_t index) const;
        virtual const ColourValue& getLightDiffuseColour(size_t index) const;
        virtual const ColourValue& getLightSpecularColour(size_t index) const;
        virtual const ColourValue getLightDiffuseColourWithPower(size_t index) const;
        virtual const ColourValue getLightSpecularColourWithPower(size_t index) const;
        virtual const Vector3& getLightPosition(size_t index) const;
        virtual Vector4 getLightAs4DVector(size_t index) const;
        virtual const Vector3& getLightDirection(size_t index) const;
        virtual Real getLightPowerScale(size_t index) const;
        virtual Vector4 getLightAttenuation(size_t index) const;
        virtual Vector4 getSpotlightParams(size_t index) const;
        virtual void setAmbientLightColour(const ColourValue& ambient);
        virtual const ColourValue& getAmbientLightColour(void) const;
        virtual const ColourValue& getSurfaceAmbientColour(void) const;
        virtual const ColourValue& getSurfaceDiffuseColour(void) const;
        virtual const ColourValue& getSurfaceSpecularColour(void) const;
        virtual const ColourValue& getSurfaceEmissiveColour(void) const;
        virtual Real getSurfaceShininess(void) const;
        virtual Real getSurfaceAlphaRejectionValue(void) const;
        virtual ColourValue getDerivedAmbientLightColour(void) const;
        virtual ColourValue getDerivedSceneColour(void) const;
        virtual void setFog(FogMode mode, const ColourValue& colour, Real expDensity, Real linearStart, Real linearEnd);
        virtual const ColourValue& getFogColour(void) const;
        virtual const Vector4& getFogParams(void) const;
        virtual const Matrix4& getTextureViewProjMatrix(size_t index) const;
        virtual const Matrix4& getTextureWorldViewProjMatrix(size_t index) const;
        virtual const Matrix4& getSpotlightViewProjMatrix(size_t index) const;
        virtual const Matrix4& getSpotlightWorldViewProjMatrix(size_t index) const;
        virtual const Matrix4& getTextureTransformMatrix(size_t index) const;
        virtual const RenderTarget* getCurrentRenderTarget(void) const;
        virtual const Renderable* getCurrentRenderable(void) const;
        virtual const Pass* getCurrentPass(void) const;
        virtual Vector4 getTextureSize(size_t index) const;
        virtual Vector4 getInverseTextureSize(size_t index) const;
        virtual Vector4 getPackedTextureSize(size_t index) const;
        virtual Real getShadowExtrusionDistance(void) const;
        virtual const Vector4& getSceneDepthRange() const;
        virtual const Vector4& getShadowSceneDepthRange(size_t index) const;
        virtual const ColourValue& getShadowColour() const;
        virtual Matrix4 getInverseViewProjMatrix(void) const;
        virtual Matrix4 getInverseTransposeViewProjMatrix() const;
        virtual Matrix4 getTransposeViewProjMatrix() const;
        virtual Matrix4 getTransposeViewMatrix() const;
        virtual Matrix4 getInverseTransposeViewMatrix() const;
        virtual Matrix4 getTransposeProjectionMatrix() const;
        virtual Matrix4 getInverseProjectionMatrix() const;
        virtual Matrix4 getInverseTransposeProjectionMatrix() const;
        virtual Matrix4 getTransposeWorldViewProjMatrix() const;
        virtual Matrix4 getInverseWorldViewProjMatrix() const;
        virtual Matrix4 getInverseTransposeWorldViewProjMatrix() const;
        virtual Matrix4 getTransposeWorldViewMatrix() const;
        virtual Matrix4 getTransposeWorldMatrix() const;
        virtual Real getTime(void) const;
        virtual Real getTime_0_X(Real x) const;
        virtual Real getCosTime_0_X(Real x) const;
        virtual Real getSinTime_0_X(Real x) const;
        virtual Real getTanTime_0_X(Real x) const;
        virtual Vector4 getTime_0_X_packed(Real x) const;
        virtual Real getTime_0_1(Real x) const;
        virtual Real getCosTime_0_1(Real x) const;
        virtual Real getSinTime_0_1(Real x) const;
        virtual Real getTanTime_0_1(Real x) const;
        virtual Vector4 getTime_0_1_packed(Real x) const;
        virtual Real getTime_0_2Pi(Real x) const;
        virtual Real getCosTime_0_2Pi(Real x) const;
        virtual Real getSinTime_0_2Pi(Real x) const;
        virtual Real getTanTime_0_2Pi(Real x) const;
        virtual Vector4 getTime_0_2Pi_packed(Real x) const;
        virtual Real getFrameTime(void) const;
        virtual Real getFPS() const;
        virtual Real getViewportWidth() const;
        virtual Real getViewportHeight() const;
        virtual Real getInverseViewportWidth() const;
        virtual Real getInverseViewportHeight() const;
        virtual Vector3 getViewDirection() const;
        virtual Vector3 getViewSideVector() const;
        virtual Vector3 getViewUpVector() const;
        virtual Real getFOV() const;
        virtual Real getNearClipDistance() const;
        virtual Real getFarClipDistance() const;
        virtual int getPassNumber(void) const;
        virtual void setPassNumber(const int passNumber);
        virtual void incPassNumber(void);
        virtual void updateLightCustomGpuParameter(const GpuProgramParameters::AutoConstantEntry& constantEntry, GpuProgramParameters *params) const;
>>>>>>> 83e497b5
    };
    /** @} */
    /** @} */
}

#endif<|MERGE_RESOLUTION|>--- conflicted
+++ resolved
@@ -37,12 +37,7 @@
 namespace Ogre {
 
     // forward decls
-<<<<<<< HEAD
     class CompositorShadowNode;
-=======
-    struct VisibleObjectsBoundsInfo;
-
->>>>>>> 83e497b5
     /** \addtogroup Core
     *  @{
     */
@@ -61,19 +56,11 @@
         matrices when they are requested more than once when the underlying information has
         not altered.
     */
-<<<<<<< HEAD
     class _OgreExport AutoParamDataSource : public SceneMgtAlignedAlloc
     {
     protected:
         const Light& getLight(size_t index) const;
         OGRE_SIMD_ALIGNED_DECL( mutable Matrix4, mWorldMatrix[256] );
-=======
-    class _OgreExport AutoParamDataSource : public SceneMgtAlloc
-    {
-    protected:
-        const Light& getLight(size_t index) const;
-        mutable Matrix4 mWorldMatrix[256];
->>>>>>> 83e497b5
         mutable size_t mWorldMatrixCount;
         mutable const Matrix4* mWorldMatrixArray;
         mutable Matrix4 mWorldViewMatrix;
@@ -126,20 +113,11 @@
 
         const Renderable* mCurrentRenderable;
         const Camera* mCurrentCamera;
-<<<<<<< HEAD
-=======
-        bool mCameraRelativeRendering;
-        Vector3 mCameraRelativePosition;
->>>>>>> 83e497b5
         const LightList* mCurrentLightList;
         const Frustum* mCurrentTextureProjector[OGRE_MAX_SIMULTANEOUS_LIGHTS];
         const RenderTarget* mCurrentRenderTarget;
         const Viewport* mCurrentViewport;
         const SceneManager* mCurrentSceneManager;
-<<<<<<< HEAD
-=======
-        const VisibleObjectsBoundsInfo* mMainCamBoundsInfo;
->>>>>>> 83e497b5
         const Pass* mCurrentPass;
         const CompositorShadowNode *mCurrentShadowNode;
         vector<Real>::type          mNullPssmSplitPoint;
@@ -162,27 +140,16 @@
         /** Sets the current texture projector for a index */
          void setTextureProjector(const Frustum* frust, size_t index);
         /** Sets the current viewport */
-<<<<<<< HEAD
          void setCurrentViewport(const Viewport* viewport);
         /** Sets the shadow extrusion distance to be used for point lights. */
          void setShadowDirLightExtrusionDistance(Real dist);
         /** Set the current scene manager for enquiring on demand */
          void setCurrentSceneManager(const SceneManager* sm);
-=======
-        virtual void setCurrentViewport(const Viewport* viewport);
-        /** Sets the shadow extrusion distance to be used for point lights. */
-        virtual void setShadowDirLightExtrusionDistance(Real dist);
-        /** Sets the main camera's scene bounding information */
-        virtual void setMainCamBoundsInfo(VisibleObjectsBoundsInfo* info);
-        /** Set the current scene manager for enquiring on demand */
-        virtual void setCurrentSceneManager(const SceneManager* sm);
->>>>>>> 83e497b5
         /** Sets the current pass */
          void setCurrentPass(const Pass* pass);
          void setCurrentShadowNode(const CompositorShadowNode *sn);
 
 
-<<<<<<< HEAD
          const Matrix4& getWorldMatrix(void) const;
          const Matrix4* getWorldMatrixArray(void) const;
          size_t getWorldMatrixCount(void) const;
@@ -289,113 +256,6 @@
          void setPassNumber(const int passNumber);
          void incPassNumber(void);
          void updateLightCustomGpuParameter(const GpuProgramParameters::AutoConstantEntry& constantEntry, GpuProgramParameters *params) const;
-=======
-        virtual const Matrix4& getWorldMatrix(void) const;
-        virtual const Matrix4* getWorldMatrixArray(void) const;
-        virtual size_t getWorldMatrixCount(void) const;
-        virtual const Matrix4& getViewMatrix(void) const;
-        virtual const Matrix4& getViewProjectionMatrix(void) const;
-        virtual const Matrix4& getProjectionMatrix(void) const;
-        virtual const Matrix4& getWorldViewProjMatrix(void) const;
-        virtual const Matrix4& getWorldViewMatrix(void) const;
-        virtual const Matrix4& getInverseWorldMatrix(void) const;
-        virtual const Matrix4& getInverseWorldViewMatrix(void) const;
-        virtual const Matrix4& getInverseViewMatrix(void) const;
-        virtual const Matrix4& getInverseTransposeWorldMatrix(void) const;
-        virtual const Matrix4& getInverseTransposeWorldViewMatrix(void) const;
-        virtual const Vector4& getCameraPosition(void) const;
-        virtual const Vector4& getCameraPositionObjectSpace(void) const;
-        virtual const Vector4& getLodCameraPosition(void) const;
-        virtual const Vector4& getLodCameraPositionObjectSpace(void) const;
-        virtual bool hasLightList() const { return mCurrentLightList != 0; }
-        /** Get the light which is 'index'th closest to the current object */        
-        virtual float getLightNumber(size_t index) const;
-        virtual float getLightCount() const;
-        virtual float getLightCastsShadows(size_t index) const;
-        virtual const ColourValue& getLightDiffuseColour(size_t index) const;
-        virtual const ColourValue& getLightSpecularColour(size_t index) const;
-        virtual const ColourValue getLightDiffuseColourWithPower(size_t index) const;
-        virtual const ColourValue getLightSpecularColourWithPower(size_t index) const;
-        virtual const Vector3& getLightPosition(size_t index) const;
-        virtual Vector4 getLightAs4DVector(size_t index) const;
-        virtual const Vector3& getLightDirection(size_t index) const;
-        virtual Real getLightPowerScale(size_t index) const;
-        virtual Vector4 getLightAttenuation(size_t index) const;
-        virtual Vector4 getSpotlightParams(size_t index) const;
-        virtual void setAmbientLightColour(const ColourValue& ambient);
-        virtual const ColourValue& getAmbientLightColour(void) const;
-        virtual const ColourValue& getSurfaceAmbientColour(void) const;
-        virtual const ColourValue& getSurfaceDiffuseColour(void) const;
-        virtual const ColourValue& getSurfaceSpecularColour(void) const;
-        virtual const ColourValue& getSurfaceEmissiveColour(void) const;
-        virtual Real getSurfaceShininess(void) const;
-        virtual Real getSurfaceAlphaRejectionValue(void) const;
-        virtual ColourValue getDerivedAmbientLightColour(void) const;
-        virtual ColourValue getDerivedSceneColour(void) const;
-        virtual void setFog(FogMode mode, const ColourValue& colour, Real expDensity, Real linearStart, Real linearEnd);
-        virtual const ColourValue& getFogColour(void) const;
-        virtual const Vector4& getFogParams(void) const;
-        virtual const Matrix4& getTextureViewProjMatrix(size_t index) const;
-        virtual const Matrix4& getTextureWorldViewProjMatrix(size_t index) const;
-        virtual const Matrix4& getSpotlightViewProjMatrix(size_t index) const;
-        virtual const Matrix4& getSpotlightWorldViewProjMatrix(size_t index) const;
-        virtual const Matrix4& getTextureTransformMatrix(size_t index) const;
-        virtual const RenderTarget* getCurrentRenderTarget(void) const;
-        virtual const Renderable* getCurrentRenderable(void) const;
-        virtual const Pass* getCurrentPass(void) const;
-        virtual Vector4 getTextureSize(size_t index) const;
-        virtual Vector4 getInverseTextureSize(size_t index) const;
-        virtual Vector4 getPackedTextureSize(size_t index) const;
-        virtual Real getShadowExtrusionDistance(void) const;
-        virtual const Vector4& getSceneDepthRange() const;
-        virtual const Vector4& getShadowSceneDepthRange(size_t index) const;
-        virtual const ColourValue& getShadowColour() const;
-        virtual Matrix4 getInverseViewProjMatrix(void) const;
-        virtual Matrix4 getInverseTransposeViewProjMatrix() const;
-        virtual Matrix4 getTransposeViewProjMatrix() const;
-        virtual Matrix4 getTransposeViewMatrix() const;
-        virtual Matrix4 getInverseTransposeViewMatrix() const;
-        virtual Matrix4 getTransposeProjectionMatrix() const;
-        virtual Matrix4 getInverseProjectionMatrix() const;
-        virtual Matrix4 getInverseTransposeProjectionMatrix() const;
-        virtual Matrix4 getTransposeWorldViewProjMatrix() const;
-        virtual Matrix4 getInverseWorldViewProjMatrix() const;
-        virtual Matrix4 getInverseTransposeWorldViewProjMatrix() const;
-        virtual Matrix4 getTransposeWorldViewMatrix() const;
-        virtual Matrix4 getTransposeWorldMatrix() const;
-        virtual Real getTime(void) const;
-        virtual Real getTime_0_X(Real x) const;
-        virtual Real getCosTime_0_X(Real x) const;
-        virtual Real getSinTime_0_X(Real x) const;
-        virtual Real getTanTime_0_X(Real x) const;
-        virtual Vector4 getTime_0_X_packed(Real x) const;
-        virtual Real getTime_0_1(Real x) const;
-        virtual Real getCosTime_0_1(Real x) const;
-        virtual Real getSinTime_0_1(Real x) const;
-        virtual Real getTanTime_0_1(Real x) const;
-        virtual Vector4 getTime_0_1_packed(Real x) const;
-        virtual Real getTime_0_2Pi(Real x) const;
-        virtual Real getCosTime_0_2Pi(Real x) const;
-        virtual Real getSinTime_0_2Pi(Real x) const;
-        virtual Real getTanTime_0_2Pi(Real x) const;
-        virtual Vector4 getTime_0_2Pi_packed(Real x) const;
-        virtual Real getFrameTime(void) const;
-        virtual Real getFPS() const;
-        virtual Real getViewportWidth() const;
-        virtual Real getViewportHeight() const;
-        virtual Real getInverseViewportWidth() const;
-        virtual Real getInverseViewportHeight() const;
-        virtual Vector3 getViewDirection() const;
-        virtual Vector3 getViewSideVector() const;
-        virtual Vector3 getViewUpVector() const;
-        virtual Real getFOV() const;
-        virtual Real getNearClipDistance() const;
-        virtual Real getFarClipDistance() const;
-        virtual int getPassNumber(void) const;
-        virtual void setPassNumber(const int passNumber);
-        virtual void incPassNumber(void);
-        virtual void updateLightCustomGpuParameter(const GpuProgramParameters::AutoConstantEntry& constantEntry, GpuProgramParameters *params) const;
->>>>>>> 83e497b5
     };
     /** @} */
     /** @} */
