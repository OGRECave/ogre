/*
-----------------------------------------------------------------------------
This source file is part of OGRE
(Object-oriented Graphics Rendering Engine)
For the latest info, see http://www.ogre3d.org

Copyright (c) 2000-2012 Torus Knot Software Ltd

Permission is hereby granted, free of charge, to any person obtaining a copy
of this software and associated documentation files (the "Software"), to deal
in the Software without restriction, including without limitation the rights
to use, copy, modify, merge, publish, distribute, sublicense, and/or sell
copies of the Software, and to permit persons to whom the Software is
furnished to do so, subject to the following conditions:

The above copyright notice and this permission notice shall be included in
all copies or substantial portions of the Software.

THE SOFTWARE IS PROVIDED "AS IS", WITHOUT WARRANTY OF ANY KIND, EXPRESS OR
IMPLIED, INCLUDING BUT NOT LIMITED TO THE WARRANTIES OF MERCHANTABILITY,
FITNESS FOR A PARTICULAR PURPOSE AND NONINFRINGEMENT. IN NO EVENT SHALL THE
AUTHORS OR COPYRIGHT HOLDERS BE LIABLE FOR ANY CLAIM, DAMAGES OR OTHER
LIABILITY, WHETHER IN AN ACTION OF CONTRACT, TORT OR OTHERWISE, ARISING FROM,
OUT OF OR IN CONNECTION WITH THE SOFTWARE OR THE USE OR OTHER DEALINGS IN
THE SOFTWARE.
-----------------------------------------------------------------------------
*/
#ifndef __Entity_H__
#define __Entity_H__

#include "OgrePrerequisites.h"
#include "OgreCommon.h"

#include "OgreString.h"
#include "OgreMovableObject.h"
#include "OgreQuaternion.h"
#include "OgreVector3.h"
#include "OgreHardwareBufferManager.h"
#include "OgreMesh.h"
#include "OgreRenderable.h"
#include "OgreResourceGroupManager.h"
#include "OgreHeaderPrefix.h"

namespace Ogre {
    /** \addtogroup Core
    *  @{
    */
    /** \addtogroup Scene
    *  @{
    */
    /** Defines an instance of a discrete, movable object based on a Mesh.
    @remarks
        Ogre generally divides renderable objects into 2 groups, discrete
        (separate) and relatively small objects which move around the world,
        and large, sprawling geometry which makes up generally immovable
        scenery, aka 'level geometry'.
    @par
        The Mesh and SubMesh classes deal with the definition of the geometry
        used by discrete movable objects. Entities are actual instances of
        objects based on this geometry in the world. Therefore there is
        usually a single set Mesh for a car, but there may be multiple
        entities based on it in the world. Entities are able to override
        aspects of the Mesh it is defined by, such as changing material
        properties per instance (so you can have many cars using the same
        geometry but different textures for example). Because a Mesh is split
        into SubMeshes for this purpose, the Entity class is a grouping class
        (much like the Mesh class) and much of the detail regarding
        individual changes is kept in the SubEntity class. There is a 1:1
        relationship between SubEntity instances and the SubMesh instances
        associated with the Mesh the Entity is based on.
    @par
        Entity and SubEntity classes are never created directly. Use the
        createEntity method of the SceneManager (passing a model name) to
        create one.
    @par
        Entities are included in the scene by associating them with a
        SceneNode, using the attachEntity method. See the SceneNode class
        for full information.
    @note
        No functions were declared virtual to improve performance.
    */
    class _OgreExport Entity: public MovableObject, public Resource::Listener
    {
        // Allow EntityFactory full access
        friend class EntityFactory;
        friend class SubEntity;
    public:
        
        typedef set<Entity*>::type EntitySet;
        typedef map<unsigned short, bool>::type SchemeHardwareAnimMap;

    protected:

        /** Private constructor (instances cannot be created directly).
        */
        Entity();
        /** Private constructor - specify name (the usual constructor used).
        */
        Entity( const String& name, const MeshPtr& mesh);

        /** The Mesh that this Entity is based on.
        */
        MeshPtr mMesh;

        /** List of SubEntities (point to SubMeshes).
        */
        typedef vector<SubEntity*>::type SubEntityList;
        SubEntityList mSubEntityList;


        /// State of animation for animable meshes
        AnimationStateSet* mAnimationState;


        /// Temp buffer details for software skeletal anim of shared geometry
        TempBlendedBufferInfo mTempSkelAnimInfo;
        /// Vertex data details for software skeletal anim of shared geometry
        VertexData* mSkelAnimVertexData;
        /// Temp buffer details for software vertex anim of shared geometry
        TempBlendedBufferInfo mTempVertexAnimInfo;
        /// Vertex data details for software vertex anim of shared geometry
        VertexData* mSoftwareVertexAnimVertexData;
        /// Vertex data details for hardware vertex anim of shared geometry
        /// - separate since we need to s/w anim for shadows whilst still altering
        ///   the vertex data for hardware morphing (pos2 binding)
        VertexData* mHardwareVertexAnimVertexData;
        /// Have we applied any vertex animation to shared geometry?
        bool mVertexAnimationAppliedThisFrame;
        /// Have the temp buffers already had their geometry prepared for use in rendering shadow volumes?
        bool mPreparedForShadowVolumes;

        /** Internal method - given vertex data which could be from the Mesh or
            any submesh, finds the temporary blend copy.
        */
        const VertexData* findBlendedVertexData(const VertexData* orig);
        /** Internal method - given vertex data which could be from the Mesh or
            any SubMesh, finds the corresponding SubEntity.
        */
        SubEntity* findSubEntityForVertexData(const VertexData* orig);

        /** Internal method for extracting metadata out of source vertex data
            for fast assignment of temporary buffers later.
        */
        void extractTempBufferInfo(VertexData* sourceData, TempBlendedBufferInfo* info);
        /** Internal method to clone vertex data definitions but to remove blend buffers. */
        VertexData* cloneVertexDataRemoveBlendInfo(const VertexData* source);
        /** Internal method for preparing this Entity for use in animation. */
        void prepareTempBlendBuffers(void);
        /** Mark all vertex data as so far unanimated.
        */
        void markBuffersUnusedForAnimation(void);
        /** Internal method to restore original vertex data where we didn't
            perform any vertex animation this frame.
        */
        void restoreBuffersForUnusedAnimation(bool hardwareAnimation);

        /** Ensure that any unbound  pose animation buffers are bound to a safe
            default.
        @param srcData
            Original vertex data containing original positions.
        @param destData
            Hardware animation vertex data to be checked.
        */
        void bindMissingHardwarePoseBuffers(const VertexData* srcData, 
            VertexData* destData);
            
        /** When performing software pose animation, initialise software copy
            of vertex data.
        */
        void initialisePoseVertexData(const VertexData* srcData, VertexData* destData, 
            bool animateNormals);

        /** When animating normals for pose animation, finalise normals by filling in
            with the reference mesh normal where applied normal weights < 1.
        */
        void finalisePoseNormals(const VertexData* srcData, VertexData* destData);

        /// Cached bone matrices, including any world transform.
        Matrix4 *mBoneWorldMatrices;
        /// Cached bone matrices in skeleton local space, might shares with other entity instances.
        Matrix4 *mBoneMatrices;
        unsigned short mNumBoneMatrices;
        /// Records the last frame in which animation was updated.
        unsigned long mFrameAnimationLastUpdated;

        /// Perform all the updates required for an animated entity.
        void updateAnimation(void);

        /// Records the last frame in which the bones was updated.
        /// It's a pointer because it can be shared between different entities with
        /// a shared skeleton.
        unsigned long *mFrameBonesLastUpdated;

        /** A set of all the entities which shares a single SkeletonInstance.
            This is only created if the entity is in fact sharing it's SkeletonInstance with
            other Entities.
        */
        EntitySet* mSharedSkeletonEntities;

        /** Private method to cache bone matrices from skeleton.
        @return
            True if the bone matrices cache has been updated. False if note.
        */
        bool cacheBoneMatrices(void);

        /// Flag determines whether or not to display skeleton.
        bool mDisplaySkeleton;
        /** Flag indicating whether hardware animation is supported by this entities materials
            data is saved per scehme number.
        */
        SchemeHardwareAnimMap mSchemeHardwareAnim;

        /// Current state of the hardware animation as represented by the entities parameters.
        bool mCurrentHWAnimationState;

        /// Number of hardware poses supported by materials.
        ushort mHardwarePoseCount;
        /// Flag indicating whether we have a vertex program in use on any of our subentities.
        bool mVertexProgramInUse;
        /// Counter indicating number of requests for software animation.
        int mSoftwareAnimationRequests;
        /// Counter indicating number of requests for software blended normals.
        int mSoftwareAnimationNormalsRequests;
        /// Flag indicating whether to skip automatic updating of the Skeleton's AnimationState.
        bool mSkipAnimStateUpdates;
        /// Flag indicating whether to update the main entity skeleton even when an LOD is displayed.
        bool mAlwaysUpdateMainSkeleton;


        /// The LOD number of the mesh to use, calculated by _notifyCurrentCamera.
        ushort mMeshLodIndex;

        /// LOD bias factor, transformed for optimisation when calculating adjusted lod value.
        Real mMeshLodFactorTransformed;
        /// Index of minimum detail LOD (NB higher index is lower detail).
        ushort mMinMeshLodIndex;
        /// Index of maximum detail LOD (NB lower index is higher detail).
        ushort mMaxMeshLodIndex;

        /// LOD bias factor, not transformed.
        Real mMaterialLodFactor;
        /// LOD bias factor, transformed for optimisation when calculating adjusted lod value.
        Real mMaterialLodFactorTransformed;
        /// Index of minimum detail LOD (NB higher index is lower detail).
        ushort mMinMaterialLodIndex;
        /// Index of maximum detail LOD (NB lower index is higher detail).
        ushort mMaxMaterialLodIndex;

        /** List of LOD Entity instances (for manual LODs).
            We don't know when the mesh is using manual LODs whether one LOD to the next will have the
            same number of SubMeshes, therefore we have to allow a separate Entity list
            with each alternate one.
        */
        typedef vector<Entity*>::type LODEntityList;
        LODEntityList mLodEntityList;

        /** This Entity's personal copy of the skeleton, if skeletally animated.
        */
        SkeletonInstance* mSkeletonInstance;

        /// Has this entity been initialised yet?
        bool mInitialised;

        /// Last parent transform.
        Matrix4 mLastParentXform;

        /// Mesh state count, used to detect differences.
        size_t mMeshStateCount;

        /** Builds a list of SubEntities based on the SubMeshes contained in the Mesh. */
        void buildSubEntityList(MeshPtr& mesh, SubEntityList* sublist);

        /// Internal implementation of attaching a 'child' object to this entity and assign the parent node to the child entity.
        void attachObjectImpl(MovableObject *pMovable, TagPoint *pAttachingPoint);

        /// Internal implementation of detaching a 'child' object of this entity and clear the parent node of the child entity.
        void detachObjectImpl(MovableObject* pObject);

        /// Internal implementation of detaching all 'child' objects of this entity.
        void detachAllObjectsImpl(void);

        /// Ensures reevaluation of the vertex processing usage.
        void reevaluateVertexProcessing(void);

        /** Calculates the kind of vertex processing in use.
        @remarks
            This function's return value is calculated according to the current 
            active scheme. This is due to the fact that RTSS schemes may be different
            in their handling of hardware animation.
        */
        bool calcVertexProcessing(void);
    
        /// Apply vertex animation.
        void applyVertexAnimation(bool hardwareAnimation, bool stencilShadows);
        /// Initialise the hardware animation elements for given vertex data.
        ushort initHardwareAnimationElements(VertexData* vdata, ushort numberOfElements, bool animateNormals);
        /// Are software vertex animation temp buffers bound?
        bool tempVertexAnimBuffersBound(void) const;
        /// Are software skeleton animation temp buffers bound?
        bool tempSkelAnimBuffersBound(bool requestNormals) const;

    public:
        /// Contains the child objects (attached to bones) indexed by name.
        typedef map<String, MovableObject*>::type ChildObjectList;
    protected:
        ChildObjectList mChildObjectList;


        /// Bounding box that 'contains' all the mesh of each child entity.
        mutable AxisAlignedBox mFullBoundingBox;

        ShadowRenderableList mShadowRenderables;

        /** Nested class to allow entity shadows. */
        class _OgreExport EntityShadowRenderable : public ShadowRenderable
        {
        protected:
            Entity* mParent;
            /// Shared link to position buffer.
            HardwareVertexBufferSharedPtr mPositionBuffer;
            /// Shared link to w-coord buffer (optional).
            HardwareVertexBufferSharedPtr mWBuffer;
            /// Link to current vertex data used to bind (maybe changes).
            const VertexData* mCurrentVertexData;
            /// Original position buffer source binding.
            unsigned short mOriginalPosBufferBinding;
            /// Link to SubEntity, only present if SubEntity has it's own geometry.
            SubEntity* mSubEntity;


        public:
            EntityShadowRenderable(Entity* parent,
                HardwareIndexBufferSharedPtr* indexBuffer, const VertexData* vertexData,
                bool createSeparateLightCap, SubEntity* subent, bool isLightCap = false);
            ~EntityShadowRenderable();
            
            /// Create the separate light cap if it doesn't already exists.
            void _createSeparateLightCap();
            /// @copydoc ShadowRenderable::getWorldTransforms.
            void getWorldTransforms(Matrix4* xform) const;
            HardwareVertexBufferSharedPtr getPositionBuffer(void) { return mPositionBuffer; }
            HardwareVertexBufferSharedPtr getWBuffer(void) { return mWBuffer; }
            /// Rebind the source positions (for temp buffer users).
            void rebindPositionBuffer(const VertexData* vertexData, bool force);
            /// @copydoc ShadowRenderable::isVisible.
            bool isVisible(void) const;
            /// @copydoc ShadowRenderable::rebindIndexBuffer.
            virtual void rebindIndexBuffer(const HardwareIndexBufferSharedPtr& indexBuffer);
        };
    public:
        /** Default destructor.
        */
        ~Entity();

        /** Gets the Mesh that this Entity is based on.
        */
        const MeshPtr& getMesh(void) const;

        /** Gets a pointer to a SubEntity, ie a part of an Entity.
        */
        SubEntity* getSubEntity(unsigned int index) const;

        /** Gets a pointer to a SubEntity by name
        @remarks 
            Names should be initialized during a Mesh creation.
        */
        SubEntity* getSubEntity( const String& name ) const;

        /** Retrieves the number of SubEntity objects making up this entity.
        */
        unsigned int getNumSubEntities(void) const;

        /** Clones this entity and returns a pointer to the clone.
        @remarks
            Useful method for duplicating an entity. The new entity must be
            given a unique name, and is not attached to the scene in any way
            so must be attached to a SceneNode to be visible (exactly as
            entities returned from SceneManager::createEntity).
        @param newName
            Name for the new entity.
        */
        Entity* clone( const String& newName ) const;

        /** Sets the material to use for the whole of this entity.
        @remarks
            This is a shortcut method to set all the materials for all
            subentities of this entity. Only use this method is you want to
            set the same material for all subentities or if you know there
            is only one. Otherwise call getSubEntity() and call the same
            method on the individual SubEntity.
        */
        void setMaterialName( const String& name, const String& groupName = ResourceGroupManager::AUTODETECT_RESOURCE_GROUP_NAME );

        
        /** Sets the material to use for the whole of this entity.
        @remarks
            This is a shortcut method to set all the materials for all
            subentities of this entity. Only use this method is you want to
            set the same material for all subentities or if you know there
            is only one. Otherwise call getSubEntity() and call the same
            method on the individual SubEntity.
        */
        void setMaterial(const MaterialPtr& material);

        /** @copydoc MovableObject::_notifyCurrentCamera.
        */
        void _notifyCurrentCamera(Camera* cam);

        /// @copydoc MovableObject::setRenderQueueGroup.
        void setRenderQueueGroup(uint8 queueID);

        /// @copydoc MovableObject::setRenderQueueGroupAndPriority.
        void setRenderQueueGroupAndPriority(uint8 queueID, ushort priority);

        /** @copydoc MovableObject::getBoundingBox.
        */
        const AxisAlignedBox& getBoundingBox(void) const;

        /// Merge all the child object Bounds a return it.
        AxisAlignedBox getChildObjectsBoundingBox(void) const;

        /** @copydoc MovableObject::_updateRenderQueue.
        */
        void _updateRenderQueue(RenderQueue* queue);

        /** @copydoc MovableObject::getMovableType */
        const String& getMovableType(void) const;

        /** For entities based on animated meshes, gets the AnimationState object for a single animation.
        @remarks
            You animate an entity by updating the animation state objects. Each of these represents the
            current state of each animation available to the entity. The AnimationState objects are
            initialised from the Mesh object.
        */
        AnimationState* getAnimationState(const String& name) const;
        /** Returns whether the AnimationState with the given name exists. */
        bool hasAnimationState(const String& name) const;
        /** For entities based on animated meshes, gets the AnimationState objects for all animations.
        @return
            In case the entity is animated, this functions returns the pointer to a AnimationStateSet
            containing all animations of the entries. If the entity is not animated, it returns 0.
        @remarks
            You animate an entity by updating the animation state objects. Each of these represents the
            current state of each animation available to the entity. The AnimationState objects are
            initialised from the Mesh object.
        */
        AnimationStateSet* getAllAnimationStates(void) const;

        /** Tells the Entity whether or not it should display it's skeleton, if it has one.
        */
        void setDisplaySkeleton(bool display);

        /** Returns whether or not the entity is currently displaying its skeleton.
        */
        bool getDisplaySkeleton(void) const;


        /** Gets a pointer to the entity representing the numbered manual level of detail.
        @remarks
            The zero-based index never includes the original entity, unlike
            Mesh::getLodLevel.
        */
        Entity* getManualLodLevel(size_t index) const;

        /** Returns the number of manual levels of detail that this entity supports.
        @remarks
            This number never includes the original entity, it is difference
            with Mesh::getNumLodLevels.
        */
        size_t getNumManualLodLevels(void) const;

        /** Returns the current LOD used to render
        */
        ushort getCurrentLodIndex() { return mMeshLodIndex; }

        /** Sets a level-of-detail bias for the mesh detail of this entity.
        @remarks
            Level of detail reduction is normally applied automatically based on the Mesh
            settings. However, it is possible to influence this behaviour for this entity
            by adjusting the LOD bias. This 'nudges' the mesh level of detail used for this
            entity up or down depending on your requirements. You might want to use this
            if there was a particularly important entity in your scene which you wanted to
            detail better than the others, such as a player model.
        @par
            There are three parameters to this method; the first is a factor to apply; it
            defaults to 1.0 (no change), by increasing this to say 2.0, this model would
            take twice as long to reduce in detail, whilst at 0.5 this entity would use lower
            detail versions twice as quickly. The other 2 parameters are hard limits which
            let you set the maximum and minimum level-of-detail version to use, after all
            other calculations have been made. This lets you say that this entity should
            never be simplified, or that it can only use LODs below a certain level even
            when right next to the camera.
        @param factor
            Proportional factor to apply to the distance at which LOD is changed.
            Higher values increase the distance at which higher LODs are displayed (2.0 is
            twice the normal distance, 0.5 is half).
        @param maxDetailIndex
            The index of the maximum LOD this entity is allowed to use (lower
            indexes are higher detail: index 0 is the original full detail model).
        @param minDetailIndex
            The index of the minimum LOD this entity is allowed to use (higher
            indexes are lower detail). Use something like 99 if you want unlimited LODs (the actual
            LOD will be limited by the number in the Mesh).
        */
        void setMeshLodBias(Real factor, ushort maxDetailIndex = 0, ushort minDetailIndex = 99);

        /** Sets a level-of-detail bias for the material detail of this entity.
        @remarks
            Level of detail reduction is normally applied automatically based on the Material
            settings. However, it is possible to influence this behaviour for this entity
            by adjusting the LOD bias. This 'nudges' the material level of detail used for this
            entity up or down depending on your requirements. You might want to use this
            if there was a particularly important entity in your scene which you wanted to
            detail better than the others, such as a player model.
        @par
            There are three parameters to this method; the first is a factor to apply; it
            defaults to 1.0 (no change), by increasing this to say 2.0, this entity would
            take twice as long to use a lower detail material, whilst at 0.5 this entity
            would use lower detail versions twice as quickly. The other 2 parameters are
            hard limits which let you set the maximum and minimum level-of-detail index
            to use, after all other calculations have been made. This lets you say that
            this entity should never be simplified, or that it can only use LODs below
            a certain level even when right next to the camera.
        @param factor
            Proportional factor to apply to the distance at which LOD is changed.
            Higher values increase the distance at which higher LODs are displayed (2.0 is
            twice the normal distance, 0.5 is half).
        @param maxDetailIndex
            The index of the maximum LOD this entity is allowed to use (lower
            indexes are higher detail: index 0 is the original full detail model).
        @param minDetailIndex
            The index of the minimum LOD this entity is allowed to use (higher
            indexes are lower detail. Use something like 99 if you want unlimited LODs (the actual
            LOD will be limited by the number of lod indexes used in the Material).
        */
        void setMaterialLodBias(Real factor, ushort maxDetailIndex = 0, ushort minDetailIndex = 99);

        /** Sets whether the polygon mode of this entire entity may be
            overridden by the camera detail settings.
        */
        void setPolygonModeOverrideable(bool PolygonModeOverrideable);
        /** Attaches another object to a certain bone of the skeleton which this entity uses.
        @remarks
            This method can be used to attach another object to an animated part of this entity,
            by attaching it to a bone in the skeleton (with an offset if required). As this entity
            is animated, the attached object will move relative to the bone to which it is attached.
        @par
            An exception is thrown if the movable object is already attached to the bone, another bone or scenenode.
            If the entity has no skeleton or the bone name cannot be found then an exception is thrown.
        @param boneName
            The name of the bone (in the skeleton) to attach this object
        @param pMovable
            Pointer to the object to attach
        @param offsetOrientation
            An adjustment to the orientation of the attached object, relative to the bone.
        @param offsetPosition
            An adjustment to the position of the attached object, relative to the bone.
        @return
            The TagPoint to which the object has been attached
        */
        TagPoint* attachObjectToBone(const String &boneName,
            MovableObject *pMovable,
            const Quaternion &offsetOrientation = Quaternion::IDENTITY,
            const Vector3 &offsetPosition = Vector3::ZERO);

        /** Detach a MovableObject previously attached using attachObjectToBone.
            If the movable object name is not found then an exception is raised.
        @param movableName
            The name of the movable object to be detached.
        */
        MovableObject* detachObjectFromBone(const String &movableName);

        /** Detaches an object by pointer.
        @remarks
            Use this method to destroy a MovableObject which is attached to a bone of belonging this entity.
            But sometimes the object may be not in the child object list because it is a lod entity,
            this method can safely detect and ignore in this case and won't raise an exception.
        */
        void detachObjectFromBone(MovableObject* obj);

        /// Detach all MovableObjects previously attached using attachObjectToBone
        void detachAllObjectsFromBone(void);

        typedef MapIterator<ChildObjectList> ChildObjectListIterator;
        /** Gets an iterator to the list of objects attached to bones on this entity. */
        ChildObjectListIterator getAttachedObjectIterator(void);
        /** @copydoc MovableObject::getBoundingRadius */
        Real getBoundingRadius(void) const;

        /** @copydoc MovableObject::getWorldBoundingBox */
        const AxisAlignedBox& getWorldBoundingBox(bool derive = false) const;
        /** @copydoc MovableObject::getWorldBoundingSphere */
        const Sphere& getWorldBoundingSphere(bool derive = false) const;

        /** @copydoc ShadowCaster::getEdgeList. */
        EdgeData* getEdgeList(void);
        /** @copydoc ShadowCaster::hasEdgeList. */
        bool hasEdgeList(void);
        /** @copydoc ShadowCaster::getShadowVolumeRenderableIterator. */
        ShadowRenderableListIterator getShadowVolumeRenderableIterator(
            ShadowTechnique shadowTechnique, const Light* light,
            HardwareIndexBufferSharedPtr* indexBuffer,
            bool extrudeVertices, Real extrusionDistance, unsigned long flags = 0 );

        /** Internal method for retrieving bone matrix information. */
        const Matrix4* _getBoneMatrices(void) const { return mBoneMatrices;}
        /** Internal method for retrieving bone matrix information. */
        unsigned short _getNumBoneMatrices(void) const { return mNumBoneMatrices; }
        /** Returns whether or not this entity is skeletally animated. */
        bool hasSkeleton(void) const { return mSkeletonInstance != 0; }
        /** Get this Entity's personal skeleton instance. */
        SkeletonInstance* getSkeleton(void) const { return mSkeletonInstance; }
        /** Returns whether or not hardware animation is enabled.
        @remarks
            Because fixed-function indexed vertex blending is rarely supported
            by existing graphics cards, hardware animation can only be done if
            the vertex programs in the materials used to render an entity support
            it. Therefore, this method will only return true if all the materials
            assigned to this entity have vertex programs assigned, and all those
            vertex programs must support 'includes_morph_animation true' if using
            morph animation, 'includes_pose_animation true' if using pose animation
            and 'includes_skeletal_animation true' if using skeletal animation.

            Also note the the function returns value according to the current active
            scheme. This is due to the fact that RTSS schemes may be different in their
            handling of hardware animation.
        */
        bool isHardwareAnimationEnabled(void);

        /** @copydoc MovableObject::_notifyAttached */
        void _notifyAttached(Node* parent, bool isTagPoint = false);
        /** Returns the number of requests that have been made for software animation
        @remarks
            If non-zero then software animation will be performed in updateAnimation
            regardless of the current setting of isHardwareAnimationEnabled or any
            internal optimise for eliminate software animation. Requests for software
            animation are made by calling the addSoftwareAnimationRequest() method.
        */
        int getSoftwareAnimationRequests(void) const { return mSoftwareAnimationRequests; }
        /** Returns the number of requests that have been made for software animation of normals
        @remarks
            If non-zero, and getSoftwareAnimationRequests() also returns non-zero,
            then software animation of normals will be performed in updateAnimation
            regardless of the current setting of isHardwareAnimationEnabled or any
            internal optimise for eliminate software animation. Currently it is not
            possible to force software animation of only normals. Consequently this
            value is always less than or equal to that returned by getSoftwareAnimationRequests().
            Requests for software animation of normals are made by calling the
            addSoftwareAnimationRequest() method with 'true' as the parameter.
        */
        int getSoftwareAnimationNormalsRequests(void) const { return mSoftwareAnimationNormalsRequests; }
        /** Add a request for software animation
        @remarks
            Tells the entity to perform animation calculations for skeletal/vertex
            animations in software, regardless of the current setting of
            isHardwareAnimationEnabled().  Software animation will be performed
            any time one or more requests have been made.  If 'normalsAlso' is
            'true', then the entity will also do software blending on normal
            vectors, in addition to positions. This advanced method useful for
            situations in which access to actual mesh vertices is required,
            such as accurate collision detection or certain advanced shading
            techniques. When software animation is no longer needed,
            the caller of this method should always remove the request by calling
            removeSoftwareAnimationRequest(), passing the same value for
            'normalsAlso'.
        */
        void addSoftwareAnimationRequest(bool normalsAlso);
        /** Removes a request for software animation
        @remarks
            Calling this decrements the entity's internal counter of the number
            of requests for software animation.  If the counter is already zero
            then calling this method throws an exception.  The 'normalsAlso'
            flag if set to 'true' will also decrement the internal counter of
            number of requests for software animation of normals.
        */
        void removeSoftwareAnimationRequest(bool normalsAlso);

        /** Shares the SkeletonInstance with the supplied entity.
            Note that in order for this to work, both entities must have the same
            Skeleton.
        */
        void shareSkeletonInstanceWith(Entity* entity);

        /** Returns whether or not this entity is either morph or pose animated.
        */
        bool hasVertexAnimation(void) const;


        /** Stops sharing the SkeletonInstance with other entities.
        */
        void stopSharingSkeletonInstance();


        /** Returns whether this entity shares it's SkeltonInstance with other entity instances.
        */
        inline bool sharesSkeletonInstance() const { return mSharedSkeletonEntities != NULL; }

        /** Returns a pointer to the set of entities which share a SkeletonInstance.
            If this instance does not share it's SkeletonInstance with other instances @c NULL will be returned
        */
        inline const EntitySet* getSkeletonInstanceSharingSet() const { return mSharedSkeletonEntities; }

        /** Updates the internal animation state set to include the latest
            available animations from the attached skeleton.
        @remarks
            Use this method if you manually add animations to a skeleton, or have
            linked the skeleton to another for animation purposes since creating
            this entity.
        @note
            If you have called getAnimationState prior to calling this method,
            the pointers will still remain valid.
        */
        void refreshAvailableAnimationState(void);

        /** Advanced method to perform all the updates required for an animated entity.
        @remarks
            You don't normally need to call this, but it's here in case you wish
            to manually update the animation of an Entity at a specific point in
            time. Animation will not be updated more than once a frame no matter
            how many times you call this method.
        */
        void _updateAnimation(void);

        /** Tests if any animation applied to this entity.
        @remarks
            An entity is animated if any animation state is enabled, or any manual bone
            applied to the skeleton.
        */
        bool _isAnimated(void) const;

        /** Tests if skeleton was animated.
        */
        bool _isSkeletonAnimated(void) const;

        /** Advanced method to get the temporarily blended skeletal vertex information
            for entities which are software skinned.
        @remarks
            Internal engine will eliminate software animation if possible, this
            information is unreliable unless added request for software animation
            via addSoftwareAnimationRequest.
        @note
            The positions/normals of the returned vertex data is in object space.
        */
        VertexData* _getSkelAnimVertexData(void) const;
        /** Advanced method to get the temporarily blended software vertex animation information
        @remarks
            Internal engine will eliminate software animation if possible, this
            information is unreliable unless added request for software animation
            via addSoftwareAnimationRequest.
        @note
            The positions/normals of the returned vertex data is in object space.
        */
        VertexData* _getSoftwareVertexAnimVertexData(void) const;
        /** Advanced method to get the hardware morph vertex information
        @note
            The positions/normals of the returned vertex data is in object space.
        */
        VertexData* _getHardwareVertexAnimVertexData(void) const;
        /** Advanced method to get the temp buffer information for software
            skeletal animation.
        */
        TempBlendedBufferInfo* _getSkelAnimTempBufferInfo(void);
        /** Advanced method to get the temp buffer information for software
            morph animation.
        */
        TempBlendedBufferInfo* _getVertexAnimTempBufferInfo(void);
        /// Override to return specific type flag.
        uint32 getTypeFlags(void) const;
        /// Retrieve the VertexData which should be used for GPU binding.
        VertexData* getVertexDataForBinding(void);

        /// Identify which vertex data we should be sending to the renderer.
        enum VertexDataBindChoice
        {
            BIND_ORIGINAL,
            BIND_SOFTWARE_SKELETAL,
            BIND_SOFTWARE_MORPH,
            BIND_HARDWARE_MORPH
        };
        /// Choose which vertex data to bind to the renderer.
        VertexDataBindChoice chooseVertexDataForBinding(bool hasVertexAnim);

        /** Are buffers already marked as vertex animated? */
        bool _getBuffersMarkedForAnimation(void) const { return mVertexAnimationAppliedThisFrame; }
        /** Mark just this vertex data as animated.
        */
        void _markBuffersUsedForAnimation(void);

        /** Has this Entity been initialised yet?
        @remarks
            If this returns false, it means this Entity hasn't been completely
            constructed yet from the underlying resources (Mesh, Skeleton), which 
            probably means they were delay-loaded and aren't available yet. This
            Entity won't render until it has been successfully initialised, nor
            will many of the manipulation methods function.
        */
        bool isInitialised(void) const { return mInitialised; }

        /** Try to initialise the Entity from the underlying resources.
        @remarks
            This method builds the internal structures of the Entity based on it
            resources (Mesh, Skeleton). This may or may not succeed if the 
            resources it references have been earmarked for background loading,
            so you should check isInitialised afterwards to see if it was successful.
        @param forceReinitialise
            If @c true, this forces the Entity to tear down it's
            internal structures and try to rebuild them. Useful if you changed the
            content of a Mesh or Skeleton at runtime.
        */
        void _initialise(bool forceReinitialise = false);
        /** Tear down the internal structures of this Entity, rendering it uninitialised. */
        void _deinitialise(void);

        /** Resource::Listener hook to notify Entity that a delay-loaded Mesh is
            complete.
        */
        void backgroundLoadingComplete(Resource* res);

        /// @copydoc MovableObject::visitRenderables
        void visitRenderables(Renderable::Visitor* visitor, 
            bool debugRenderables = false);

        /** Get the lod strategy transformation of the mesh lod factor. */
        Real _getMeshLodFactorTransformed() const;
<<<<<<< HEAD
        
        /** Entity's skeleton's AnimationState will not be automatically updated when set to true.
            Useful if you wish to handle AnimationState updates manually.
        */
        void setSkipAnimationStateUpdate(bool skip) {
            mSkipAnimStateUpdates = skip;
        }
        
        /** Entity's skeleton's AnimationState will not be automatically updated when set to true.
            Useful if you wish to handle AnimationState updates manually.
        */
        bool getSkipAnimationStateUpdate() const {
            return mSkipAnimStateUpdates;
        }


        /** The skeleton of the main entity will be updated even if the an LOD entity is being displayed.
            useful if you have entities attached to the main entity. Otherwise position of attached
            entities will not be updated.
        */
        void setAlwaysUpdateMainSkeleton(bool update) {
            mAlwaysUpdateMainSkeleton = update;
        }

        /** The skeleton of the main entity will be updated even if the an LOD entity is being displayed.
            useful if you have entities attached to the main entity. Otherwise position of attached
            entities will not be updated.
        */
        bool getAlwaysUpdateMainSkeleton() const {
            return mAlwaysUpdateMainSkeleton;
        }

        
    };

    /** Factory object for creating Entity instances */
    class _OgreExport EntityFactory : public MovableObjectFactory
    {
    protected:
        MovableObject* createInstanceImpl( const String& name, const NameValuePairList* params);
    public:
        EntityFactory() {}
        ~EntityFactory() {}

        static String FACTORY_TYPE_NAME;

        const String& getType(void) const;
        void destroyInstance( MovableObject* obj);

    };
    /** @} */
    /** @} */

} // namespace Ogre

#endif // __Entity_H__
=======
		
		/** Entity's skeleton's AnimationState will not be automatically updated when set to true.
			Useful if you wish to handle AnimationState updates manually.
		*/
		void setSkipAnimationStateUpdate(bool skip) {
			mSkipAnimStateUpdates = skip;
		}
		
		/** Entity's skeleton's AnimationState will not be automatically updated when set to true.
		 Useful if you wish to handle AnimationState updates manually.
		 */
		bool getSkipAnimationStateUpdate() const {
			return mSkipAnimStateUpdates;
		}


		/** The skeleton of the main entity will be updated even if the an LOD entity is being displayed.
		useful if you have entities attached to the main entity. Otherwise position of attached
		entities will not be updated.
		*/
		void setAlwaysUpdateMainSkeleton(bool update) {
			mAlwaysUpdateMainSkeleton = update;
		}

		/** The skeleton of the main entity will be updated even if the an LOD entity is being displayed.
		useful if you have entities attached to the main entity. Otherwise position of attached
		entities will not be updated.
		*/
		bool getAlwaysUpdateMainSkeleton() const {
			return mAlwaysUpdateMainSkeleton;
		}

		
	};

	/** Factory object for creating Entity instances */
	class _OgreExport EntityFactory : public MovableObjectFactory
	{
	protected:
		MovableObject* createInstanceImpl( const String& name, const NameValuePairList* params);
	public:
		EntityFactory() {}
		~EntityFactory() {}

		static String FACTORY_TYPE_NAME;

		const String& getType(void) const;
		void destroyInstance( MovableObject* obj);

	};
	/** @} */
	/** @} */

} // namespace

#include "OgreHeaderSuffix.h"

#endif
>>>>>>> 8c6ff787
<|MERGE_RESOLUTION|>--- conflicted
+++ resolved
@@ -822,7 +822,6 @@
 
         /** Get the lod strategy transformation of the mesh lod factor. */
         Real _getMeshLodFactorTransformed() const;
-<<<<<<< HEAD
         
         /** Entity's skeleton's AnimationState will not be automatically updated when set to true.
             Useful if you wish to handle AnimationState updates manually.
@@ -878,64 +877,6 @@
 
 } // namespace Ogre
 
-#endif // __Entity_H__
-=======
-		
-		/** Entity's skeleton's AnimationState will not be automatically updated when set to true.
-			Useful if you wish to handle AnimationState updates manually.
-		*/
-		void setSkipAnimationStateUpdate(bool skip) {
-			mSkipAnimStateUpdates = skip;
-		}
-		
-		/** Entity's skeleton's AnimationState will not be automatically updated when set to true.
-		 Useful if you wish to handle AnimationState updates manually.
-		 */
-		bool getSkipAnimationStateUpdate() const {
-			return mSkipAnimStateUpdates;
-		}
-
-
-		/** The skeleton of the main entity will be updated even if the an LOD entity is being displayed.
-		useful if you have entities attached to the main entity. Otherwise position of attached
-		entities will not be updated.
-		*/
-		void setAlwaysUpdateMainSkeleton(bool update) {
-			mAlwaysUpdateMainSkeleton = update;
-		}
-
-		/** The skeleton of the main entity will be updated even if the an LOD entity is being displayed.
-		useful if you have entities attached to the main entity. Otherwise position of attached
-		entities will not be updated.
-		*/
-		bool getAlwaysUpdateMainSkeleton() const {
-			return mAlwaysUpdateMainSkeleton;
-		}
-
-		
-	};
-
-	/** Factory object for creating Entity instances */
-	class _OgreExport EntityFactory : public MovableObjectFactory
-	{
-	protected:
-		MovableObject* createInstanceImpl( const String& name, const NameValuePairList* params);
-	public:
-		EntityFactory() {}
-		~EntityFactory() {}
-
-		static String FACTORY_TYPE_NAME;
-
-		const String& getType(void) const;
-		void destroyInstance( MovableObject* obj);
-
-	};
-	/** @} */
-	/** @} */
-
-} // namespace
-
 #include "OgreHeaderSuffix.h"
 
-#endif
->>>>>>> 8c6ff787
+#endif // __Entity_H__