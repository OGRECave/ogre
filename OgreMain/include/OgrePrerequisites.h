/*-------------------------------------------------------------------------
This source file is a part of OGRE
(Object-oriented Graphics Rendering Engine)

For the latest info, see http://www.ogre3d.org/

Copyright (c) 2000-2013 Torus Knot Software Ltd
Permission is hereby granted, free of charge, to any person obtaining a copy
of this software and associated documentation files (the "Software"), to deal
in the Software without restriction, including without limitation the rights
to use, copy, modify, merge, publish, distribute, sublicense, and/or sell
copies of the Software, and to permit persons to whom the Software is
furnished to do so, subject to the following conditions:

The above copyright notice and this permission notice shall be included in
all copies or substantial portions of the Software.

THE SOFTWARE IS PROVIDED "AS IS", WITHOUT WARRANTY OF ANY KIND, EXPRESS OR
IMPLIED, INCLUDING BUT NOT LIMITED TO THE WARRANTIES OF MERCHANTABILITY,
FITNESS FOR A PARTICULAR PURPOSE AND NONINFRINGEMENT. IN NO EVENT SHALL THE
AUTHORS OR COPYRIGHT HOLDERS BE LIABLE FOR ANY CLAIM, DAMAGES OR OTHER
LIABILITY, WHETHER IN AN ACTION OF CONTRACT, TORT OR OTHERWISE, ARISING FROM,
OUT OF OR IN CONNECTION WITH THE SOFTWARE OR THE USE OR OTHER DEALINGS IN
THE SOFTWARE
-------------------------------------------------------------------------*/
#ifndef __OgrePrerequisites_H__
#define __OgrePrerequisites_H__

// Platform-specific stuff
#include "OgrePlatform.h"

// Needed for OGRE_WCHAR_T_STRINGS below
#include <string>


// configure memory tracking
#if OGRE_DEBUG_MODE 
#	if OGRE_MEMORY_TRACKER_DEBUG_MODE
#		define OGRE_MEMORY_TRACKER 1
#	else
#		define OGRE_MEMORY_TRACKER 0
#	endif
#else
#	if OGRE_MEMORY_TRACKER_RELEASE_MODE
#		define OGRE_MEMORY_TRACKER 1
#	else
#		define OGRE_MEMORY_TRACKER 0
#	endif
#endif




namespace Ogre {
    // Define ogre version
<<<<<<< HEAD
    #define OGRE_VERSION_MAJOR 2
    #define OGRE_VERSION_MINOR 1
    #define OGRE_VERSION_PATCH 0
	#define OGRE_VERSION_SUFFIX "unstable"
    #define OGRE_VERSION_NAME "unnamed"
=======
    #define OGRE_VERSION_MAJOR 1
    #define OGRE_VERSION_MINOR 9
    #define OGRE_VERSION_PATCH 0
	#define OGRE_VERSION_SUFFIX "unstable"
    #define OGRE_VERSION_NAME "Ghadamon"
>>>>>>> a48f71b7

    #define OGRE_VERSION    ((OGRE_VERSION_MAJOR << 16) | (OGRE_VERSION_MINOR << 8) | OGRE_VERSION_PATCH)

    // define the real number values to be used
    // default to use 'float' unless precompiler option set
    #if OGRE_DOUBLE_PRECISION == 1
		/** Software floating point type.
		@note Not valid as a pointer to GPU buffers / parameters
		*/
        typedef double Real;
    #else
		/** Software floating point type.
		@note Not valid as a pointer to GPU buffers / parameters
		*/
        typedef float Real;
    #endif

    #if OGRE_COMPILER == OGRE_COMPILER_GNUC && OGRE_COMP_VER >= 310 && !defined(STLPORT)
	#   if OGRE_COMP_VER >= 430
	#       define HashMap ::std::tr1::unordered_map
	#		define HashSet ::std::tr1::unordered_set
	#    else
	#       define HashMap ::__gnu_cxx::hash_map
	#       define HashSet ::__gnu_cxx::hash_set
	#    endif
    #elif OGRE_COMPILER == OGRE_COMPILER_CLANG
    #    if defined(_LIBCPP_VERSION)
    #       define HashMap ::std::unordered_map
    #       define HashSet ::std::unordered_set
    #    else
    #       define HashMap ::std::tr1::unordered_map
    #       define HashSet ::std::tr1::unordered_set
    #    endif
    #else
    #   if OGRE_COMPILER == OGRE_COMPILER_MSVC && !defined(_STLP_MSVC)
    #       if _MSC_FULL_VER >= 150030729 // VC++ 9.0 SP1+
    #           define HashMap ::std::tr1::unordered_map
    #           define HashSet ::std::tr1::unordered_set
    #       elif OGRE_THREAD_PROVIDER == 1
    #           define HashMap ::boost::unordered_map
    #           define HashSet ::boost::unordered_set
    #       else
    #           define HashMap ::std::unordered_map
    #           define HashSet ::std::unordered_set
    #       endif
    #   else
    #       define HashMap ::std::unordered_map
	#       define HashSet ::std::unordered_set
    #   endif
    #endif

    #define OGRE_DEFINE_STATIC_LOCAL(type, name, arguments) \
        static type& name = *new type arguments

    /** In order to avoid finger-aches :)
    */
    typedef unsigned char uchar;
    typedef unsigned short ushort;
    typedef unsigned int uint;
	typedef unsigned long ulong;

	// Useful threading defines
#include "Threading/OgreThreadDefines.h"

// Pre-declare classes
// Allows use of pointers in header files without including individual .h
// so decreases dependencies between files
    class Angle;
    class Animation;
    class AnimationState;
    class AnimationStateSet;
    class AnimationTrack;
    class Archive;
    class ArchiveFactory;
    class ArchiveManager;
    class AutoParamDataSource;
    class AxisAlignedBox;
    class AxisAlignedBoxSceneQuery;
    class Billboard;
    class BillboardChain;
    class BillboardSet;
    class Bone;
    class Camera;
    class Codec;
    class ColourValue;
    class ConfigDialog;
    template <typename T> class Controller;
    template <typename T> class ControllerFunction;
    class ControllerManager;
    template <typename T> class ControllerValue;
	class DefaultWorkQueue;
    class Degree;
	class DepthBuffer;
    class DynLib;
    class DynLibManager;
    class EdgeData;
    class EdgeListBuilder;
    class Entity;
    class ErrorDialog;
    class ExternalTextureSourceManager;
    class Factory;
    struct FrameEvent;
    class FrameListener;
    class Frustum;
    class GpuProgram;
    class GpuProgramPtr;
    class GpuProgramManager;
	class GpuProgramUsage;
    class HardwareIndexBuffer;
    class HardwareOcclusionQuery;
    class HardwareVertexBuffer;
	class HardwarePixelBuffer;
    class HardwarePixelBufferSharedPtr;
	class HighLevelGpuProgram;
    class HighLevelGpuProgramPtr;
	class HighLevelGpuProgramManager;
	class HighLevelGpuProgramFactory;
    class IndexData;
	class InstanceBatch;
	class InstanceBatchHW;
	class InstanceBatchHW_VTF;
	class InstanceBatchShader;
	class InstanceBatchVTF;
	class InstanceManager;
	class InstancedEntity;
    class IntersectionSceneQuery;
    class IntersectionSceneQueryListener;
    class Image;
    class KeyFrame;
    class Light;
    class Log;
    class LogManager;
	class LodStrategy;
	class ManualResourceLoader;
	class ManualObject;
    class Material;
    class MaterialPtr;
    class MaterialManager;
    class Math;
    class Matrix3;
    class Matrix4;
    class MemoryManager;
    class Mesh;
    class MeshPtr;
    class MeshSerializer;
    class MeshSerializerImpl;
    class MeshManager;
    class MovableObject;
    class MovablePlane;
    class Node;
	class NodeAnimationTrack;
	class NodeKeyFrame;
	class NumericAnimationTrack;
	class NumericKeyFrame;
    class Particle;
    class ParticleAffector;
    class ParticleAffectorFactory;
    class ParticleEmitter;
    class ParticleEmitterFactory;
    class ParticleSystem;
    class ParticleSystemManager;
    class ParticleSystemRenderer;
    class ParticleSystemRendererFactory;
    class ParticleVisualData;
    class Pass;
    class PatchMesh;
    class PixelBox;
    class Plane;
    class PlaneBoundedVolume;
    class Plugin;
    class PMWorker;
    class PMInjector;
    class Pose;
    class ProgressiveMeshGenerator;
    class Profile;
	class Profiler;
    class Quaternion;
	class Radian;
    class Ray;
    class RaySceneQuery;
    class RaySceneQueryListener;
    class Renderable;
    class RenderPriorityGroup;
    class RenderQueue;
    class RenderQueueGroup;
	class RenderQueueInvocation;
	class RenderQueueInvocationSequence;
    class RenderQueueListener;
	class RenderObjectListener;
    class RenderSystem;
    class RenderSystemCapabilities;
    class RenderSystemCapabilitiesManager;
    class RenderSystemCapabilitiesSerializer;
    class RenderTarget;
    class RenderTargetListener;
    class RenderTexture;
	class MultiRenderTarget;
    class RenderWindow;
    class RenderOperation;
    class Resource;
	class ResourceBackgroundQueue;
	class ResourceGroupManager;
    class ResourceManager;
    class RibbonTrail;
	class Root;
    class SceneManager;
    class SceneManagerEnumerator;
    class SceneNode;
    class SceneQuery;
    class SceneQueryListener;
	class ScriptCompiler;
	class ScriptCompilerManager;
	class ScriptLoader;
    class Serializer;
    class ShadowCaster;
    class ShadowRenderable;
	class ShadowTextureManager;
    class SimpleRenderable;
    class SimpleSpline;
    class Skeleton;
    class SkeletonPtr;
    class SkeletonInstance;
    class SkeletonManager;
    class Sphere;
    class SphereSceneQuery;
	class StaticGeometry;
	class StreamSerialiser;
    class StringConverter;
    class StringInterface;
    class SubEntity;
    class SubMesh;
	class TagPoint;
    class Technique;
	class TempBlendedBufferInfo;
	class ExternalTextureSource;
    class TextureUnitState;
    class Texture;
    class TexturePtr;
    class TextureManager;
    class TransformKeyFrame;
	class Timer;
	class UserObjectBindings;
    class Vector2;
    class Vector3;
    class Vector4;
    class Viewport;
	class VertexAnimationTrack;
    class VertexBufferBinding;
    class VertexData;
    class VertexDeclaration;
	class VertexMorphKeyFrame;
    class WireBoundingBox;
	class WorkQueue;
    class Compositor;
    class CompositorManager;
    class CompositorChain;
    class CompositorInstance;
	class CompositorLogic;
    class CompositionTechnique;
    class CompositionPass;
    class CompositionTargetPass;
	class CustomCompositionPass;
}

/* Include all the standard header *after* all the configuration
settings have been made.
*/
#include "OgreStdHeaders.h"
#include "OgreMemoryAllocatorConfig.h"


namespace Ogre
{
#if OGRE_STRING_USE_CUSTOM_MEMORY_ALLOCATOR
	#if OGRE_WCHAR_T_STRINGS
		typedef std::basic_string<wchar_t, std::char_traits<wchar_t>, STLAllocator<wchar_t,GeneralAllocPolicy > >	_StringBase;
	#else
		typedef std::basic_string<char, std::char_traits<char>, STLAllocator<char,GeneralAllocPolicy > >	_StringBase;
	#endif

	#if OGRE_WCHAR_T_STRINGS
		typedef std::basic_stringstream<wchar_t,std::char_traits<wchar_t>,STLAllocator<wchar_t,GeneralAllocPolicy >> _StringStreamBase;
	#else
		typedef std::basic_stringstream<char,std::char_traits<char>,STLAllocator<char,GeneralAllocPolicy > > _StringStreamBase;
	#endif

	#define StdStringT(T) std::basic_string<T, std::char_traits<T>, std::allocator<T> >	
	#define CustomMemoryStringT(T) std::basic_string<T, std::char_traits<T>, STLAllocator<T,GeneralAllocPolicy> >	

	template<typename T>
	bool operator <(const CustomMemoryStringT(T)& l,const StdStringT(T)& o)
	{
		return l.compare(0,l.length(),o.c_str(),o.length())<0;
	}
	template<typename T>
	bool operator <(const StdStringT(T)& l,const CustomMemoryStringT(T)& o)
	{
		return l.compare(0,l.length(),o.c_str(),o.length())<0;
	}
	template<typename T>
	bool operator <=(const CustomMemoryStringT(T)& l,const StdStringT(T)& o)
	{
		return l.compare(0,l.length(),o.c_str(),o.length())<=0;
	}
	template<typename T>
	bool operator <=(const StdStringT(T)& l,const CustomMemoryStringT(T)& o)
	{
		return l.compare(0,l.length(),o.c_str(),o.length())<=0;
	}
	template<typename T>
	bool operator >(const CustomMemoryStringT(T)& l,const StdStringT(T)& o)
	{
		return l.compare(0,l.length(),o.c_str(),o.length())>0;
	}
	template<typename T>
	bool operator >(const StdStringT(T)& l,const CustomMemoryStringT(T)& o)
	{
		return l.compare(0,l.length(),o.c_str(),o.length())>0;
	}
	template<typename T>
	bool operator >=(const CustomMemoryStringT(T)& l,const StdStringT(T)& o)
	{
		return l.compare(0,l.length(),o.c_str(),o.length())>=0;
	}
	template<typename T>
	bool operator >=(const StdStringT(T)& l,const CustomMemoryStringT(T)& o)
	{
		return l.compare(0,l.length(),o.c_str(),o.length())>=0;
	}

	template<typename T>
	bool operator ==(const CustomMemoryStringT(T)& l,const StdStringT(T)& o)
	{
		return l.compare(0,l.length(),o.c_str(),o.length())==0;
	}
	template<typename T>
	bool operator ==(const StdStringT(T)& l,const CustomMemoryStringT(T)& o)
	{
		return l.compare(0,l.length(),o.c_str(),o.length())==0;
	}

	template<typename T>
	bool operator !=(const CustomMemoryStringT(T)& l,const StdStringT(T)& o)
	{
		return l.compare(0,l.length(),o.c_str(),o.length())!=0;
	}
	template<typename T>
	bool operator !=(const StdStringT(T)& l,const CustomMemoryStringT(T)& o)
	{
		return l.compare(0,l.length(),o.c_str(),o.length())!=0;
	}

	template<typename T>
	CustomMemoryStringT(T) operator +=(const CustomMemoryStringT(T)& l,const StdStringT(T)& o)
	{
		return CustomMemoryStringT(T)(l)+=o.c_str();
	}
	template<typename T>
	CustomMemoryStringT(T) operator +=(const StdStringT(T)& l,const CustomMemoryStringT(T)& o)
	{
		return CustomMemoryStringT(T)(l.c_str())+=o.c_str();
	}

	template<typename T>
	CustomMemoryStringT(T) operator +(const CustomMemoryStringT(T)& l,const StdStringT(T)& o)
	{
		return CustomMemoryStringT(T)(l)+=o.c_str();
	}

	template<typename T>
	CustomMemoryStringT(T) operator +(const StdStringT(T)& l,const CustomMemoryStringT(T)& o)
	{
		return CustomMemoryStringT(T)(l.c_str())+=o.c_str();
	}

	template<typename T>
	CustomMemoryStringT(T) operator +(const T* l,const CustomMemoryStringT(T)& o)
	{
		return CustomMemoryStringT(T)(l)+=o;
	}

	#undef StdStringT
	#undef CustomMemoryStringT

#else
	#if OGRE_WCHAR_T_STRINGS
		typedef std::wstring _StringBase;
	#else
		typedef std::string _StringBase;
	#endif

	#if OGRE_WCHAR_T_STRINGS
		typedef std::basic_stringstream<wchar_t,std::char_traits<wchar_t>,std::allocator<wchar_t> > _StringStreamBase;
	#else
		typedef std::basic_stringstream<char,std::char_traits<char>,std::allocator<char> > _StringStreamBase;
	#endif

#endif

	typedef _StringBase String;
	typedef _StringStreamBase StringStream;
	typedef StringStream stringstream;

}

//for stl container
namespace Ogre
{ 
	template <typename T, typename A = STLAllocator<T, GeneralAllocPolicy> > 
	struct deque 
	{ 
#if OGRE_CONTAINERS_USE_CUSTOM_MEMORY_ALLOCATOR
	   typedef typename std::deque<T, A> type;    
	   typedef typename std::deque<T, A>::iterator iterator;
	   typedef typename std::deque<T, A>::const_iterator const_iterator;
#else
		typedef typename std::deque<T> type;
		typedef typename std::deque<T>::iterator iterator;
		typedef typename std::deque<T>::const_iterator const_iterator;
#endif
	}; 

	template <typename T, typename A = STLAllocator<T, GeneralAllocPolicy> > 
	struct vector 
	{ 
#if OGRE_CONTAINERS_USE_CUSTOM_MEMORY_ALLOCATOR
		typedef typename std::vector<T, A> type;
		typedef typename std::vector<T, A>::iterator iterator;
		typedef typename std::vector<T, A>::const_iterator const_iterator;
#else
		typedef typename std::vector<T> type;
		typedef typename std::vector<T>::iterator iterator;
		typedef typename std::vector<T>::const_iterator const_iterator;
#endif
	}; 

	template <typename T, typename A = STLAllocator<T, GeneralAllocPolicy> > 
	struct list 
	{ 
#if OGRE_CONTAINERS_USE_CUSTOM_MEMORY_ALLOCATOR
	   typedef typename std::list<T, A> type;
	   typedef typename std::list<T, A>::iterator iterator;
	   typedef typename std::list<T, A>::const_iterator const_iterator;
#else
		typedef typename std::list<T> type;
		typedef typename std::list<T>::iterator iterator;
		typedef typename std::list<T>::const_iterator const_iterator;
#endif
	}; 

	template <typename T, typename P = std::less<T>, typename A = STLAllocator<T, GeneralAllocPolicy> > 
	struct set 
	{ 
#if OGRE_CONTAINERS_USE_CUSTOM_MEMORY_ALLOCATOR
	   typedef typename std::set<T, P, A> type;
	   typedef typename std::set<T, P, A>::iterator iterator;
	   typedef typename std::set<T, P, A>::const_iterator const_iterator;
#else
		typedef typename std::set<T, P> type;
		typedef typename std::set<T, P>::iterator iterator;
		typedef typename std::set<T, P>::const_iterator const_iterator;
#endif
	}; 

	template <typename K, typename V, typename P = std::less<K>, typename A = STLAllocator<std::pair<const K, V>, GeneralAllocPolicy> > 
	struct map 
	{ 
#if OGRE_CONTAINERS_USE_CUSTOM_MEMORY_ALLOCATOR
	   typedef typename std::map<K, V, P, A> type;
	   typedef typename std::map<K, V, P, A>::iterator iterator;
	   typedef typename std::map<K, V, P, A>::const_iterator const_iterator;
#else
		typedef typename std::map<K, V, P> type;
		typedef typename std::map<K, V, P>::iterator iterator;
		typedef typename std::map<K, V, P>::const_iterator const_iterator;
#endif
	}; 

	template <typename K, typename V, typename P = std::less<K>, typename A = STLAllocator<std::pair<const K, V>, GeneralAllocPolicy> > 
	struct multimap 
	{ 
#if OGRE_CONTAINERS_USE_CUSTOM_MEMORY_ALLOCATOR
		typedef typename std::multimap<K, V, P, A> type;
		typedef typename std::multimap<K, V, P, A>::iterator iterator;
		typedef typename std::multimap<K, V, P, A>::const_iterator const_iterator;
#else
		typedef typename std::multimap<K, V, P> type;
		typedef typename std::multimap<K, V, P>::iterator iterator;
		typedef typename std::multimap<K, V, P>::const_iterator const_iterator;
#endif
	}; 

} // Ogre

#endif // __OgrePrerequisites_H__

<|MERGE_RESOLUTION|>--- conflicted
+++ resolved
@@ -53,19 +53,11 @@
 
 namespace Ogre {
     // Define ogre version
-<<<<<<< HEAD
     #define OGRE_VERSION_MAJOR 2
     #define OGRE_VERSION_MINOR 1
     #define OGRE_VERSION_PATCH 0
 	#define OGRE_VERSION_SUFFIX "unstable"
     #define OGRE_VERSION_NAME "unnamed"
-=======
-    #define OGRE_VERSION_MAJOR 1
-    #define OGRE_VERSION_MINOR 9
-    #define OGRE_VERSION_PATCH 0
-	#define OGRE_VERSION_SUFFIX "unstable"
-    #define OGRE_VERSION_NAME "Ghadamon"
->>>>>>> a48f71b7
 
     #define OGRE_VERSION    ((OGRE_VERSION_MAJOR << 16) | (OGRE_VERSION_MINOR << 8) | OGRE_VERSION_PATCH)
 
