/*
-----------------------------------------------------------------------------
This source file is part of OGRE
    (Object-oriented Graphics Rendering Engine)
For the latest info, see http://www.ogre3d.org/

Copyright (c) 2000-2014 Torus Knot Software Ltd

Permission is hereby granted, free of charge, to any person obtaining a copy
of this software and associated documentation files (the "Software"), to deal
in the Software without restriction, including without limitation the rights
to use, copy, modify, merge, publish, distribute, sublicense, and/or sell
copies of the Software, and to permit persons to whom the Software is
furnished to do so, subject to the following conditions:

The above copyright notice and this permission notice shall be included in
all copies or substantial portions of the Software.

THE SOFTWARE IS PROVIDED "AS IS", WITHOUT WARRANTY OF ANY KIND, EXPRESS OR
IMPLIED, INCLUDING BUT NOT LIMITED TO THE WARRANTIES OF MERCHANTABILITY,
FITNESS FOR A PARTICULAR PURPOSE AND NONINFRINGEMENT. IN NO EVENT SHALL THE
AUTHORS OR COPYRIGHT HOLDERS BE LIABLE FOR ANY CLAIM, DAMAGES OR OTHER
LIABILITY, WHETHER IN AN ACTION OF CONTRACT, TORT OR OTHERWISE, ARISING FROM,
OUT OF OR IN CONNECTION WITH THE SOFTWARE OR THE USE OR OTHER DEALINGS IN
THE SOFTWARE.
-----------------------------------------------------------------------------
*/
#ifndef __Pixel_Count_Lod_Strategy_H__
#define __Pixel_Count_Lod_Strategy_H__

#include "OgrePrerequisites.h"

#include "OgreLodStrategy.h"
#include "OgreSingleton.h"

namespace Ogre {

    /** \addtogroup Core
    *  @{
    */
    /** \addtogroup LOD
    *  @{
    */
<<<<<<< HEAD
    /** Abstract base class for level of detail strategy based on pixel count approximations from bounding sphere projection. */
    class _OgreExport PixelCountLodStrategy : public LodStrategy
=======

    class AbsolutePixelCountLodStrategy;
    /// Backward compatible name for Distance_Box strategy.
    typedef AbsolutePixelCountLodStrategy PixelCountLodStrategy;

    /** Abstract base class for level of detail strategy based on pixel count approximations from bounding sphere projection. */
    class _OgreExport PixelCountLodStrategyBase : public LodStrategy
>>>>>>> 83e497b5
    {
    protected:
        /// @copydoc LodStrategy::getValueImpl
        virtual Real getValueImpl(const MovableObject *movableObject, const Camera *camera) const = 0;

    public:
        /** Default constructor. */
        PixelCountLodStrategyBase(const String& name);

        /// @copydoc LodStrategy::getBaseValue
        virtual Real getBaseValue() const;

        /// @copydoc LodStrategy::transformBias
        virtual Real transformBias(Real factor) const;

        /** Transform user supplied value to internal value.
        @remarks
            Do not throw exceptions for invalid values here, as the LOD strategy
            may be changed such that the values become valid.
        */
        virtual Real transformUserValue(Real userValue) const               { return -userValue; }

        /// @copydoc LodStrategy::getIndex
        virtual ushort getIndex(Real value, const Mesh::MeshLodUsageList& meshLodUsageList) const;

        /// @copydoc LodStrategy::getIndex
        virtual ushort getIndex(Real value, const Material::LodValueArray& materialLodValueArray) const;

        /// @copydoc LodStrategy::sort
        virtual void sort(Mesh::MeshLodUsageList& meshLodUsageList) const;

        /// @copydoc LodStrategy::isSorted
        virtual bool isSorted(const Mesh::LodValueArray& values) const;
    };
    /** @} */
    /** @} */

    class _OgreExport AbsolutePixelCountLodStrategy : public PixelCountLodStrategyBase, public Singleton<AbsolutePixelCountLodStrategy>
    {
    public:
        /** Default constructor. */
        AbsolutePixelCountLodStrategy();

        /// @copydoc LodStrategy::getValueImpl
        Real getValueImpl(const MovableObject *movableObject, const Camera *camera) const;

        virtual void lodUpdateImpl( const size_t numNodes, ObjectData t,
                                    const Camera *camera, Real bias ) const;

        /** Override standard Singleton retrieval.
        @remarks
        Why do we do this? Well, it's because the Singleton
        implementation is in a .h file, which means it gets compiled
        into anybody who includes it. This is needed for the
        Singleton template to work, but we actually only want it
        compiled into the implementation of the class based on the
        Singleton, not all of them. If we don't change this, we get
        link errors when trying to use the Singleton-based class from
        an outside dll.
        @par
        This method just delegates to the template version anyway,
        but the implementation stays in this single compilation unit,
        preventing link errors.
        */
        static AbsolutePixelCountLodStrategy& getSingleton(void);
        /** Override standard Singleton retrieval.
        @remarks
        Why do we do this? Well, it's because the Singleton
        implementation is in a .h file, which means it gets compiled
        into anybody who includes it. This is needed for the
        Singleton template to work, but we actually only want it
        compiled into the implementation of the class based on the
        Singleton, not all of them. If we don't change this, we get
        link errors when trying to use the Singleton-based class from
        an outside dll.
        @par
        This method just delegates to the template version anyway,
        but the implementation stays in this single compilation unit,
        preventing link errors.
        */
        static AbsolutePixelCountLodStrategy* getSingletonPtr(void);
    };
    /** @} */
    /** @} */

    class _OgreExport ScreenRatioPixelCountLodStrategy : public PixelCountLodStrategyBase, public Singleton<ScreenRatioPixelCountLodStrategy>
    {
    public:
        /** Default constructor. */
        ScreenRatioPixelCountLodStrategy();

        /// @copydoc LodStrategy::getValueImpl
        Real getValueImpl(const MovableObject *movableObject, const Camera *camera) const;

        virtual void lodUpdateImpl( const size_t numNodes, ObjectData t,
                                    const Camera *camera, Real bias ) const;

        /** Override standard Singleton retrieval.
        @remarks
        Why do we do this? Well, it's because the Singleton
        implementation is in a .h file, which means it gets compiled
        into anybody who includes it. This is needed for the
        Singleton template to work, but we actually only want it
        compiled into the implementation of the class based on the
        Singleton, not all of them. If we don't change this, we get
        link errors when trying to use the Singleton-based class from
        an outside dll.
        @par
        This method just delegates to the template version anyway,
        but the implementation stays in this single compilation unit,
        preventing link errors.
        */
        static ScreenRatioPixelCountLodStrategy& getSingleton(void);
        /** Override standard Singleton retrieval.
        @remarks
        Why do we do this? Well, it's because the Singleton
        implementation is in a .h file, which means it gets compiled
        into anybody who includes it. This is needed for the
        Singleton template to work, but we actually only want it
        compiled into the implementation of the class based on the
        Singleton, not all of them. If we don't change this, we get
        link errors when trying to use the Singleton-based class from
        an outside dll.
        @par
        This method just delegates to the template version anyway,
        but the implementation stays in this single compilation unit,
        preventing link errors.
        */
        static ScreenRatioPixelCountLodStrategy* getSingletonPtr(void);
    };
    /** @} */
    /** @} */

} // namespace

#endif<|MERGE_RESOLUTION|>--- conflicted
+++ resolved
@@ -41,10 +41,6 @@
     /** \addtogroup LOD
     *  @{
     */
-<<<<<<< HEAD
-    /** Abstract base class for level of detail strategy based on pixel count approximations from bounding sphere projection. */
-    class _OgreExport PixelCountLodStrategy : public LodStrategy
-=======
 
     class AbsolutePixelCountLodStrategy;
     /// Backward compatible name for Distance_Box strategy.
@@ -52,7 +48,6 @@
 
     /** Abstract base class for level of detail strategy based on pixel count approximations from bounding sphere projection. */
     class _OgreExport PixelCountLodStrategyBase : public LodStrategy
->>>>>>> 83e497b5
     {
     protected:
         /// @copydoc LodStrategy::getValueImpl
