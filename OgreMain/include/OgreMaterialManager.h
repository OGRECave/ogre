/*
-----------------------------------------------------------------------------
This source file is part of OGRE
    (Object-oriented Graphics Rendering Engine)
For the latest info, see http://www.ogre3d.org/

Copyright (c) 2000-2014 Torus Knot Software Ltd

Permission is hereby granted, free of charge, to any person obtaining a copy
of this software and associated documentation files (the "Software"), to deal
in the Software without restriction, including without limitation the rights
to use, copy, modify, merge, publish, distribute, sublicense, and/or sell
copies of the Software, and to permit persons to whom the Software is
furnished to do so, subject to the following conditions:

The above copyright notice and this permission notice shall be included in
all copies or substantial portions of the Software.

THE SOFTWARE IS PROVIDED "AS IS", WITHOUT WARRANTY OF ANY KIND, EXPRESS OR
IMPLIED, INCLUDING BUT NOT LIMITED TO THE WARRANTIES OF MERCHANTABILITY,
FITNESS FOR A PARTICULAR PURPOSE AND NONINFRINGEMENT. IN NO EVENT SHALL THE
AUTHORS OR COPYRIGHT HOLDERS BE LIABLE FOR ANY CLAIM, DAMAGES OR OTHER
LIABILITY, WHETHER IN AN ACTION OF CONTRACT, TORT OR OTHERWISE, ARISING FROM,
OUT OF OR IN CONNECTION WITH THE SOFTWARE OR THE USE OR OTHER DEALINGS IN
THE SOFTWARE.
-----------------------------------------------------------------------------
*/
#ifndef __MATERIALMANAGER_H__
#define __MATERIALMANAGER_H__

#include "OgrePrerequisites.h"

#include "OgreSingleton.h"
#include "OgreResourceManager.h"
#include "OgreHeaderPrefix.h"

namespace Ogre {

    class MaterialSerializer;

<<<<<<< HEAD
=======

>>>>>>> 83e497b5
    /** \addtogroup Core
    *  @{
    */
    /** \addtogroup Materials
    *  @{
    */
    /** Class for managing Material settings for Ogre.
        @remarks
            Materials control the eventual surface rendering properties of geometry. This class
            manages the library of materials, dealing with programmatic registrations and lookups,
            as well as loading predefined Material settings from scripts.
        @par
            When loaded from a script, a Material is in an 'unloaded' state and only stores the settings
            required. It does not at that stage load any textures. This is because the material settings may be
            loaded 'en masse' from bulk material script files, but only a subset will actually be required.
        @par
            Because this is a subclass of ResourceManager, any files loaded will be searched for in any path or
            archive added to the resource paths/archives. See ResourceManager for details.
        @par
            For a definition of the material script format, see the Tutorials/MaterialScript.html file.
    */
    class _OgreExport MaterialManager : public ResourceManager, public Singleton<MaterialManager>
    {
    public:
        /** Listener on any general material events.
        @see MaterialManager::addListener
        */
        class Listener
        {
        public:
            /** Virtual destructor needed as class has virtual methods. */
            virtual ~Listener() { }
            /** Called if a technique for a given scheme is not found within a material,
                allows the application to specify a Technique instance manually.
            @remarks
                Material schemes allow you to switch wholesale between families of 
                techniques on a material. However they require you to define those
                schemes on the materials up-front, which might not be possible or
                desirable for all materials, particular if, for example, you wanted
                a simple way to replace all materials with another using a scheme.
            @par
                This callback allows you to handle the case where a scheme is requested
                but the material doesn't have an entry for it. You can return a
                Technique pointer from this method to specify the material technique
                you'd like to be applied instead, which can be from another material
                entirely (and probably will be). Note that it is critical that you
                only return a Technique that is supported on this hardware; there are
                utility methods like Material::getBestTechnique to help you with this.
            @param schemeIndex The index of the scheme that was requested - all 
                schemes have a unique index when created that does not alter. 
            @param schemeName The friendly name of the scheme being requested
            @param originalMaterial The material that is being processed, that 
                didn't have a specific technique for this scheme
            @param lodIndex The material level-of-detail that was being asked for, 
                in case you need to use it to determine a technique.
            @param rend Pointer to the Renderable that is requesting this technique
                to be used, so this may influence your choice of Technique. May be
                null if the technique isn't being requested in that context.
            @return A pointer to the technique to be used, or NULL if you wish to
                use the default technique for this material
            */
            virtual Technique* handleSchemeNotFound(unsigned short schemeIndex, 
                const String& schemeName, Material* originalMaterial, unsigned short lodIndex, 
                const Renderable* rend) = 0;

        };

    protected:

        /// Default Texture filtering - minification
        FilterOptions mDefaultMinFilter;
        /// Default Texture filtering - magnification
        FilterOptions mDefaultMagFilter;
        /// Default Texture filtering - mipmapping
        FilterOptions mDefaultMipFilter;
        /// Default Texture filtering - comparison
        FilterOptions mDefaultCompare;

        bool            mDefaultCompareEnabled;
        CompareFunction mDefaultCompareFunction;

        /// Default Texture anisotropy
        unsigned int mDefaultMaxAniso;
        /// Serializer - Hold instance per thread if necessary
        OGRE_THREAD_POINTER(MaterialSerializer, mSerializer);
        /// Default settings
        MaterialPtr mDefaultSettings;

        /// Overridden from ResourceManager
        Resource* createImpl(const String& name, ResourceHandle handle, 
            const String& group, bool isManual, ManualResourceLoader* loader,
            const NameValuePairList* params);

        /// Scheme name -> index. Never shrinks! Should be pretty static anyway
        typedef map<String, unsigned short>::type SchemeMap;
        /// List of material schemes
        SchemeMap mSchemes;
        /// Current material scheme
        String mActiveSchemeName;
        /// Current material scheme
        unsigned short mActiveSchemeIndex;

        /// The list of per-scheme (and general) material listeners
        typedef list<Listener*>::type ListenerList;
        typedef map<String, ListenerList>::type ListenerMap;
        ListenerMap mListenerMap;

    public:
        /// Default material scheme
        static String DEFAULT_SCHEME_NAME;

        /// Create a new material
        /// @see ResourceManager::createResource
        MaterialPtr create (const String& name, const String& group,
                            bool isManual = false, ManualResourceLoader* loader = 0,
                            const NameValuePairList* createParams = 0);
        
        /// Get a resource by name
        /// @see ResourceManager::getResourceByName
        MaterialPtr getByName(const String& name, const String& groupName = ResourceGroupManager::AUTODETECT_RESOURCE_GROUP_NAME);

        /** Default constructor.
        */
        MaterialManager();

        /** Default destructor.
        */
        virtual ~MaterialManager();

        /** Initialises the material manager, which also triggers it to 
         * parse all available .program and .material scripts. */
        void initialise(void);
        
        /** @see ScriptLoader::parseScript
        */
        void parseScript(DataStreamPtr& stream, const String& groupName);


        /** Sets the default texture filtering to be used for loaded textures, for when textures are
            loaded automatically (e.g. by Material class) or when 'load' is called with the default
            parameters by the application.
            @note
                The default value is TFO_BILINEAR.
        */
        virtual void setDefaultTextureFiltering(TextureFilterOptions fo);
        /** Sets the default texture filtering to be used for loaded textures, for when textures are
            loaded automatically (e.g. by Material class) or when 'load' is called with the default
            parameters by the application.
        */
        virtual void setDefaultTextureFiltering(FilterType ftype, FilterOptions opts);
        /** Sets the default texture filtering to be used for loaded textures, for when textures are
            loaded automatically (e.g. by Material class) or when 'load' is called with the default
            parameters by the application.
        */
        virtual void setDefaultTextureFiltering(FilterOptions minFilter, FilterOptions magFilter, FilterOptions mipFilter);

        /// Get the default texture filtering
        virtual FilterOptions getDefaultTextureFiltering(FilterType ftype) const;

        /** Sets the default anisotropy level to be used for loaded textures, for when textures are
            loaded automatically (e.g. by Material class) or when 'load' is called with the default
            parameters by the application.
            @note
                The default value is 1 (no anisotropy).
        */
        void setDefaultAnisotropy(unsigned int maxAniso);
        /// Get the default maxAnisotropy
        unsigned int getDefaultAnisotropy() const;

        /** Returns a pointer to the default Material settings.
            @remarks
                Ogre comes configured with a set of defaults for newly created
                materials. If you wish to have a different set of defaults,
                simply call this method and change the returned Material's
                settings. All materials created from then on will be configured
                with the new defaults you have specified.
            @par
                The default settings begin as a single Technique with a single, non-programmable Pass:
                <ul>
                <li>ambient = ColourValue::White</li>
                <li>diffuse = ColourValue::White</li>
                <li>specular = ColourValue::Black</li>
                <li>emmissive = ColourValue::Black</li>
                <li>shininess = 0</li>
                <li>No texture unit settings (& hence no textures)</li>
                <li>SourceBlendFactor = SBF_ONE</li>
                <li>DestBlendFactor = SBF_ZERO (no blend, replace with new
                  colour)</li>
                <li>Depth buffer checking on</li>
                <li>Depth buffer writing on</li>
                <li>Depth buffer comparison function = CMPF_LESS_EQUAL</li>
                <li>Colour buffer writing on for all channels</li>
                <li>Culling mode = CULL_CLOCKWISE</li>
                <li>Ambient lighting = ColourValue(0.5, 0.5, 0.5) (mid-grey)</li>
                <li>Dynamic lighting enabled</li>
                <li>Gourad shading mode</li>
                <li>Bilinear texture filtering</li>
                </ul>
        */
        virtual MaterialPtr getDefaultSettings(void) const { return mDefaultSettings; }

        /** Internal method - returns index for a given material scheme name.
        @see Technique::setSchemeName
        */
        virtual unsigned short _getSchemeIndex(const String& name);
        /** Internal method - returns name for a given material scheme index.
        @see Technique::setSchemeName
        */
        virtual const String& _getSchemeName(unsigned short index);
        /** Internal method - returns the active scheme index.
        @see Technique::setSchemeName
        */
        virtual unsigned short _getActiveSchemeIndex(void) const;

        /** Returns the name of the active material scheme. 
        @see Technique::setSchemeName
        */
        virtual const String& getActiveScheme(void) const;
        
        /** Sets the name of the active material scheme. 
        @see Technique::setSchemeName
        */
        virtual void setActiveScheme(const String& schemeName);

        /** 
        Add a listener to handle material events. 
        If schemeName is supplied, the listener will only receive events for that certain scheme.
        */
<<<<<<< HEAD
        virtual void addListener(Listener* l, const Ogre::String& schemeName = StringUtil::BLANK);
=======
        virtual void addListener(Listener* l, const Ogre::String& schemeName = BLANKSTRING);
>>>>>>> 83e497b5

        /** 
        Remove a listener handling material events. 
        If the listener was added with a custom scheme name, it needs to be supplied here as well.
        */
<<<<<<< HEAD
        virtual void removeListener(Listener* l, const Ogre::String& schemeName = StringUtil::BLANK);
=======
        virtual void removeListener(Listener* l, const Ogre::String& schemeName = BLANKSTRING);
>>>>>>> 83e497b5

        /// Internal method for sorting out missing technique for a scheme
        virtual Technique* _arbitrateMissingTechniqueForActiveScheme(
            Material* mat, unsigned short lodIndex, const Renderable* rend);

        /** Override standard Singleton retrieval.
        @remarks
        Why do we do this? Well, it's because the Singleton
        implementation is in a .h file, which means it gets compiled
        into anybody who includes it. This is needed for the
        Singleton template to work, but we actually only want it
        compiled into the implementation of the class based on the
        Singleton, not all of them. If we don't change this, we get
        link errors when trying to use the Singleton-based class from
        an outside dll.
        @par
        This method just delegates to the template version anyway,
        but the implementation stays in this single compilation unit,
        preventing link errors.
        */
        static MaterialManager& getSingleton(void);
        /** Override standard Singleton retrieval.
        @remarks
        Why do we do this? Well, it's because the Singleton
        implementation is in a .h file, which means it gets compiled
        into anybody who includes it. This is needed for the
        Singleton template to work, but we actually only want it
        compiled into the implementation of the class based on the
        Singleton, not all of them. If we don't change this, we get
        link errors when trying to use the Singleton-based class from
        an outside dll.
        @par
        This method just delegates to the template version anyway,
        but the implementation stays in this single compilation unit,
        preventing link errors.
        */
        static MaterialManager* getSingletonPtr(void);

    };
    /** @} */
    /** @} */

}

#include "OgreHeaderSuffix.h"

#endif<|MERGE_RESOLUTION|>--- conflicted
+++ resolved
@@ -38,10 +38,7 @@
 
     class MaterialSerializer;
 
-<<<<<<< HEAD
-=======
-
->>>>>>> 83e497b5
+
     /** \addtogroup Core
     *  @{
     */
@@ -270,21 +267,13 @@
         Add a listener to handle material events. 
         If schemeName is supplied, the listener will only receive events for that certain scheme.
         */
-<<<<<<< HEAD
-        virtual void addListener(Listener* l, const Ogre::String& schemeName = StringUtil::BLANK);
-=======
         virtual void addListener(Listener* l, const Ogre::String& schemeName = BLANKSTRING);
->>>>>>> 83e497b5
 
         /** 
         Remove a listener handling material events. 
         If the listener was added with a custom scheme name, it needs to be supplied here as well.
         */
-<<<<<<< HEAD
-        virtual void removeListener(Listener* l, const Ogre::String& schemeName = StringUtil::BLANK);
-=======
         virtual void removeListener(Listener* l, const Ogre::String& schemeName = BLANKSTRING);
->>>>>>> 83e497b5
 
         /// Internal method for sorting out missing technique for a scheme
         virtual Technique* _arbitrateMissingTechniqueForActiveScheme(
