--- conflicted
+++ resolved
@@ -203,11 +203,7 @@
             }
             else
             {
-<<<<<<< HEAD
-                StringUtil::StrStreamType str;
-=======
                 StringStream str;
->>>>>>> 83e497b5
                 str << "Bad cast from type '" << getType().name() << "' "
                     << "to '" << typeid(ValueType).name() << "'";
                 OGRE_EXCEPT(Exception::ERR_INVALIDPARAMS,
@@ -231,11 +227,7 @@
             }
             else
             {
-<<<<<<< HEAD
-                StringUtil::StrStreamType str;
-=======
                 StringStream str;
->>>>>>> 83e497b5
                 str << "Bad cast from type '" << getType().name() << "' "
                     << "to '" << typeid(ValueType).name() << "'";
                 OGRE_EXCEPT(Exception::ERR_INVALIDPARAMS,
@@ -427,11 +419,7 @@
         const ValueType * result = any_cast<ValueType>(&operand);
         if(!result)
         {
-<<<<<<< HEAD
-            StringUtil::StrStreamType str;
-=======
             StringStream str;
->>>>>>> 83e497b5
             str << "Bad cast from type '" << operand.getType().name() << "' "
                 << "to '" << typeid(ValueType).name() << "'";
             OGRE_EXCEPT(Exception::ERR_INVALIDPARAMS,
