--- conflicted
+++ resolved
@@ -577,10 +577,6 @@
     /** @} */
 } // namespace Ogre
 
-<<<<<<< HEAD
+#include "OgreHeaderSuffix.h"
+
 #endif // __HardwareBufferManager__
-=======
-#include "OgreHeaderSuffix.h"
-
-#endif
->>>>>>> 8c6ff787
