--- conflicted
+++ resolved
@@ -38,13 +38,9 @@
     String StringConverter::toString(Real val, unsigned short precision, 
         unsigned short width, char fill, std::ios::fmtflags flags)
     {
-<<<<<<< HEAD
-        stringstream stream;
-=======
-        StringStream stream;
-        if (msUseLocale)
-            stream.imbue(msLocale);
->>>>>>> c40cd09d
+        StringStream stream;
+        if (msUseLocale)
+            stream.imbue(msLocale);
         stream.precision(precision);
         stream.width(width);
         stream.fill(fill);
@@ -59,13 +55,9 @@
     String StringConverter::toString(float val, unsigned short precision,
                                      unsigned short width, char fill, std::ios::fmtflags flags)
     {
-<<<<<<< HEAD
-        stringstream stream;
-=======
-        StringStream stream;
-        if (msUseLocale)
-            stream.imbue(msLocale);
->>>>>>> c40cd09d
+        StringStream stream;
+        if (msUseLocale)
+            stream.imbue(msLocale);
         stream.precision(precision);
         stream.width(width);
         stream.fill(fill);
@@ -79,13 +71,9 @@
     String StringConverter::toString(double val, unsigned short precision,
                                      unsigned short width, char fill, std::ios::fmtflags flags)
     {
-<<<<<<< HEAD
-        stringstream stream;
-=======
-        StringStream stream;
-        if (msUseLocale)
-            stream.imbue(msLocale);
->>>>>>> c40cd09d
+        StringStream stream;
+        if (msUseLocale)
+            stream.imbue(msLocale);
         stream.precision(precision);
         stream.width(width);
         stream.fill(fill);
@@ -202,56 +190,36 @@
     //-----------------------------------------------------------------------
     String StringConverter::toString(const Vector2& val)
     {
-<<<<<<< HEAD
-        stringstream stream;
-		stream << val.x << " " << val.y;
-=======
         StringStream stream;
         if (msUseLocale)
             stream.imbue(msLocale);
         stream << val.x << " " << val.y;
->>>>>>> c40cd09d
         return stream.str();
     }
     //-----------------------------------------------------------------------
     String StringConverter::toString(const Vector3& val)
     {
-<<<<<<< HEAD
-        stringstream stream;
-		stream << val.x << " " << val.y << " " << val.z;
-=======
         StringStream stream;
         if (msUseLocale)
             stream.imbue(msLocale);
         stream << val.x << " " << val.y << " " << val.z;
->>>>>>> c40cd09d
         return stream.str();
     }
     //-----------------------------------------------------------------------
     String StringConverter::toString(const Vector4& val)
     {
-<<<<<<< HEAD
-        stringstream stream;
-		stream << val.x << " " << val.y << " " << val.z << " " << val.w;
-=======
         StringStream stream;
         if (msUseLocale)
             stream.imbue(msLocale);
         stream << val.x << " " << val.y << " " << val.z << " " << val.w;
->>>>>>> c40cd09d
         return stream.str();
     }
     //-----------------------------------------------------------------------
     String StringConverter::toString(const Matrix3& val)
     {
-<<<<<<< HEAD
-		stringstream stream;
-        stream << val[0][0] << " " 
-=======
         StringStream stream;
         stream.imbue(msLocale);
         stream << val[0][0] << " "
->>>>>>> c40cd09d
             << val[0][1] << " "             
             << val[0][2] << " "             
             << val[1][0] << " "             
@@ -289,14 +257,9 @@
     //-----------------------------------------------------------------------
     String StringConverter::toString(const Matrix4& val)
     {
-<<<<<<< HEAD
-		stringstream stream;
-        stream << val[0][0] << " " 
-=======
         StringStream stream;
         stream.imbue(msLocale);
         stream << val[0][0] << " "
->>>>>>> c40cd09d
             << val[0][1] << " "             
             << val[0][2] << " "             
             << val[0][3] << " "             
@@ -317,26 +280,18 @@
     //-----------------------------------------------------------------------
     String StringConverter::toString(const Quaternion& val)
     {
-<<<<<<< HEAD
-		stringstream stream;
-=======
-        StringStream stream;
-        if (msUseLocale)
-            stream.imbue(msLocale);
->>>>>>> c40cd09d
+        StringStream stream;
+        if (msUseLocale)
+            stream.imbue(msLocale);
         stream  << val.w << " " << val.x << " " << val.y << " " << val.z;
         return stream.str();
     }
     //-----------------------------------------------------------------------
     String StringConverter::toString(const ColourValue& val)
     {
-<<<<<<< HEAD
-		stringstream stream;
-=======
-        StringStream stream;
-        if (msUseLocale)
-            stream.imbue(msLocale);
->>>>>>> c40cd09d
+        StringStream stream;
+        if (msUseLocale)
+            stream.imbue(msLocale);
         stream << val.r << " " << val.g << " " << val.b << " " << val.a;
         return stream.str();
     }
@@ -361,17 +316,11 @@
     //-----------------------------------------------------------------------
     Real StringConverter::parseReal(const String& val, Real defaultValue)
     {
-<<<<<<< HEAD
-		// Use istringstream for direct correspondence with toString
-		StringStream str(val);
-		Real ret = defaultValue;
-=======
         // Use iStringStream for direct correspondence with toString
         StringStream str(val);
         if (msUseLocale)
             str.imbue(msLocale);
         Real ret = defaultValue;
->>>>>>> c40cd09d
         if( !(str >> ret) )
             return defaultValue;
 
@@ -610,16 +559,6 @@
     {
         return StringUtil::split(val);
     }
-<<<<<<< HEAD
-	//-----------------------------------------------------------------------
-	bool StringConverter::isNumber(const String& val)
-	{
-		StringStream str(val);
-		float tst;
-		str >> tst;
-		return !str.fail() && str.eof();
-	}
-=======
     //-----------------------------------------------------------------------
     bool StringConverter::isNumber(const String& val)
     {
@@ -630,6 +569,5 @@
         str >> tst;
         return !str.fail() && str.eof();
     }
->>>>>>> c40cd09d
 }
 
