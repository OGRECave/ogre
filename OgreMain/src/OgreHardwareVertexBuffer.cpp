/*
-----------------------------------------------------------------------------
This source file is part of OGRE
    (Object-oriented Graphics Rendering Engine)
For the latest info, see http://www.ogre3d.org/

Copyright (c) 2000-2014 Torus Knot Software Ltd

Permission is hereby granted, free of charge, to any person obtaining a copy
of this software and associated documentation files (the "Software"), to deal
in the Software without restriction, including without limitation the rights
to use, copy, modify, merge, publish, distribute, sublicense, and/or sell
copies of the Software, and to permit persons to whom the Software is
furnished to do so, subject to the following conditions:

The above copyright notice and this permission notice shall be included in
all copies or substantial portions of the Software.

THE SOFTWARE IS PROVIDED "AS IS", WITHOUT WARRANTY OF ANY KIND, EXPRESS OR
IMPLIED, INCLUDING BUT NOT LIMITED TO THE WARRANTIES OF MERCHANTABILITY,
FITNESS FOR A PARTICULAR PURPOSE AND NONINFRINGEMENT. IN NO EVENT SHALL THE
AUTHORS OR COPYRIGHT HOLDERS BE LIABLE FOR ANY CLAIM, DAMAGES OR OTHER
LIABILITY, WHETHER IN AN ACTION OF CONTRACT, TORT OR OTHERWISE, ARISING FROM,
OUT OF OR IN CONNECTION WITH THE SOFTWARE OR THE USE OR OTHER DEALINGS IN
THE SOFTWARE.
-----------------------------------------------------------------------------
*/
#include "OgreStableHeaders.h"
#include "OgreHardwareVertexBuffer.h"
#include "OgreColourValue.h"
#include "OgreException.h"
#include "OgreHardwareBufferManager.h"
#include "OgreDefaultHardwareBufferManager.h"
#include "OgreRoot.h"
#include "OgreRenderSystem.h"

namespace Ogre {

    //-----------------------------------------------------------------------------
    HardwareVertexBuffer::HardwareVertexBuffer(HardwareBufferManagerBase* mgr, size_t vertexSize,  
        size_t numVertices, HardwareBuffer::Usage usage, 
        bool useSystemMemory, bool useShadowBuffer) 
        : HardwareBuffer(usage, useSystemMemory, useShadowBuffer), 
          mMgr(mgr),
          mNumVertices(numVertices),
          mVertexSize(vertexSize),
          mIsInstanceData(false),
          mInstanceDataStepRate(1)
    {
        // Calculate the size of the vertices
        mSizeInBytes = mVertexSize * numVertices;

        // Create a shadow buffer if required
        if (mUseShadowBuffer)
        {
            mShadowBuffer = OGRE_NEW DefaultHardwareVertexBuffer(mMgr, mVertexSize, 
                    mNumVertices, HardwareBuffer::HBU_DYNAMIC);
        }

    }
    //-----------------------------------------------------------------------------
    HardwareVertexBuffer::~HardwareVertexBuffer()
    {
        if (mMgr)
<<<<<<< HEAD
        {
            mMgr->_notifyVertexBufferDestroyed(this);
        }
        if (mShadowBuffer)
=======
>>>>>>> 83e497b5
        {
            mMgr->_notifyVertexBufferDestroyed(this);
        }
        OGRE_DELETE mShadowBuffer;
    }
    //-----------------------------------------------------------------------------
    bool HardwareVertexBuffer::checkIfVertexInstanceDataIsSupported()
    {
        // Use the current render system
        RenderSystem* rs = Root::getSingleton().getRenderSystem();

        // Check if the supported  
        return rs->getCapabilities()->hasCapability(RSC_VERTEX_BUFFER_INSTANCE_DATA);
    }
    //-----------------------------------------------------------------------------
    void HardwareVertexBuffer::setIsInstanceData( const bool val )
    {
        if (val && !checkIfVertexInstanceDataIsSupported())
        {
            OGRE_EXCEPT(Exception::ERR_RENDERINGAPI_ERROR, 
                "vertex instance data is not supported by the render system.", 
                "HardwareVertexBuffer::checkIfInstanceDataSupported");
        }
        else
        {
            mIsInstanceData = val;  
        }
    }
    //-----------------------------------------------------------------------------
    size_t HardwareVertexBuffer::getInstanceDataStepRate() const
    {
        return mInstanceDataStepRate;
    }
    //-----------------------------------------------------------------------------
    void HardwareVertexBuffer::setInstanceDataStepRate( const size_t val )
    {
        if (val > 0)
        {
            mInstanceDataStepRate = val;
        }
        else
        {
            OGRE_EXCEPT(Exception::ERR_RENDERINGAPI_ERROR, 
                "Instance data step rate must be bigger then 0.", 
                "HardwareVertexBuffer::setInstanceDataStepRate");
        }
    }
    //-----------------------------------------------------------------------------
    // VertexElement
    //-----------------------------------------------------------------------------
    VertexElement::VertexElement(unsigned short source, size_t offset, 
        VertexElementType theType, VertexElementSemantic semantic, unsigned short index)
        : mSource(source), mOffset(offset), mType(theType), 
        mSemantic(semantic), mIndex(index)
    {
    }
    //-----------------------------------------------------------------------------
    size_t VertexElement::getSize(void) const
    {
        return getTypeSize(mType);
    }
    //-----------------------------------------------------------------------------
    size_t VertexElement::getTypeSize(VertexElementType etype)
    {
        switch(etype)
        {
        case VET_COLOUR:
        case VET_COLOUR_ABGR:
        case VET_COLOUR_ARGB:
            return sizeof(RGBA);
        case VET_FLOAT1:
            return sizeof(float);
        case VET_FLOAT2:
            return sizeof(float)*2;
        case VET_FLOAT3:
            return sizeof(float)*3;
        case VET_FLOAT4:
            return sizeof(float)*4;
        case VET_DOUBLE1:
            return sizeof(double);
        case VET_DOUBLE2:
            return sizeof(double)*2;
        case VET_DOUBLE3:
            return sizeof(double)*3;
        case VET_DOUBLE4:
            return sizeof(double)*4;
        case VET_SHORT1:
            return sizeof(short);
        case VET_SHORT2:
            return sizeof(short)*2;
        case VET_SHORT3:
            return sizeof(short)*3;
        case VET_SHORT4:
            return sizeof(short)*4;
        case VET_USHORT1:
            return sizeof(unsigned short);
        case VET_USHORT2:
            return sizeof(unsigned short)*2;
        case VET_USHORT3:
            return sizeof(unsigned short)*3;
        case VET_USHORT4:
            return sizeof(unsigned short)*4;
        case VET_INT1:
            return sizeof(int);
        case VET_INT2:
            return sizeof(int)*2;
        case VET_INT3:
            return sizeof(int)*3;
        case VET_INT4:
            return sizeof(int)*4;
        case VET_UINT1:
            return sizeof(unsigned int);
        case VET_UINT2:
            return sizeof(unsigned int)*2;
        case VET_UINT3:
            return sizeof(unsigned int)*3;
        case VET_UINT4:
            return sizeof(unsigned int)*4;
        case VET_UBYTE4:
            return sizeof(unsigned char)*4;
        }
        return 0;
    }
    //-----------------------------------------------------------------------------
    unsigned short VertexElement::getTypeCount(VertexElementType etype)
    {
        switch (etype)
        {
        case VET_COLOUR:
        case VET_COLOUR_ABGR:
        case VET_COLOUR_ARGB:
        case VET_FLOAT1:
        case VET_SHORT1:
        case VET_USHORT1:
        case VET_UINT1:
        case VET_INT1:
        case VET_DOUBLE1:
            return 1;
        case VET_FLOAT2:
        case VET_SHORT2:
        case VET_USHORT2:
        case VET_UINT2:
        case VET_INT2:
        case VET_DOUBLE2:
            return 2;
        case VET_FLOAT3:
        case VET_SHORT3:
        case VET_USHORT3:
        case VET_UINT3:
        case VET_INT3:
        case VET_DOUBLE3:
            return 3;
        case VET_FLOAT4:
        case VET_SHORT4:
        case VET_USHORT4:
        case VET_UINT4:
        case VET_INT4:
        case VET_DOUBLE4:
        case VET_UBYTE4:
            return 4;
        }
        OGRE_EXCEPT(Exception::ERR_INVALIDPARAMS, "Invalid type", 
            "VertexElement::getTypeCount");
    }
    //-----------------------------------------------------------------------------
    VertexElementType VertexElement::multiplyTypeCount(VertexElementType baseType, 
        unsigned short count)
    {
        switch (baseType)
        {
        case VET_FLOAT1:
            switch(count)
            {
            case 1:
                return VET_FLOAT1;
            case 2:
                return VET_FLOAT2;
            case 3:
                return VET_FLOAT3;
            case 4:
                return VET_FLOAT4;
            default:
                break;
            }
            break;
        case VET_SHORT1:
            switch(count)
            {
            case 1:
                return VET_SHORT1;
            case 2:
                return VET_SHORT2;
            case 3:
                return VET_SHORT3;
            case 4:
                return VET_SHORT4;
            default:
                break;
            }
            break;
        default:
            break;
        }
        OGRE_EXCEPT(Exception::ERR_INVALIDPARAMS, "Invalid base type", 
            "VertexElement::multiplyTypeCount");
    }
    //--------------------------------------------------------------------------
    VertexElementType VertexElement::getBestColourVertexElementType(void)
    {
        // Use the current render system to determine if possible
        if (Root::getSingletonPtr() && Root::getSingletonPtr()->getRenderSystem())
        {
            return Root::getSingleton().getRenderSystem()->getColourVertexElementType();
        }
        else
        {
            // We can't know the specific type right now, so pick a type
            // based on platform
#if OGRE_PLATFORM == OGRE_PLATFORM_WIN32 || OGRE_PLATFORM == OGRE_PLATFORM_WINRT
            return VET_COLOUR_ARGB; // prefer D3D format on windows
#else
            return VET_COLOUR_ABGR; // prefer GL format on everything else
#endif

        }
    }
    //--------------------------------------------------------------------------
    void VertexElement::convertColourValue(VertexElementType srcType, 
        VertexElementType dstType, uint32* ptr)
    {
        if (srcType == dstType)
            return;

        // Conversion between ARGB and ABGR is always a case of flipping R/B
        *ptr = 
           ((*ptr&0x00FF0000)>>16)|((*ptr&0x000000FF)<<16)|(*ptr&0xFF00FF00);               
    }
    //--------------------------------------------------------------------------
    uint32 VertexElement::convertColourValue(const ColourValue& src, 
        VertexElementType dst)
    {
        switch(dst)
        {
#if OGRE_PLATFORM == OGRE_PLATFORM_WIN32 || OGRE_PLATFORM == OGRE_PLATFORM_WINRT
        default:
#endif
        case VET_COLOUR_ARGB:
            return src.getAsARGB();
#if OGRE_PLATFORM != OGRE_PLATFORM_WIN32 && OGRE_PLATFORM != OGRE_PLATFORM_WINRT
        default:
#endif
        case VET_COLOUR_ABGR: 
            return src.getAsABGR();
        };

    }
    //-----------------------------------------------------------------------------
    VertexElementType VertexElement::getBaseType(VertexElementType multiType)
    {
        switch (multiType)
        {
            case VET_FLOAT1:
            case VET_FLOAT2:
            case VET_FLOAT3:
            case VET_FLOAT4:
                return VET_FLOAT1;
            case VET_DOUBLE1:
            case VET_DOUBLE2:
            case VET_DOUBLE3:
            case VET_DOUBLE4:
                return VET_DOUBLE1;
            case VET_INT1:
            case VET_INT2:
            case VET_INT3:
            case VET_INT4:
                return VET_INT1;
            case VET_UINT1:
            case VET_UINT2:
            case VET_UINT3:
            case VET_UINT4:
                return VET_UINT1;
            case VET_COLOUR:
                return VET_COLOUR;
            case VET_COLOUR_ABGR:
                return VET_COLOUR_ABGR;
            case VET_COLOUR_ARGB:
                return VET_COLOUR_ARGB;
            case VET_SHORT1:
            case VET_SHORT2:
            case VET_SHORT3:
            case VET_SHORT4:
                return VET_SHORT1;
            case VET_USHORT1:
            case VET_USHORT2:
            case VET_USHORT3:
            case VET_USHORT4:
                return VET_USHORT1;
            case VET_UBYTE4:
                return VET_UBYTE4;
        };
        // To keep compiler happy
        return VET_FLOAT1;
    }
    //-----------------------------------------------------------------------------
    VertexDeclaration::VertexDeclaration()
    {
    }
    //-----------------------------------------------------------------------------
    VertexDeclaration::~VertexDeclaration()
    {
    }
    //-----------------------------------------------------------------------------
    const VertexDeclaration::VertexElementList& VertexDeclaration::getElements(void) const
    {
        return mElementList;
    }
    //-----------------------------------------------------------------------------
    const VertexElement& VertexDeclaration::addElement(unsigned short source, 
        size_t offset, VertexElementType theType,
        VertexElementSemantic semantic, unsigned short index)
    {
        // Refine colour type to a specific type
        if (theType == VET_COLOUR)
        {
            theType = VertexElement::getBestColourVertexElementType();
        }
        mElementList.push_back(
            VertexElement(source, offset, theType, semantic, index)
            );
        return mElementList.back();
    }
    //-----------------------------------------------------------------------------
    const VertexElement& VertexDeclaration::insertElement(unsigned short atPosition,
        unsigned short source, size_t offset, VertexElementType theType,
        VertexElementSemantic semantic, unsigned short index)
    {
        if (atPosition >= mElementList.size())
        {
            return addElement(source, offset, theType, semantic, index);
        }

        VertexElementList::iterator i = mElementList.begin();
        for (unsigned short n = 0; n < atPosition; ++n)
            ++i;

        i = mElementList.insert(i, 
            VertexElement(source, offset, theType, semantic, index));
        return *i;

    }
    //-----------------------------------------------------------------------------
    const VertexElement* VertexDeclaration::getElement(unsigned short index) const
    {
        assert(index < mElementList.size() && "Index out of bounds");

        VertexElementList::const_iterator i = mElementList.begin();
        for (unsigned short n = 0; n < index; ++n)
            ++i;

        return &(*i);

    }
    //-----------------------------------------------------------------------------
    void VertexDeclaration::removeElement(unsigned short elem_index)
    {
        assert(elem_index < mElementList.size() && "Index out of bounds");
        VertexElementList::iterator i = mElementList.begin();
        for (unsigned short n = 0; n < elem_index; ++n)
            ++i;
        mElementList.erase(i);
    }
    //-----------------------------------------------------------------------------
    void VertexDeclaration::removeElement(VertexElementSemantic semantic, unsigned short index)
    {
        VertexElementList::iterator ei, eiend;
        eiend = mElementList.end();
        for (ei = mElementList.begin(); ei != eiend; ++ei)
        {
            if (ei->getSemantic() == semantic && ei->getIndex() == index)
            {
                mElementList.erase(ei);
                break;
            }
        }
    }
    //-----------------------------------------------------------------------------
    void VertexDeclaration::removeAllElements(void)
    {
        mElementList.clear();
    }
    //-----------------------------------------------------------------------------
    void VertexDeclaration::modifyElement(unsigned short elem_index, 
        unsigned short source, size_t offset, VertexElementType theType,
        VertexElementSemantic semantic, unsigned short index)
    {
        assert(elem_index < mElementList.size() && "Index out of bounds");
        VertexElementList::iterator i = mElementList.begin();
        std::advance(i, elem_index);
        (*i) = VertexElement(source, offset, theType, semantic, index);
    }
    //-----------------------------------------------------------------------------
    const VertexElement* VertexDeclaration::findElementBySemantic(
        VertexElementSemantic sem, unsigned short index) const
    {
        VertexElementList::const_iterator ei, eiend;
        eiend = mElementList.end();
        for (ei = mElementList.begin(); ei != eiend; ++ei)
        {
            if (ei->getSemantic() == sem && ei->getIndex() == index)
            {
                return &(*ei);
            }
        }

        return NULL;


    }
    //-----------------------------------------------------------------------------
    VertexDeclaration::VertexElementList VertexDeclaration::findElementsBySource(
        unsigned short source) const
    {
        VertexElementList retList;
        VertexElementList::const_iterator ei, eiend;
        eiend = mElementList.end();
        for (ei = mElementList.begin(); ei != eiend; ++ei)
        {
            if (ei->getSource() == source)
            {
                retList.push_back(*ei);
            }
        }
        return retList;

    }

    //-----------------------------------------------------------------------------
    size_t VertexDeclaration::getVertexSize(unsigned short source) const
    {
        VertexElementList::const_iterator i, iend;
        iend = mElementList.end();
        size_t sz = 0;

        for (i = mElementList.begin(); i != iend; ++i)
        {
            if (i->getSource() == source)
            {
                sz += i->getSize();

            }
        }
        return sz;
    }
    //-----------------------------------------------------------------------------
    VertexDeclaration* VertexDeclaration::clone(HardwareBufferManagerBase* mgr) const
    {
        HardwareBufferManagerBase* pManager = mgr ? mgr : HardwareBufferManager::getSingletonPtr(); 
        VertexDeclaration* ret = pManager->createVertexDeclaration();

        VertexElementList::const_iterator i, iend;
        iend = mElementList.end();
        for (i = mElementList.begin(); i != iend; ++i)
        {
            ret->addElement(i->getSource(), i->getOffset(), i->getType(), i->getSemantic(), i->getIndex());
        }
        return ret;
    }
    //-----------------------------------------------------------------------------
    // Sort routine for VertexElement
    bool VertexDeclaration::vertexElementLess(const VertexElement& e1, const VertexElement& e2)
    {
        // Sort by source first
        if (e1.getSource() < e2.getSource())
        {
            return true;
        }
        else if (e1.getSource() == e2.getSource())
        {
            // Use ordering of semantics to sort
            if (e1.getSemantic() < e2.getSemantic())
            {
                return true;
            }
            else if (e1.getSemantic() == e2.getSemantic())
            {
                // Use index to sort
                if (e1.getIndex() < e2.getIndex())
                {
                    return true;
                }
            }
        }
        return false;
    }
    void VertexDeclaration::sort(void)
    {
        mElementList.sort(VertexDeclaration::vertexElementLess);
    }
    //-----------------------------------------------------------------------------
    void VertexDeclaration::closeGapsInSource(void)
    {
        if (mElementList.empty())
            return;

        // Sort first
        sort();

        VertexElementList::iterator i, iend;
        iend = mElementList.end();
        unsigned short targetIdx = 0;
        unsigned short lastIdx = getElement(0)->getSource();
        unsigned short c = 0;
        for (i = mElementList.begin(); i != iend; ++i, ++c)
        {
            VertexElement& elem = *i;
            if (lastIdx != elem.getSource())
            {
                targetIdx++;
                lastIdx = elem.getSource();
            }
            if (targetIdx != elem.getSource())
            {
                modifyElement(c, targetIdx, elem.getOffset(), elem.getType(), 
                    elem.getSemantic(), elem.getIndex());
            }

        }

    }
    //-----------------------------------------------------------------------
    VertexDeclaration* VertexDeclaration::getAutoOrganisedDeclaration(
        bool skeletalAnimation, bool vertexAnimation, bool vertexAnimationNormals) const
    {
        VertexDeclaration* newDecl = this->clone();
        // Set all sources to the same buffer (for now)
        const VertexDeclaration::VertexElementList& elems = newDecl->getElements();
        VertexDeclaration::VertexElementList::const_iterator i;
        unsigned short c = 0;
        for (i = elems.begin(); i != elems.end(); ++i, ++c)
        {
            const VertexElement& elem = *i;
            // Set source & offset to 0 for now, before sort
            newDecl->modifyElement(c, 0, 0, elem.getType(), elem.getSemantic(), elem.getIndex());
        }
        newDecl->sort();
        // Now sort out proper buffer assignments and offsets
        size_t offset = 0;
        c = 0;
        unsigned short buffer = 0;
        VertexElementSemantic prevSemantic = VES_POSITION;
        for (i = elems.begin(); i != elems.end(); ++i, ++c)
        {
            const VertexElement& elem = *i;

            bool splitWithPrev = false;
            bool splitWithNext = false;
            switch (elem.getSemantic())
            {
            case VES_POSITION:
                // Split positions if vertex animated with only positions
                // group with normals otherwise
                splitWithPrev = false;
                splitWithNext = vertexAnimation && !vertexAnimationNormals;
                break;
            case VES_NORMAL:
                // Normals can't share with blend weights/indices
                splitWithPrev = (prevSemantic == VES_BLEND_WEIGHTS || prevSemantic == VES_BLEND_INDICES);
                // All animated meshes have to split after normal
                splitWithNext = (skeletalAnimation || (vertexAnimation && vertexAnimationNormals));
                break;
            case VES_BLEND_WEIGHTS:
                // Blend weights/indices can be sharing with their own buffer only
                splitWithPrev = true;
                break;
            case VES_BLEND_INDICES:
                // Blend weights/indices can be sharing with their own buffer only
                splitWithNext = true;
                break;
            default:
            case VES_DIFFUSE:
            case VES_SPECULAR:
            case VES_TEXTURE_COORDINATES:
            case VES_BINORMAL:
            case VES_TANGENT:
                // Make sure position is separate if animated & there were no normals
                splitWithPrev = prevSemantic == VES_POSITION && 
                    (skeletalAnimation || vertexAnimation);
                break;
            }

            if (splitWithPrev && offset)
            {
                ++buffer;
                offset = 0;
            }

            prevSemantic = elem.getSemantic();
            newDecl->modifyElement(c, buffer, offset,
                elem.getType(), elem.getSemantic(), elem.getIndex());

            if (splitWithNext)
            {
                ++buffer;
                offset = 0;
            }
            else
            {
                offset += elem.getSize();
            }
        }

        return newDecl;


    }
    //-----------------------------------------------------------------------------
    unsigned short VertexDeclaration::getMaxSource(void) const
    {
        VertexElementList::const_iterator i, iend;
        iend = mElementList.end();
        unsigned short ret = 0;
        for (i = mElementList.begin(); i != iend; ++i)
        {
            if (i->getSource() > ret)
            {
                ret = i->getSource();
            }

        }
        return ret;
    }
    //-----------------------------------------------------------------------------
    unsigned short VertexDeclaration::getNextFreeTextureCoordinate() const
    {
        unsigned short texCoord = 0;
        for (VertexElementList::const_iterator i = mElementList.begin(); 
             i != mElementList.end(); ++i)
        {
            const VertexElement& el = *i;
            if (el.getSemantic() == VES_TEXTURE_COORDINATES)
            {
                ++texCoord;
            }
        }
        return texCoord;
    }
    //-----------------------------------------------------------------------------
    VertexBufferBinding::VertexBufferBinding() : mHighIndex(0)
    {
    }
    //-----------------------------------------------------------------------------
    VertexBufferBinding::~VertexBufferBinding()
    {
        unsetAllBindings();
    }
    //-----------------------------------------------------------------------------
    void VertexBufferBinding::setBinding(unsigned short index, const HardwareVertexBufferSharedPtr& buffer)
    {
        // NB will replace any existing buffer ptr at this index, and will thus cause
        // reference count to decrement on that buffer (possibly destroying it)
        mBindingMap[index] = buffer;
        mHighIndex = std::max(mHighIndex, (unsigned short)(index+1));
    }
    //-----------------------------------------------------------------------------
    void VertexBufferBinding::unsetBinding(unsigned short index)
    {
        VertexBufferBindingMap::iterator i = mBindingMap.find(index);
        if (i == mBindingMap.end())
        {
            OGRE_EXCEPT(Exception::ERR_ITEM_NOT_FOUND,
                "Cannot find buffer binding for index " + StringConverter::toString(index),
                "VertexBufferBinding::unsetBinding");
        }
        mBindingMap.erase(i);
    }
    //-----------------------------------------------------------------------------
    void VertexBufferBinding::unsetAllBindings(void)
    {
        mBindingMap.clear();
        mHighIndex = 0;
    }
    //-----------------------------------------------------------------------------
    const VertexBufferBinding::VertexBufferBindingMap& 
    VertexBufferBinding::getBindings(void) const
    {
        return mBindingMap;
    }
    //-----------------------------------------------------------------------------
    const HardwareVertexBufferSharedPtr& VertexBufferBinding::getBuffer(unsigned short index) const
    {
        VertexBufferBindingMap::const_iterator i = mBindingMap.find(index);
        if (i == mBindingMap.end())
        {
            OGRE_EXCEPT(Exception::ERR_ITEM_NOT_FOUND, "No buffer is bound to that index.",
                "VertexBufferBinding::getBuffer");
        }
        return i->second;
    }
    //-----------------------------------------------------------------------------
    bool VertexBufferBinding::isBufferBound(unsigned short index) const
    {
        return mBindingMap.find(index) != mBindingMap.end();
    }
    //-----------------------------------------------------------------------------
    unsigned short VertexBufferBinding::getLastBoundIndex(void) const
    {
        return mBindingMap.empty() ? 0 : mBindingMap.rbegin()->first + 1;
    }
    //-----------------------------------------------------------------------------
    bool VertexBufferBinding::hasGaps(void) const
    {
        if (mBindingMap.empty())
            return false;
        if (mBindingMap.rbegin()->first + 1 == (int) mBindingMap.size())
            return false;
        return true;
    }
    //-----------------------------------------------------------------------------
    void VertexBufferBinding::closeGaps(BindingIndexMap& bindingIndexMap)
    {
        bindingIndexMap.clear();

        VertexBufferBindingMap newBindingMap;

        VertexBufferBindingMap::const_iterator it;
        ushort targetIndex = 0;
        for (it = mBindingMap.begin(); it != mBindingMap.end(); ++it, ++targetIndex)
        {
            bindingIndexMap[it->first] = targetIndex;
            newBindingMap[targetIndex] = it->second;
        }

        mBindingMap.swap(newBindingMap);
        mHighIndex = targetIndex;
    }
    //-----------------------------------------------------------------------------
    bool VertexBufferBinding::getHasInstanceData() const
    {
        VertexBufferBinding::VertexBufferBindingMap::const_iterator i, iend;
        iend = mBindingMap.end();
        for (i = mBindingMap.begin(); i != iend; ++i)
        {
<<<<<<< HEAD
            if ( i->second->isInstanceData() )
=======
            if ( i->second->getIsInstanceData() )
>>>>>>> 83e497b5
            {
                return true;
            }
        }
        return false;
    }
    //-----------------------------------------------------------------------------
    HardwareVertexBufferSharedPtr::HardwareVertexBufferSharedPtr(HardwareVertexBuffer* buf)
        : SharedPtr<HardwareVertexBuffer>(buf)
    {

    }




}<|MERGE_RESOLUTION|>--- conflicted
+++ resolved
@@ -62,13 +62,6 @@
     HardwareVertexBuffer::~HardwareVertexBuffer()
     {
         if (mMgr)
-<<<<<<< HEAD
-        {
-            mMgr->_notifyVertexBufferDestroyed(this);
-        }
-        if (mShadowBuffer)
-=======
->>>>>>> 83e497b5
         {
             mMgr->_notifyVertexBufferDestroyed(this);
         }
@@ -811,11 +804,7 @@
         iend = mBindingMap.end();
         for (i = mBindingMap.begin(); i != iend; ++i)
         {
-<<<<<<< HEAD
-            if ( i->second->isInstanceData() )
-=======
             if ( i->second->getIsInstanceData() )
->>>>>>> 83e497b5
             {
                 return true;
             }
