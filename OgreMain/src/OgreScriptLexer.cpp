/*
-----------------------------------------------------------------------------
This source file is part of OGRE
(Object-oriented Graphics Rendering Engine)
For the latest info, see http://www.ogre3d.org

Copyright (c) 2000-2014 Torus Knot Software Ltd

Permission is hereby granted, free of charge, to any person obtaining a copy
of this software and associated documentation files (the "Software"), to deal
in the Software without restriction, including without limitation the rights
to use, copy, modify, merge, publish, distribute, sublicense, and/or sell
copies of the Software, and to permit persons to whom the Software is
furnished to do so, subject to the following conditions:

The above copyright notice and this permission notice shall be included in
all copies or substantial portions of the Software.

THE SOFTWARE IS PROVIDED "AS IS", WITHOUT WARRANTY OF ANY KIND, EXPRESS OR
IMPLIED, INCLUDING BUT NOT LIMITED TO THE WARRANTIES OF MERCHANTABILITY,
FITNESS FOR A PARTICULAR PURPOSE AND NONINFRINGEMENT. IN NO EVENT SHALL THE
AUTHORS OR COPYRIGHT HOLDERS BE LIABLE FOR ANY CLAIM, DAMAGES OR OTHER
LIABILITY, WHETHER IN AN ACTION OF CONTRACT, TORT OR OTHERWISE, ARISING FROM,
OUT OF OR IN CONNECTION WITH THE SOFTWARE OR THE USE OR OTHER DEALINGS IN
THE SOFTWARE.
-----------------------------------------------------------------------------
*/
#include "OgreStableHeaders.h"
#include "OgreException.h"
#include "OgreScriptLexer.h"

namespace Ogre{

    ScriptLexer::ScriptLexer()
    {
    }

    ScriptTokenListPtr ScriptLexer::tokenize(const String &str, const String &source)
    {
        // State enums
        enum{ READY = 0, COMMENT, MULTICOMMENT, WORD, QUOTE, VAR, POSSIBLECOMMENT };

        // Set up some constant characters of interest
        const wchar_t varopener = '$', quote = '\"', slash = '/', backslash = '\\', openbrace = '{', closebrace = '}', colon = ':', star = '*', cr = '\r', lf = '\n';
<<<<<<< HEAD
        char c = 0;
=======
        char c = 0, lastc = 0;
>>>>>>> 33a50122

        String lexeme;
        uint32 line = 1, state = READY, lastQuote = 0;
        ScriptTokenListPtr tokens(OGRE_NEW_T(ScriptTokenList, MEMCATEGORY_GENERAL)(), SPFM_DELETE_T);

        // Iterate over the input
        String::const_iterator i = str.begin(), end = str.end();
        while(i != end)
        {
<<<<<<< HEAD
            char lastc = c;
=======
            lastc = c;
>>>>>>> 33a50122
            c = *i;

            if(c == quote)
                lastQuote = line;

            switch(state)
            {
            case READY:
                if(c == slash && lastc == slash)
                {
                    // Comment start, clear out the lexeme
                    lexeme = "";
                    state = COMMENT;
                }
                else if(c == star && lastc == slash)
                {
                    lexeme = "";
                    state = MULTICOMMENT;
                }
                else if(c == quote)
                {
                    // Clear out the lexeme ready to be filled with quotes!
                    lexeme = c;
                    state = QUOTE;
                }
                else if(c == varopener)
                {
                    // Set up to read in a variable
                    lexeme = c;
                    state = VAR;
                }
                else if(isNewline(c))
                {
                    lexeme = c;
                    setToken(lexeme, line, source, tokens.get());
                }
                else if(!isWhitespace(c))
                {
                    lexeme = c;
                    if(c == slash)
                        state = POSSIBLECOMMENT;
                    else
                        state = WORD;
                }
                break;
            case COMMENT:
<<<<<<< HEAD
                // This newline happens to be ignored automatically
                if(isNewline(c))
                    state = READY;
=======
                if(isNewline(c))
                {
                    lexeme = c;
                    setToken(lexeme, line, source, tokens.get());
                    state = READY;
                }
>>>>>>> 33a50122
                break;
            case MULTICOMMENT:
                if(c == slash && lastc == star)
                    state = READY;
                break;
            case POSSIBLECOMMENT:
                if(c == slash && lastc == slash)
                {
                    lexeme = "";
                    state = COMMENT;
<<<<<<< HEAD
                    break;  
=======
                    break;	
>>>>>>> 33a50122
                }
                else if(c == star && lastc == slash)
                {
                    lexeme = "";
                    state = MULTICOMMENT;
                    break;
                }
                else
                {
                    state = WORD;
                }
            case WORD:
                if(isNewline(c))
                {
                    setToken(lexeme, line, source, tokens.get());
                    lexeme = c;
                    setToken(lexeme, line, source, tokens.get());
                    state = READY;
                }
                else if(isWhitespace(c))
                {
                    setToken(lexeme, line, source, tokens.get());
                    state = READY;
                }
                else if(c == openbrace || c == closebrace || c == colon)
                {
                    setToken(lexeme, line, source, tokens.get());
                    lexeme = c;
                    setToken(lexeme, line, source, tokens.get());
                    state = READY;
                }
                else
                {
                    lexeme += c;
                }
                break;
            case QUOTE:
                if(c != backslash)
                {
                    // Allow embedded quotes with escaping
                    if(c == quote && lastc == backslash)
                    {
                        lexeme += c;
                    }
                    else if(c == quote)
                    {
                        lexeme += c;
                        setToken(lexeme, line, source, tokens.get());
                        state = READY;
                    }
                    else
                    {
                        // Backtrack here and allow a backslash normally within the quote
                        if(lastc == backslash)
                            lexeme = lexeme + "\\" + c;
                        else
                            lexeme += c;
                    }
                }
                break;
            case VAR:
                if(isNewline(c))
                {
                    setToken(lexeme, line, source, tokens.get());
                    lexeme = c;
                    setToken(lexeme, line, source, tokens.get());
                    state = READY;
                }
                else if(isWhitespace(c))
                {
                    setToken(lexeme, line, source, tokens.get());
                    state = READY;
                }
                else if(c == openbrace || c == closebrace || c == colon)
                {
                    setToken(lexeme, line, source, tokens.get());
                    lexeme = c;
                    setToken(lexeme, line, source, tokens.get());
                    state = READY;
                }
                else
                {
                    lexeme += c;
                }
                break;
            }

            // Separate check for newlines just to track line numbers
            if(c == cr || (c == lf && lastc != cr))
                line++;
<<<<<<< HEAD
            
            i++;
        }

        // Check for valid exit states
        if(state == WORD || state == VAR)
        {
            if(!lexeme.empty())
                setToken(lexeme, line, source, tokens.get());
        }
        else
        {
            if(state == QUOTE)
            {
                OGRE_EXCEPT(Exception::ERR_INVALID_STATE, 
                    Ogre::String("no matching \" found for \" at line ") + 
                        Ogre::StringConverter::toString(lastQuote),
                    "ScriptLexer::tokenize");
            }
        }

        return tokens;
    }

    void ScriptLexer::setToken(const Ogre::String &lexeme, Ogre::uint32 line, const String &source, Ogre::ScriptTokenList *tokens)
    {
        const char openBracket = '{', closeBracket = '}', colon = ':',
            quote = '\"', var = '$';

        ScriptTokenPtr token(OGRE_NEW_T(ScriptToken, MEMCATEGORY_GENERAL)(), SPFM_DELETE_T);
        token->lexeme = lexeme;
        token->line = line;
        token->file = source;
        bool ignore = false;

        // Check the user token map first
        if(lexeme.size() == 1 && isNewline(lexeme[0]))
        {
            token->type = TID_NEWLINE;
            if(!tokens->empty() && tokens->back()->type == TID_NEWLINE)
                ignore = true;
        }
        else if(lexeme.size() == 1 && lexeme[0] == openBracket)
            token->type = TID_LBRACKET;
        else if(lexeme.size() == 1 && lexeme[0] == closeBracket)
            token->type = TID_RBRACKET;
        else if(lexeme.size() == 1 && lexeme[0] == colon)
            token->type = TID_COLON;
        else if(lexeme[0] == var)
            token->type = TID_VARIABLE;
        else
        {
            // This is either a non-zero length phrase or quoted phrase
            if(lexeme.size() >= 2 && lexeme[0] == quote && lexeme[lexeme.size() - 1] == quote)
            {
                token->type = TID_QUOTE;
            }
            else
            {
                token->type = TID_WORD;
            }
        }

        if(!ignore)
            tokens->push_back(token);
    }

    bool ScriptLexer::isWhitespace(Ogre::String::value_type c) const
    {
        return c == ' ' || c == '\r' || c == '\t';
    }

=======

            i++;
        }

        // Check for valid exit states
        if(state == WORD || state == VAR)
        {
            if(!lexeme.empty())
                setToken(lexeme, line, source, tokens.get());
        }
        else
        {
            if(state == QUOTE)
            {
                OGRE_EXCEPT(Exception::ERR_INVALID_STATE, 
                    Ogre::String("no matching \" found for \" at line ") + 
                    Ogre::StringConverter::toString(lastQuote),
                    "ScriptLexer::tokenize");
            }
        }

        return tokens;
    }

    void ScriptLexer::setToken(const Ogre::String &lexeme, Ogre::uint32 line, const String &source, Ogre::ScriptTokenList *tokens)
    {
        const char openBracket = '{', closeBracket = '}', colon = ':',
            quote = '\"', var = '$';

        ScriptTokenPtr token(OGRE_NEW_T(ScriptToken, MEMCATEGORY_GENERAL)(), SPFM_DELETE_T);
        token->lexeme = lexeme;
        token->line = line;
        token->file = source;
        bool ignore = false;

        // Check the user token map first
        if(lexeme.size() == 1 && isNewline(lexeme[0]))
        {
            token->type = TID_NEWLINE;
            if(!tokens->empty() && tokens->back()->type == TID_NEWLINE)
                ignore = true;
        }
        else if(lexeme.size() == 1 && lexeme[0] == openBracket)
            token->type = TID_LBRACKET;
        else if(lexeme.size() == 1 && lexeme[0] == closeBracket)
            token->type = TID_RBRACKET;
        else if(lexeme.size() == 1 && lexeme[0] == colon)
            token->type = TID_COLON;
        else if(lexeme[0] == var)
            token->type = TID_VARIABLE;
        else
        {
            // This is either a non-zero length phrase or quoted phrase
            if(lexeme.size() >= 2 && lexeme[0] == quote && lexeme[lexeme.size() - 1] == quote)
            {
                token->type = TID_QUOTE;
            }
            else
            {
                token->type = TID_WORD;
            }
        }

        if(!ignore)
            tokens->push_back(token);
    }

    bool ScriptLexer::isWhitespace(Ogre::String::value_type c) const
    {
        return c == ' ' || c == '\r' || c == '\t';
    }

>>>>>>> 33a50122
    bool ScriptLexer::isNewline(Ogre::String::value_type c) const
    {
        return c == '\n' || c == '\r';
    }

}
<|MERGE_RESOLUTION|>--- conflicted
+++ resolved
@@ -42,11 +42,7 @@
 
         // Set up some constant characters of interest
         const wchar_t varopener = '$', quote = '\"', slash = '/', backslash = '\\', openbrace = '{', closebrace = '}', colon = ':', star = '*', cr = '\r', lf = '\n';
-<<<<<<< HEAD
-        char c = 0;
-=======
         char c = 0, lastc = 0;
->>>>>>> 33a50122
 
         String lexeme;
         uint32 line = 1, state = READY, lastQuote = 0;
@@ -56,11 +52,7 @@
         String::const_iterator i = str.begin(), end = str.end();
         while(i != end)
         {
-<<<<<<< HEAD
-            char lastc = c;
-=======
             lastc = c;
->>>>>>> 33a50122
             c = *i;
 
             if(c == quote)
@@ -107,18 +99,12 @@
                 }
                 break;
             case COMMENT:
-<<<<<<< HEAD
-                // This newline happens to be ignored automatically
                 if(isNewline(c))
-                    state = READY;
-=======
-                if(isNewline(c))
-                {
-                    lexeme = c;
-                    setToken(lexeme, line, source, tokens.get());
-                    state = READY;
-                }
->>>>>>> 33a50122
+                {
+                    lexeme = c;
+                    setToken(lexeme, line, source, tokens.get());
+                    state = READY;
+                }
                 break;
             case MULTICOMMENT:
                 if(c == slash && lastc == star)
@@ -129,11 +115,7 @@
                 {
                     lexeme = "";
                     state = COMMENT;
-<<<<<<< HEAD
                     break;  
-=======
-                    break;	
->>>>>>> 33a50122
                 }
                 else if(c == star && lastc == slash)
                 {
@@ -224,8 +206,7 @@
             // Separate check for newlines just to track line numbers
             if(c == cr || (c == lf && lastc != cr))
                 line++;
-<<<<<<< HEAD
-            
+
             i++;
         }
 
@@ -241,7 +222,7 @@
             {
                 OGRE_EXCEPT(Exception::ERR_INVALID_STATE, 
                     Ogre::String("no matching \" found for \" at line ") + 
-                        Ogre::StringConverter::toString(lastQuote),
+                    Ogre::StringConverter::toString(lastQuote),
                     "ScriptLexer::tokenize");
             }
         }
@@ -297,80 +278,6 @@
         return c == ' ' || c == '\r' || c == '\t';
     }
 
-=======
-
-            i++;
-        }
-
-        // Check for valid exit states
-        if(state == WORD || state == VAR)
-        {
-            if(!lexeme.empty())
-                setToken(lexeme, line, source, tokens.get());
-        }
-        else
-        {
-            if(state == QUOTE)
-            {
-                OGRE_EXCEPT(Exception::ERR_INVALID_STATE, 
-                    Ogre::String("no matching \" found for \" at line ") + 
-                    Ogre::StringConverter::toString(lastQuote),
-                    "ScriptLexer::tokenize");
-            }
-        }
-
-        return tokens;
-    }
-
-    void ScriptLexer::setToken(const Ogre::String &lexeme, Ogre::uint32 line, const String &source, Ogre::ScriptTokenList *tokens)
-    {
-        const char openBracket = '{', closeBracket = '}', colon = ':',
-            quote = '\"', var = '$';
-
-        ScriptTokenPtr token(OGRE_NEW_T(ScriptToken, MEMCATEGORY_GENERAL)(), SPFM_DELETE_T);
-        token->lexeme = lexeme;
-        token->line = line;
-        token->file = source;
-        bool ignore = false;
-
-        // Check the user token map first
-        if(lexeme.size() == 1 && isNewline(lexeme[0]))
-        {
-            token->type = TID_NEWLINE;
-            if(!tokens->empty() && tokens->back()->type == TID_NEWLINE)
-                ignore = true;
-        }
-        else if(lexeme.size() == 1 && lexeme[0] == openBracket)
-            token->type = TID_LBRACKET;
-        else if(lexeme.size() == 1 && lexeme[0] == closeBracket)
-            token->type = TID_RBRACKET;
-        else if(lexeme.size() == 1 && lexeme[0] == colon)
-            token->type = TID_COLON;
-        else if(lexeme[0] == var)
-            token->type = TID_VARIABLE;
-        else
-        {
-            // This is either a non-zero length phrase or quoted phrase
-            if(lexeme.size() >= 2 && lexeme[0] == quote && lexeme[lexeme.size() - 1] == quote)
-            {
-                token->type = TID_QUOTE;
-            }
-            else
-            {
-                token->type = TID_WORD;
-            }
-        }
-
-        if(!ignore)
-            tokens->push_back(token);
-    }
-
-    bool ScriptLexer::isWhitespace(Ogre::String::value_type c) const
-    {
-        return c == ' ' || c == '\r' || c == '\t';
-    }
-
->>>>>>> 33a50122
     bool ScriptLexer::isNewline(Ogre::String::value_type c) const
     {
         return c == '\n' || c == '\r';
