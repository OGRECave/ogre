--- conflicted
+++ resolved
@@ -397,46 +397,20 @@
 
     void Serializer::flipToLittleEndian(void* pData, size_t size, size_t count)
     {
-<<<<<<< HEAD
         if(mFlipEndian)
         {
-            flipEndian(pData, size, count);
-        }
-=======
-		if(mFlipEndian)
-		{
 			Bitwise::bswapChunks(pData, size, count);
-		}
->>>>>>> 41e3e01c
+        }
     }
     
     void Serializer::flipFromLittleEndian(void* pData, size_t size, size_t count)
     {
-<<<<<<< HEAD
         if(mFlipEndian)
         {
-            flipEndian(pData, size, count);
+	        Bitwise::bswapChunks(pData, size, count);
         }
     }
     
-    void Serializer::flipEndian(void * pData, size_t size, size_t count)
-    {
-        for(unsigned int index = 0; index < count; index++)
-        {
-            flipEndian((void *)((size_t)pData + (index * size)), size);
-        }
-    }
-    
-    void Serializer::flipEndian(void * pData, size_t size)
-    {
-        for(unsigned int byteIndex = 0; byteIndex < size/2; byteIndex++)
-        {
-            char swapByte = *(char *)((size_t)pData + byteIndex);
-            *(char *)((size_t)pData + byteIndex) = *(char *)((size_t)pData + size - byteIndex - 1);
-            *(char *)((size_t)pData + size - byteIndex - 1) = swapByte;
-        }
-    }
-
     size_t Serializer::calcChunkHeaderSize()
     {
         return sizeof(uint16) + sizeof(uint32);
@@ -477,12 +451,4 @@
 #endif
     }
 
-=======
-		if(mFlipEndian)
-		{
-	        Bitwise::bswapChunks(pData, size, count);
-		}
-    }
-    
->>>>>>> 41e3e01c
 }
