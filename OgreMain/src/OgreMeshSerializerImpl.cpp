--- conflicted
+++ resolved
@@ -78,17 +78,10 @@
                 "MeshSerializerImpl::exportMesh");
         }
         mStream = stream;
-<<<<<<< HEAD
-        if (!stream->isWriteable())
-        {
-            OGRE_EXCEPT(Exception::ERR_INVALIDPARAMS,
-                "Unable to use stream " + stream->getName() + " for writing",
-=======
         if (!mStream->isWriteable())
         {
             OGRE_EXCEPT(Exception::ERR_INVALIDPARAMS,
                 "Unable to use stream " + mStream->getName() + " for writing",
->>>>>>> 83e497b5
                 "MeshSerializerImpl::exportMesh");
         }
 
@@ -126,10 +119,6 @@
                 readMesh(stream, pMesh, listener);
                 break;
             }
-<<<<<<< HEAD
-
-=======
->>>>>>> 83e497b5
         }
         popInnerChunk(stream);
     }
@@ -145,15 +134,8 @@
         bool skelAnim = pMesh->hasSkeleton();
         writeBools(&skelAnim, 1);
 
-<<<<<<< HEAD
-        // bool skeletallyAnimated
-        bool skelAnim = pMesh->hasSkeleton();
-        writeBools(&skelAnim, 1);
-
-=======
             pushInnerChunk(mStream);
             
->>>>>>> 83e497b5
         // Write shared geometry
         if (pMesh->sharedVertexData)
             writeGeometry(pMesh->sharedVertexData);
@@ -237,26 +219,15 @@
     {
         // Header
         writeChunkHeader(M_SUBMESH_NAME_TABLE, calcSubMeshNameTableSize(pMesh));
-<<<<<<< HEAD
-
-        // Loop through and save out the index and names.
-        Mesh::SubMeshNameMap::const_iterator it = pMesh->mSubMeshNameMap.begin();
-
-=======
 
         // Loop through and save out the index and names.
         Mesh::SubMeshNameMap::const_iterator it = pMesh->mSubMeshNameMap.begin();
         pushInnerChunk(mStream);
->>>>>>> 83e497b5
         while(it != pMesh->mSubMeshNameMap.end())
         {
             // Header
             writeChunkHeader(M_SUBMESH_NAME_TABLE_ELEMENT, MSTREAM_OVERHEAD_SIZE +
-<<<<<<< HEAD
-                sizeof(unsigned short) + (unsigned long)it->first.length() + 1);
-=======
                 sizeof(unsigned short) + calcStringSize(it->first));
->>>>>>> 83e497b5
 
             // write the index
             writeShorts(&it->second, 1);
@@ -265,10 +236,7 @@
 
             ++it;
         }
-<<<<<<< HEAD
-=======
         popInnerChunk(mStream);
->>>>>>> 83e497b5
     }
     //---------------------------------------------------------------------
     void MeshSerializerImpl::writeSubMesh(const SubMesh* s)
@@ -410,11 +378,7 @@
         for (i = s->mTextureAliases.begin(); i != s->mTextureAliases.end(); ++i)
         {
             // calculate chunk size based on string length + 1.  Add 1 for the line feed.
-<<<<<<< HEAD
-            chunkSize = MSTREAM_OVERHEAD_SIZE + i->first.length() + i->second.length() + 2;
-=======
             chunkSize = MSTREAM_OVERHEAD_SIZE + calcStringSize(i->first) + calcStringSize(i->second);
->>>>>>> 83e497b5
             writeChunkHeader(M_SUBMESH_TEXTURE_ALIAS, chunkSize);
             // write out alias name
             writeString(i->first);
@@ -438,45 +402,22 @@
     //---------------------------------------------------------------------
     void MeshSerializerImpl::writeGeometry(const VertexData* vertexData)
     {
-<<<<<<< HEAD
-        // calc size
-=======
->>>>>>> 83e497b5
         const VertexDeclaration::VertexElementList& elemList =
             vertexData->vertexDeclaration->getElements();
         const VertexBufferBinding::VertexBufferBindingMap& bindings =
             vertexData->vertexBufferBinding->getBindings();
         VertexBufferBinding::VertexBufferBindingMap::const_iterator vbi, vbiend;
 
-<<<<<<< HEAD
-        size_t size = MSTREAM_OVERHEAD_SIZE + sizeof(unsigned int) + // base
-            (MSTREAM_OVERHEAD_SIZE + elemList.size() * (MSTREAM_OVERHEAD_SIZE + sizeof(unsigned short) * 5)); // elements
-        vbiend = bindings.end();
-        for (vbi = bindings.begin(); vbi != vbiend; ++vbi)
-        {
-            const HardwareVertexBufferSharedPtr& vbuf = vbi->second;
-            size += (MSTREAM_OVERHEAD_SIZE * 2) + (sizeof(unsigned short) * 2) + vbuf->getSizeInBytes();
-        }
-
-        // Header
-        writeChunkHeader(M_GEOMETRY, size);
-=======
         // Header
         writeChunkHeader(M_GEOMETRY, calcGeometrySize(vertexData));
->>>>>>> 83e497b5
 
         unsigned int vertexCount = static_cast<unsigned int>(vertexData->vertexCount);
         writeInts(&vertexCount, 1);
 
-<<<<<<< HEAD
-        // Vertex declaration
-        size = MSTREAM_OVERHEAD_SIZE + elemList.size() * (MSTREAM_OVERHEAD_SIZE + sizeof(unsigned short) * 5);
-=======
         pushInnerChunk(mStream);
         {
         // Vertex declaration
             size_t size = MSTREAM_OVERHEAD_SIZE + elemList.size() * (MSTREAM_OVERHEAD_SIZE + sizeof(unsigned short)* 5);
->>>>>>> 83e497b5
         writeChunkHeader(M_GEOMETRY_VERTEX_DECLARATION, size);
 
             pushInnerChunk(mStream);
@@ -506,7 +447,9 @@
             writeShorts(&tmp, 1);
 
         }
-<<<<<<< HEAD
+            }
+            popInnerChunk(mStream);
+
 
         // Buffers and bindings
         vbiend = bindings.end();
@@ -516,12 +459,13 @@
             size = (MSTREAM_OVERHEAD_SIZE * 2) + (sizeof(unsigned short) * 2) + vbuf->getSizeInBytes();
             writeChunkHeader(M_GEOMETRY_VERTEX_BUFFER,  size);
             // unsigned short bindIndex;    // Index to bind this buffer to
-            tmp = vbi->first;
+                unsigned short tmp = vbi->first;
             writeShorts(&tmp, 1);
             // unsigned short vertexSize;   // Per-vertex size, must agree with declaration at this index
             tmp = (unsigned short)vbuf->getVertexSize();
             writeShorts(&tmp, 1);
-
+                pushInnerChunk(mStream);
+                {
             // Data
             size = MSTREAM_OVERHEAD_SIZE + vbuf->getSizeInBytes();
             writeChunkHeader(M_GEOMETRY_VERTEX_BUFFER_DATA, size);
@@ -547,52 +491,6 @@
             }
             vbuf->unlock();
         }
-=======
-            }
-            popInnerChunk(mStream);
-
->>>>>>> 83e497b5
-
-        // Buffers and bindings
-        vbiend = bindings.end();
-        for (vbi = bindings.begin(); vbi != vbiend; ++vbi)
-        {
-            const HardwareVertexBufferSharedPtr& vbuf = vbi->second;
-            size = (MSTREAM_OVERHEAD_SIZE * 2) + (sizeof(unsigned short) * 2) + vbuf->getSizeInBytes();
-            writeChunkHeader(M_GEOMETRY_VERTEX_BUFFER,  size);
-            // unsigned short bindIndex;    // Index to bind this buffer to
-                unsigned short tmp = vbi->first;
-            writeShorts(&tmp, 1);
-            // unsigned short vertexSize;   // Per-vertex size, must agree with declaration at this index
-            tmp = (unsigned short)vbuf->getVertexSize();
-            writeShorts(&tmp, 1);
-                pushInnerChunk(mStream);
-                {
-            // Data
-            size = MSTREAM_OVERHEAD_SIZE + vbuf->getSizeInBytes();
-            writeChunkHeader(M_GEOMETRY_VERTEX_BUFFER_DATA, size);
-            void* pBuf = vbuf->lock(HardwareBuffer::HBL_READ_ONLY);
-
-            if (mFlipEndian)
-            {
-                // endian conversion
-                // Copy data
-                unsigned char* tempData = OGRE_ALLOC_T(unsigned char, vbuf->getSizeInBytes(), MEMCATEGORY_GEOMETRY);
-                memcpy(tempData, pBuf, vbuf->getSizeInBytes());
-                flipToLittleEndian(
-                    tempData,
-                    vertexData->vertexCount,
-                    vbuf->getVertexSize(),
-                    vertexData->vertexDeclaration->findElementsBySource(vbi->first));
-                writeData(tempData, vbuf->getVertexSize(), vertexData->vertexCount);
-                OGRE_FREE(tempData, MEMCATEGORY_GEOMETRY);
-            }
-            else
-            {
-                writeData(pBuf, vbuf->getVertexSize(), vertexData->vertexCount);
-            }
-            vbuf->unlock();
-        }
                 popInnerChunk(mStream);
             }
         }
@@ -610,11 +508,7 @@
             // size of the index + header size for each element chunk
             size += MSTREAM_OVERHEAD_SIZE + sizeof(uint16);
             // name
-<<<<<<< HEAD
-            size += it->first.length() + 1;
-=======
             size += calcStringSize(it->first);
->>>>>>> 83e497b5
 
             ++it;
         }
@@ -669,23 +563,6 @@
             size += calcEdgeListSize(pMesh);
         }
 
-<<<<<<< HEAD
-        // Submesh name table
-        size += calcSubMeshNameTableSize(pMesh);
-
-        // Edge list
-        if (pMesh->isEdgeListBuilt())
-        {
-            size += calcEdgeListSize(pMesh);
-        }
-
-        // Animations
-        for (unsigned short a = 0; a < pMesh->getNumAnimations(); ++a)
-        {
-            Animation* anim = pMesh->getAnimation(a);
-            size += calcAnimationSize(anim);
-        }
-=======
         // Morph animation
         size += calcPosesSize(pMesh);
 
@@ -696,7 +573,6 @@
         }
 
         size += calcExtremesSize(pMesh);
->>>>>>> 83e497b5
 
         return size;
     }
@@ -705,12 +581,6 @@
     {
         size_t size = MSTREAM_OVERHEAD_SIZE;
         
-<<<<<<< HEAD
-        bool idx32bit = (!pSub->indexData->indexBuffer.isNull() &&
-                         pSub->indexData->indexBuffer->getType() == HardwareIndexBuffer::IT_32BIT);
-
-=======
->>>>>>> 83e497b5
         // Material name
         size += calcStringSize(pSub->getMaterialName());
 
@@ -728,10 +598,7 @@
             size += sizeof(unsigned int) * pSub->indexData->indexCount;
         else
             size += sizeof(unsigned short) * pSub->indexData->indexCount;
-<<<<<<< HEAD
-=======
-
->>>>>>> 83e497b5
+
         // Geometry
         if (!pSub->useSharedVertices)
         {
@@ -787,14 +654,10 @@
         size += sizeof(unsigned int);
 
         // Vertex declaration
-<<<<<<< HEAD
-        size += MSTREAM_OVERHEAD_SIZE + elems.size() * (MSTREAM_OVERHEAD_SIZE + sizeof(unsigned short) * 5);
-=======
         size += MSTREAM_OVERHEAD_SIZE + elemList.size() * (MSTREAM_OVERHEAD_SIZE + sizeof(unsigned short)* 5);
         
         // Buffers and bindings
         size += bindings.size() * ((MSTREAM_OVERHEAD_SIZE * 2) + (sizeof(unsigned short)* 2));
->>>>>>> 83e497b5
 
         // Buffer data
         VertexBufferBinding::VertexBufferBindingMap::const_iterator vbi, vbiend;
@@ -854,11 +717,7 @@
             // We don't know the source type if it's VET_COLOUR, but assume ARGB
             // since that's the most common. Won't get used unless the mesh is
             // ambiguous anyway, which will have been warned about in the log
-<<<<<<< HEAD
-            dest->convertPackedColour(VET_COLOUR_ARGB, 
-=======
             dest->convertPackedColour(VET_COLOUR_ARGB,
->>>>>>> 83e497b5
                 VertexElement::getBestColourVertexElementType());
         }
     }
@@ -935,12 +794,8 @@
         readShorts(stream, &bindIndex, 1);
         // unsigned short vertexSize;   // Per-vertex size, must agree with declaration at this index
         readShorts(stream, &vertexSize, 1);
-<<<<<<< HEAD
-
-=======
         pushInnerChunk(stream);
         {
->>>>>>> 83e497b5
         // Check for vertex data header
         unsigned short headerID;
         headerID = readChunk(stream);
@@ -996,10 +851,7 @@
         // Read in all the sub-streams. Each sub-stream should contain an index and Ogre::String for the name.
         if (!stream->eof())
         {
-<<<<<<< HEAD
-=======
             pushInnerChunk(stream);
->>>>>>> 83e497b5
             streamID = readChunk(stream);
             while(!stream->eof() && (streamID == M_SUBMESH_NAME_TABLE_ELEMENT ))
             {
@@ -1015,14 +867,9 @@
             if (!stream->eof())
             {
                 // Backpedal back to start of stream
-<<<<<<< HEAD
-                stream->skip(-MSTREAM_OVERHEAD_SIZE);
-            }
-=======
                 backpedalChunkHeader(stream);
             }
             popInnerChunk(stream);
->>>>>>> 83e497b5
         }
 
         // Set all the submeshes names
@@ -1062,11 +909,7 @@
                  streamID == M_SUBMESH ||
                  streamID == M_MESH_SKELETON_LINK ||
                  streamID == M_MESH_BONE_ASSIGNMENT ||
-<<<<<<< HEAD
-                 streamID == M_MESH_LOD ||
-=======
                  streamID == M_MESH_LOD_LEVEL ||
->>>>>>> 83e497b5
                  streamID == M_MESH_BOUNDS ||
                  streamID == M_SUBMESH_NAME_TABLE ||
                  streamID == M_EDGE_LISTS ||
@@ -1106,13 +949,8 @@
                 case M_MESH_BONE_ASSIGNMENT:
                     readMeshBoneAssignment(stream, pMesh);
                     break;
-<<<<<<< HEAD
-                case M_MESH_LOD:
-                    readMeshLodInfo(stream, pMesh);
-=======
                 case M_MESH_LOD_LEVEL:
                     readMeshLodLevel(stream, pMesh);
->>>>>>> 83e497b5
                     break;
                 case M_MESH_BOUNDS:
                     readBoundsInfo(stream, pMesh);
@@ -1387,17 +1225,6 @@
 #if !OGRE_NO_MESHLOD
     void MeshSerializerImpl::writeLodLevel(const Mesh* pMesh)
     {
-<<<<<<< HEAD
-        unsigned short numLods = pMesh->getNumLodLevels();
-        bool manual = pMesh->isLodManual();
-        writeLodSummary(numLods, manual, pMesh->getLodStrategyName());
-
-        // Loop from LOD 1 (not 0, this is full detail)
-        for (unsigned short i = 1; i < numLods; ++i)
-        {
-            const MeshLodUsage& usage = pMesh->getLodLevel(i);
-            if (manual)
-=======
         const LodStrategy *strategy = pMesh->getLodStrategy();
         exportedLodCount = pMesh->getNumLodLevels();
         writeChunkHeader(M_MESH_LOD_LEVEL, calcLodLevelSize(pMesh));
@@ -1410,7 +1237,6 @@
         {
             const MeshLodUsage& usage = pMesh->mMeshLodUsageList[i];
             if (pMesh->_isManualLodLevel(i))
->>>>>>> 83e497b5
             {
                 writeLodUsageManual(usage);
             }
@@ -1418,34 +1244,9 @@
             {
                 writeLodUsageGenerated(pMesh, usage, i);
             }
-<<<<<<< HEAD
-
-=======
->>>>>>> 83e497b5
         }
         popInnerChunk(mStream);
     }
-<<<<<<< HEAD
-    //---------------------------------------------------------------------
-    void MeshSerializerImpl::writeLodSummary(unsigned short numLevels, bool manual, const String &lodStrategyName)
-    {
-        // Header
-        size_t size = MSTREAM_OVERHEAD_SIZE;
-        // unsigned short numLevels;
-        size += sizeof(unsigned short);
-        // bool manual;  (true for manual alternate meshes, false for generated)
-        size += sizeof(bool);
-        writeChunkHeader(M_MESH_LOD, size);
-
-        // Details
-        // string strategyName;
-        writeString(lodStrategyName);
-        // unsigned short numLevels;
-        writeShorts(&numLevels, 1);
-        // bool manual;  (true for manual alternate meshes, false for generated)
-        writeBools(&manual, 1);
-=======
->>>>>>> 83e497b5
 
     //---------------------------------------------------------------------
     void MeshSerializerImpl::writeLodUsageManual(const MeshLodUsage& usage)
@@ -1503,74 +1304,6 @@
             }
         }
     }
-<<<<<<< HEAD
-    //---------------------------------------------------------------------
-    void MeshSerializerImpl::writeLodUsageGenerated(const Mesh* pMesh, const MeshLodUsage& usage,
-        unsigned short lodNum)
-    {
-        // Usage Header
-        size_t size = MSTREAM_OVERHEAD_SIZE;
-        unsigned short subidx;
-
-        // float fromDepthSquared;
-        size += sizeof(float);
-
-        // Calc generated SubMesh sections size
-        for(subidx = 0; subidx < pMesh->getNumSubMeshes(); ++subidx)
-        {
-            // header
-            size += MSTREAM_OVERHEAD_SIZE;
-            // unsigned int numFaces;
-            size += sizeof(unsigned int);
-            SubMesh* sm = pMesh->getSubMesh(subidx);
-            const IndexData* indexData = sm->mLodFaceList[lodNum - 1];
-
-            // bool indexes32Bit
-            size += sizeof(bool);
-            // unsigned short*/int* faceIndexes;
-            if (!indexData->indexBuffer.isNull() &&
-                indexData->indexBuffer->getType() == HardwareIndexBuffer::IT_32BIT)
-            {
-                size += static_cast<unsigned long>(
-                    sizeof(unsigned int) * indexData->indexCount);
-            }
-            else
-            {
-                size += static_cast<unsigned long>(
-                    sizeof(unsigned short) * indexData->indexCount);
-            }
-
-        }
-
-        writeChunkHeader(M_MESH_LOD_USAGE, size);
-        writeFloats(&(usage.userValue), 1);
-
-        // Now write sections
-        // Calc generated SubMesh sections size
-        for(subidx = 0; subidx < pMesh->getNumSubMeshes(); ++subidx)
-        {
-            size = MSTREAM_OVERHEAD_SIZE;
-            // unsigned int numFaces;
-            size += sizeof(unsigned int);
-            SubMesh* sm = pMesh->getSubMesh(subidx);
-            const IndexData* indexData = sm->mLodFaceList[lodNum - 1];
-            // bool indexes32Bit
-            size += sizeof(bool);
-            // Lock index buffer to write
-            HardwareIndexBufferSharedPtr ibuf = indexData->indexBuffer;
-            // bool indexes32bit
-            bool idx32 = (!ibuf.isNull() && ibuf->getType() == HardwareIndexBuffer::IT_32BIT);
-            // unsigned short*/int* faceIndexes;
-            if (idx32)
-            {
-                size += static_cast<unsigned long>(
-                    sizeof(unsigned int) * indexData->indexCount);
-            }
-            else
-            {
-                size += static_cast<unsigned long>(
-                    sizeof(unsigned short) * indexData->indexCount);
-=======
     void MeshSerializerImpl::writeLodUsageGenerated(const Mesh* pMesh, const MeshLodUsage& usage, unsigned short lodNum)
     {
         writeChunkHeader(M_MESH_LOD_GENERATED, calcLodUsageGeneratedSize(pMesh, usage, lodNum));
@@ -1602,38 +1335,11 @@
             else
             {
                 size += calcLodUsageGeneratedSize(pMesh, usage, i);
->>>>>>> 83e497b5
             }
         }
         return size;
     }
 
-<<<<<<< HEAD
-            writeChunkHeader(M_MESH_LOD_GENERATED, size);
-            unsigned int idxCount = static_cast<unsigned int>(indexData->indexCount);
-            writeInts(&idxCount, 1);
-            writeBools(&idx32, 1);
-
-            if (idxCount > 0)
-            {
-                if (idx32)
-                {
-                    unsigned int* pIdx = static_cast<unsigned int*>(
-                        ibuf->lock(HardwareBuffer::HBL_READ_ONLY));
-                    writeInts(pIdx, indexData->indexCount);
-                    ibuf->unlock();
-                }
-                else
-                {
-                    unsigned short* pIdx = static_cast<unsigned short*>(
-                        ibuf->lock(HardwareBuffer::HBL_READ_ONLY));
-                    writeShorts(pIdx, indexData->indexCount);
-                    ibuf->unlock();
-                }
-            }
-        }
-
-=======
     size_t MeshSerializerImpl::calcLodUsageManualSize(const MeshLodUsage& usage)
     {
         size_t size = MSTREAM_OVERHEAD_SIZE;// Header
@@ -1641,7 +1347,6 @@
         size += calcStringSize(usage.manualName);
         return size;
     }
->>>>>>> 83e497b5
 
     size_t MeshSerializerImpl::calcLodUsageGeneratedSize(const Mesh* pMesh, const MeshLodUsage& usage, unsigned short lodNum)
     {
@@ -1684,15 +1389,7 @@
     //---------------------------------------------------------------------
     void MeshSerializerImpl::writeBoundsInfo(const Mesh* pMesh)
     {
-<<<<<<< HEAD
-        // Usage Header
-        unsigned long size = MSTREAM_OVERHEAD_SIZE;
-
-        size += sizeof(float) * 7;
-        writeChunkHeader(M_MESH_BOUNDS, size);
-=======
         writeChunkHeader(M_MESH_BOUNDS, calcBoundsInfoSize(pMesh));
->>>>>>> 83e497b5
 
         // float minx, miny, minz
         const Vector3& min = pMesh->mAABB.getMinimum();
@@ -1768,18 +1465,8 @@
                     unsigned int numIndexes;
                     readInts(stream, &numIndexes, 1);
 
-<<<<<<< HEAD
-    }
-    //---------------------------------------------------------------------
-    void MeshSerializerImpl::readMeshLodInfo(DataStreamPtr& stream, Mesh* pMesh)
-    {
-        unsigned short streamID, i;
-
-        LodStrategy *activeStrategy = LodStrategyManager::getSingleton().getDefaultStrategy();
-=======
                     unsigned int offset;
                     readInts(stream, &offset, 1);
->>>>>>> 83e497b5
 
                     // For merged buffers, you can pass the index of previous Lod.
                     // To create buffer it should be -1.
@@ -1815,62 +1502,11 @@
         // Check that valid strategy name was given, otherwise use default
         if (strategy == 0)
             strategy = LodStrategyManager::getSingleton().getDefaultStrategy();
-        else if( activeStrategy->getName() != strategyName )
-        {
-            LogManager::getSingleton().logMessage("WARNING! Lod strategies don't match.\n"
-                                "Active strategy (global):\t" + activeStrategy->getName() + "\n" +
-                                "Mesh' strategy:\t" + strategyName + "\n" +
-                                "in " + pMesh->getName() + ". Lod may pop in/out in unexpected ways." );
-        }
 
         pMesh->setLodStrategyName(strategy->getName());
 
         // unsigned short numLevels;
         readShorts(stream, &(pMesh->mNumLods), 1);
-<<<<<<< HEAD
-        // bool manual;  (true for manual alternate meshes, false for generated)
-        readBools(stream, &(pMesh->mIsLodManual), 1);
-
-        // Preallocate submesh LOD face data if not manual
-        if (!pMesh->mIsLodManual)
-        {
-            unsigned short numsubs = pMesh->getNumSubMeshes();
-            for (i = 0; i < numsubs; ++i)
-            {
-                SubMesh* sm = pMesh->getSubMesh(i);
-                sm->mLodFaceList.resize(pMesh->mNumLods-1);
-            }
-        }
-
-        // Loop from 1 rather than 0 (full detail index is not in file)
-        pMesh->mLodValues.resize( pMesh->mNumLods, 0 );
-        for (i = 1; i < pMesh->mNumLods; ++i)
-        {
-            streamID = readChunk(stream);
-            if (streamID != M_MESH_LOD_USAGE)
-            {
-                OGRE_EXCEPT(Exception::ERR_ITEM_NOT_FOUND,
-                    "Missing M_MESH_LOD_USAGE stream in " + pMesh->getName(),
-                    "MeshSerializerImpl::readMeshLodInfo");
-            }
-            // Read depth
-            MeshLodUsage usage;
-            readFloats(stream, &(usage.userValue), 1);
-
-            if (pMesh->isLodManual())
-            {
-                readMeshLodUsageManual(stream, pMesh, i, usage);
-            }
-            else //(!pMesh->isLodManual)
-            {
-                readMeshLodUsageGenerated(stream, pMesh, i, usage);
-            }
-            usage.edgeData = NULL;
-
-            // Save usage
-            pMesh->mMeshLodUsageList.push_back(usage);
-        }
-=======
 
         pMesh->mMeshLodUsageList.resize(pMesh->mNumLods);
         ushort numSubs, i;
@@ -1927,7 +1563,6 @@
     void MeshSerializerImpl::readMeshLodUsageGenerated( DataStreamPtr& stream, Mesh* pMesh, unsigned short lodNum, MeshLodUsage& usage )
     {
         usage.manualName = "";
->>>>>>> 83e497b5
 
         // Get one set of detail per SubMesh
         unsigned short numSubs, i;
@@ -1938,61 +1573,10 @@
             sm->mLodFaceList[lodNum-1] = OGRE_NEW IndexData();
             IndexData* indexData = sm->mLodFaceList[lodNum-1];
 
-<<<<<<< HEAD
-    }
-    //---------------------------------------------------------------------
-    void MeshSerializerImpl::readMeshLodUsageManual(DataStreamPtr& stream,
-        Mesh* pMesh, unsigned short lodNum, MeshLodUsage& usage)
-    {
-        unsigned long streamID;
-        // Read detail stream
-        streamID = readChunk(stream);
-        if (streamID != M_MESH_LOD_MANUAL)
-        {
-            OGRE_EXCEPT(Exception::ERR_ITEM_NOT_FOUND,
-                "Missing M_MESH_LOD_MANUAL stream in " + pMesh->getName(),
-                "MeshSerializerImpl::readMeshLodUsageManual");
-        }
-
-        usage.manualName = readString(stream);
-        usage.manualMesh.setNull(); // will trigger load later
-    }
-    //---------------------------------------------------------------------
-    void MeshSerializerImpl::readMeshLodUsageGenerated(DataStreamPtr& stream,
-        Mesh* pMesh, unsigned short lodNum, MeshLodUsage& usage)
-    {
-        usage.manualName = "";
-        usage.manualMesh.setNull();
-
-        // Get one set of detail per SubMesh
-        unsigned short numSubs, i;
-        unsigned long streamID;
-        numSubs = pMesh->getNumSubMeshes();
-        for (i = 0; i < numSubs; ++i)
-        {
-            streamID = readChunk(stream);
-            if (streamID != M_MESH_LOD_GENERATED)
-            {
-                OGRE_EXCEPT(Exception::ERR_ITEM_NOT_FOUND,
-                    "Missing M_MESH_LOD_GENERATED stream in " + pMesh->getName(),
-                    "MeshSerializerImpl::readMeshLodUsageGenerated");
-            }
-
-            SubMesh* sm = pMesh->getSubMesh(i);
-            // lodNum - 1 because SubMesh doesn't store full detail LOD
-            sm->mLodFaceList[lodNum - 1] = OGRE_NEW IndexData();
-            IndexData* indexData = sm->mLodFaceList[lodNum - 1];
-            // unsigned int numIndexes
-=======
->>>>>>> 83e497b5
             unsigned int numIndexes;
             readInts(stream, &numIndexes, 1);
             indexData->indexCount = static_cast<size_t>(numIndexes);
 
-<<<<<<< HEAD
-                readInts(stream, pIdx, indexData->indexCount);
-                indexData->indexBuffer->unlock();
-=======
             unsigned int offset;
             readInts(stream, &offset, 1);
             indexData->indexStart = static_cast<size_t>(offset);
@@ -2013,25 +1597,12 @@
                 
                 unsigned int buffIndexCount;
                 readInts(stream, &buffIndexCount, 1);
->>>>>>> 83e497b5
 
                 indexData->indexBuffer = HardwareBufferManager::getSingleton().
-<<<<<<< HEAD
-                    createIndexBuffer(HardwareIndexBuffer::IT_16BIT, indexData->indexCount,
-                    pMesh->mIndexBufferUsage, pMesh->mIndexBufferShadowBuffer);
-                unsigned short* pIdx = static_cast<unsigned short*>(
-                    indexData->indexBuffer->lock(
-                        0,
-                        indexData->indexBuffer->getSizeInBytes(),
-                        HardwareBuffer::HBL_DISCARD) );
-                readShorts(stream, pIdx, indexData->indexCount);
-                indexData->indexBuffer->unlock();
-=======
                     createIndexBuffer(idx32Bit ? HardwareIndexBuffer::IT_32BIT : HardwareIndexBuffer::IT_16BIT,
                     buffIndexCount, pMesh->mIndexBufferUsage, pMesh->mIndexBufferShadowBuffer);
                 void* pIdx = static_cast<unsigned int*>(indexData->indexBuffer->lock(
                     0, indexData->indexBuffer->getSizeInBytes(), HardwareBuffer::HBL_DISCARD));
->>>>>>> 83e497b5
 
                 // unsigned short*/int* faceIndexes;  ((v1, v2, v3) * numFaces)
                 if (idx32Bit)
@@ -2044,15 +1615,9 @@
                 }
                 indexData->indexBuffer->unlock();
             }
-<<<<<<< HEAD
-
-        }
-    }
-=======
         }
     }
 #endif
->>>>>>> 83e497b5
     //---------------------------------------------------------------------
     void MeshSerializerImpl::flipFromLittleEndian(void* pData, size_t vertexCount,
         size_t vertexSize, const VertexDeclaration::VertexElementList& elems)
@@ -2131,10 +1696,7 @@
     //---------------------------------------------------------------------
     size_t MeshSerializerImpl::calcEdgeListSize(const Mesh* pMesh)
     {
-<<<<<<< HEAD
-=======
-
->>>>>>> 83e497b5
+
         size_t size = MSTREAM_OVERHEAD_SIZE;
 
         for (ushort i = 0; i < exportedLodCount; ++i)
@@ -2320,10 +1882,7 @@
 
             }
         }
-<<<<<<< HEAD
-=======
         popInnerChunk(mStream);
->>>>>>> 83e497b5
     }
     //---------------------------------------------------------------------
     void MeshSerializerImpl::readEdgeList(DataStreamPtr& stream, Mesh* pMesh)
@@ -3769,44 +3328,6 @@
 
                 }
 
-<<<<<<< HEAD
-            // unsigned long vertexSet
-            readInts(stream, tmp, 1);
-            edgeGroup.vertexSet = tmp[0];
-            // unsigned long triStart
-            readInts(stream, tmp, 1);
-            edgeGroup.triStart = tmp[0];
-            // unsigned long triCount
-            readInts(stream, tmp, 1);
-            edgeGroup.triCount = tmp[0];
-            // unsigned long numEdges
-            uint32 numEdges;
-            readInts(stream, &numEdges, 1);
-            edgeGroup.edges.resize(numEdges);
-            // Edge* edgeList
-            for (uint32 e = 0; e < numEdges; ++e)
-            {
-                EdgeData::Edge& edge = edgeGroup.edges[e];
-                // unsigned long  triIndex[2]
-                readInts(stream, tmp, 2);
-                edge.triIndex[0] = tmp[0];
-                edge.triIndex[1] = tmp[1];
-                // unsigned long  vertIndex[2]
-                readInts(stream, tmp, 2);
-                edge.vertIndex[0] = tmp[0];
-                edge.vertIndex[1] = tmp[1];
-                // unsigned long  sharedVertIndex[2]
-                readInts(stream, tmp, 2);
-                edge.sharedVertIndex[0] = tmp[0];
-                edge.sharedVertIndex[1] = tmp[1];
-                // bool degenerate
-                readBools(stream, &(edge.degenerate), 1);
-            }
-        }
-    }
-    //---------------------------------------------------------------------
-    size_t MeshSerializerImpl::calcAnimationsSize(const Mesh* pMesh)
-=======
                 if (!stream->eof())
                 {
                     streamID = readChunk(stream);
@@ -3864,36 +3385,13 @@
     //---------------------------------------------------------------------
     //---------------------------------------------------------------------
     MeshSerializerImpl_v1_4::MeshSerializerImpl_v1_4()
->>>>>>> 83e497b5
-    {
-        size_t size = MSTREAM_OVERHEAD_SIZE;
-
-        for (unsigned short a = 0; a < pMesh->getNumAnimations(); ++a)
-        {
-            Animation* anim = pMesh->getAnimation(a);
-            size += calcAnimationSize(anim);
-        }
-        return size;
-
-    }
-    //---------------------------------------------------------------------
-    size_t MeshSerializerImpl::calcAnimationSize(const Animation* anim)
-    {
-        size_t size = MSTREAM_OVERHEAD_SIZE;
-        // char* name
-        size += anim->getName().length() + 1;
-
-        // float length
-        size += sizeof(float);
-
-        Animation::VertexTrackIterator trackIt = anim->getVertexTrackIterator();
-        while (trackIt.hasMoreElements())
-        {
-            VertexAnimationTrack* vt = trackIt.getNext();
-            size += calcAnimationTrackSize(vt);
-        }
-
-        return size;
+    {
+        // Version number
+        mVersion = "[MeshSerializer_v1.40]";
+    }
+    //---------------------------------------------------------------------
+    MeshSerializerImpl_v1_4::~MeshSerializerImpl_v1_4()
+    {
     }
     size_t MeshSerializerImpl_v1_4::calcLodLevelSize(const Mesh* pMesh)
     {
@@ -3923,829 +3421,6 @@
     }
 #if !OGRE_NO_MESHLOD
     //---------------------------------------------------------------------
-<<<<<<< HEAD
-    size_t MeshSerializerImpl::calcAnimationTrackSize(const VertexAnimationTrack* track)
-    {
-        size_t size = MSTREAM_OVERHEAD_SIZE;
-        // uint16 type
-        size += sizeof(uint16);
-        // unsigned short target        // 0 for shared geometry,
-        size += sizeof(unsigned short);
-
-        if (track->getAnimationType() == VAT_MORPH)
-        {
-            for (unsigned short i = 0; i < track->getNumKeyFrames(); ++i)
-            {
-                VertexMorphKeyFrame* kf = track->getVertexMorphKeyFrame(i);
-                size += calcMorphKeyframeSize(kf, track->getAssociatedVertexData()->vertexCount);
-            }
-        }
-        else
-        {
-            for (unsigned short i = 0; i < track->getNumKeyFrames(); ++i)
-            {
-                VertexPoseKeyFrame* kf = track->getVertexPoseKeyFrame(i);
-                size += calcPoseKeyframeSize(kf);
-            }
-        }
-        return size;
-    }
-    //---------------------------------------------------------------------
-    size_t MeshSerializerImpl::calcMorphKeyframeSize(const VertexMorphKeyFrame* kf,
-        size_t vertexCount)
-    {
-        size_t size = MSTREAM_OVERHEAD_SIZE;
-        // float time
-        size += sizeof(float);
-        // float x,y,z[,nx,ny,nz]
-        bool includesNormals = kf->getVertexBuffer()->getVertexSize() > (sizeof(float) * 3);
-        size += sizeof(float) * (includesNormals ? 6 : 3) * vertexCount;
-
-        return size;
-    }
-    //---------------------------------------------------------------------
-    size_t MeshSerializerImpl::calcPoseKeyframeSize(const VertexPoseKeyFrame* kf)
-    {
-        size_t size = MSTREAM_OVERHEAD_SIZE;
-
-        // float time
-        size += sizeof(float);
-
-        size += calcPoseKeyframePoseRefSize() * kf->getPoseReferences().size();
-
-        return size;
-
-    }
-    //---------------------------------------------------------------------
-    size_t MeshSerializerImpl::calcPoseKeyframePoseRefSize(void)
-    {
-        size_t size = MSTREAM_OVERHEAD_SIZE;
-        // unsigned short poseIndex
-        size += sizeof(uint16);
-        // float influence
-        size += sizeof(float);
-
-        return size;
-
-    }
-    //---------------------------------------------------------------------
-    size_t MeshSerializerImpl::calcPosesSize(const Mesh* pMesh)
-    {
-        size_t size = MSTREAM_OVERHEAD_SIZE;
-
-        Mesh::ConstPoseIterator poseIt = pMesh->getPoseIterator();
-        while (poseIt.hasMoreElements())
-        {
-            size += calcPoseSize(poseIt.getNext());
-        }
-        return size;
-    }
-    //---------------------------------------------------------------------
-    size_t MeshSerializerImpl::calcPoseSize(const Pose* pose)
-    {
-        size_t size = MSTREAM_OVERHEAD_SIZE;
-
-        // char* name (may be blank)
-        size += pose->getName().length() + 1;
-        // unsigned short target
-        size += sizeof(uint16);
-        // bool includesNormals
-        size += sizeof(bool);
-
-        // vertex offsets
-        size += pose->getVertexOffsets().size() * calcPoseVertexSize(pose);
-
-        return size;
-
-    }
-    //---------------------------------------------------------------------
-    size_t MeshSerializerImpl::calcPoseVertexSize(const Pose* pose)
-    {
-        size_t size = MSTREAM_OVERHEAD_SIZE;
-        // unsigned long vertexIndex
-        size += sizeof(uint32);
-        // float xoffset, yoffset, zoffset
-        size += sizeof(float) * 3;
-        // optional normals
-        if (!pose->getNormals().empty())
-            size += sizeof(float) * 3;
-
-        return size;
-    }
-    //---------------------------------------------------------------------
-    void MeshSerializerImpl::writePoses(const Mesh* pMesh)
-    {
-        Mesh::ConstPoseIterator poseIterator = pMesh->getPoseIterator();
-        if (poseIterator.hasMoreElements())
-        {
-            writeChunkHeader(M_POSES, calcPosesSize(pMesh));
-            while (poseIterator.hasMoreElements())
-            {
-                writePose(poseIterator.getNext());
-            }
-        }
-
-    }
-    //---------------------------------------------------------------------
-    void MeshSerializerImpl::writePose(const Pose* pose)
-    {
-        writeChunkHeader(M_POSE, calcPoseSize(pose));
-
-        // char* name (may be blank)
-        writeString(pose->getName());
-
-        // unsigned short target
-        ushort val = pose->getTarget();
-        writeShorts(&val, 1);
-        
-        // bool includesNormals
-        bool includesNormals = !pose->getNormals().empty();
-        writeBools(&includesNormals, 1);
-
-        size_t vertexSize = calcPoseVertexSize(pose);
-        Pose::ConstVertexOffsetIterator vit = pose->getVertexOffsetIterator();
-        Pose::ConstNormalsIterator nit = pose->getNormalsIterator();
-        while (vit.hasMoreElements())
-        {
-            uint32 vertexIndex = (uint32)vit.peekNextKey();
-            Vector3 offset = vit.getNext();
-            writeChunkHeader(M_POSE_VERTEX, vertexSize);
-            // unsigned long vertexIndex
-            writeInts(&vertexIndex, 1);
-            // float xoffset, yoffset, zoffset
-            writeFloats(offset.ptr(), 3);
-            if (includesNormals)
-            {
-                Vector3 normal = nit.getNext();
-                // float xnormal, ynormal, znormal
-                writeFloats(normal.ptr(), 3);
-            }
-        }
-
-
-    }
-    //---------------------------------------------------------------------
-    void MeshSerializerImpl::writeAnimations(const Mesh* pMesh)
-    {
-        writeChunkHeader(M_ANIMATIONS, calcAnimationsSize(pMesh));
-
-        for (unsigned short a = 0; a < pMesh->getNumAnimations(); ++a)
-        {
-            Animation* anim = pMesh->getAnimation(a);
-            LogManager::getSingleton().logMessage("Exporting animation " + anim->getName());
-            writeAnimation(anim);
-            LogManager::getSingleton().logMessage("Animation exported.");
-        }
-    }
-    //---------------------------------------------------------------------
-    void MeshSerializerImpl::writeAnimation(const Animation* anim)
-    {
-        writeChunkHeader(M_ANIMATION, calcAnimationSize(anim));
-        // char* name
-        writeString(anim->getName());
-        // float length
-        float len = anim->getLength();
-        writeFloats(&len, 1);
-        
-        if (anim->getUseBaseKeyFrame())
-        {
-            size_t size = MSTREAM_OVERHEAD_SIZE;
-            // char* baseAnimationName (including terminator)
-            size += anim->getBaseKeyFrameAnimationName().length() + 1;
-            // float baseKeyFrameTime
-            size += sizeof(float);
-            
-            writeChunkHeader(M_ANIMATION_BASEINFO, size);
-            
-            // char* baseAnimationName (blank for self)
-            writeString(anim->getBaseKeyFrameAnimationName());
-            
-            // float baseKeyFrameTime
-            float t = (float)anim->getBaseKeyFrameTime();
-            writeFloats(&t, 1);
-        }
-
-        // tracks
-        Animation::VertexTrackIterator trackIt = anim->getVertexTrackIterator();
-        while (trackIt.hasMoreElements())
-        {
-            VertexAnimationTrack* vt = trackIt.getNext();
-            writeAnimationTrack(vt);
-        }
-
-
-    }
-    //---------------------------------------------------------------------
-    void MeshSerializerImpl::writeAnimationTrack(const VertexAnimationTrack* track)
-    {
-        writeChunkHeader(M_ANIMATION_TRACK, calcAnimationTrackSize(track));
-        // unsigned short type          // 1 == morph, 2 == pose
-        uint16 animType = (uint16)track->getAnimationType();
-        writeShorts(&animType, 1);
-        // unsigned short target
-        uint16 target = track->getHandle();
-        writeShorts(&target, 1);
-
-        if (track->getAnimationType() == VAT_MORPH)
-        {
-            for (unsigned short i = 0; i < track->getNumKeyFrames(); ++i)
-            {
-                VertexMorphKeyFrame* kf = track->getVertexMorphKeyFrame(i);
-                writeMorphKeyframe(kf, track->getAssociatedVertexData()->vertexCount);
-            }
-        }
-        else // VAT_POSE
-        {
-            for (unsigned short i = 0; i < track->getNumKeyFrames(); ++i)
-            {
-                VertexPoseKeyFrame* kf = track->getVertexPoseKeyFrame(i);
-                writePoseKeyframe(kf);
-            }
-        }
-
-    }
-    //---------------------------------------------------------------------
-    void MeshSerializerImpl::writeMorphKeyframe(const VertexMorphKeyFrame* kf, size_t vertexCount)
-    {
-        writeChunkHeader(M_ANIMATION_MORPH_KEYFRAME, calcMorphKeyframeSize(kf, vertexCount));
-        // float time
-        float timePos = kf->getTime();
-        writeFloats(&timePos, 1);
-        // bool includeNormals
-        bool includeNormals = kf->getVertexBuffer()->getVertexSize() > (sizeof(float) * 3);
-        writeBools(&includeNormals, 1);
-        // float x,y,z          // repeat by number of vertices in original geometry
-        float* pSrc = static_cast<float*>(
-            kf->getVertexBuffer()->lock(HardwareBuffer::HBL_READ_ONLY));
-        writeFloats(pSrc, vertexCount * (includeNormals ? 6 : 3));
-        kf->getVertexBuffer()->unlock();
-    }
-    //---------------------------------------------------------------------
-    void MeshSerializerImpl::writePoseKeyframe(const VertexPoseKeyFrame* kf)
-    {
-        writeChunkHeader(M_ANIMATION_POSE_KEYFRAME, calcPoseKeyframeSize(kf));
-        // float time
-        float timePos = kf->getTime();
-        writeFloats(&timePos, 1);
-
-        // pose references
-        VertexPoseKeyFrame::ConstPoseRefIterator poseRefIt =
-            kf->getPoseReferenceIterator();
-        while (poseRefIt.hasMoreElements())
-        {
-            writePoseKeyframePoseRef(poseRefIt.getNext());
-        }
-
-
-
-    }
-    //---------------------------------------------------------------------
-    void MeshSerializerImpl::writePoseKeyframePoseRef(
-        const VertexPoseKeyFrame::PoseRef& poseRef)
-    {
-        writeChunkHeader(M_ANIMATION_POSE_REF, calcPoseKeyframePoseRefSize());
-        // unsigned short poseIndex
-        writeShorts(&(poseRef.poseIndex), 1);
-        // float influence
-        writeFloats(&(poseRef.influence), 1);
-    }
-    //---------------------------------------------------------------------
-    void MeshSerializerImpl::readPoses(DataStreamPtr& stream, Mesh* pMesh)
-    {
-        // Find all substreams
-        if (!stream->eof())
-        {
-            unsigned short streamID = readChunk(stream);
-            while(!stream->eof() &&
-                (streamID == M_POSE))
-            {
-                switch(streamID)
-                {
-                case M_POSE:
-                    readPose(stream, pMesh);
-                    break;
-
-                }
-
-                if (!stream->eof())
-                {
-                    streamID = readChunk(stream);
-                }
-
-            }
-            if (!stream->eof())
-            {
-                // Backpedal back to start of stream
-                stream->skip(-MSTREAM_OVERHEAD_SIZE);
-            }
-        }
-    }
-    //---------------------------------------------------------------------
-    void MeshSerializerImpl::readPose(DataStreamPtr& stream, Mesh* pMesh)
-    {
-        // char* name (may be blank)
-        String name = readString(stream);
-        // unsigned short target
-        unsigned short target;
-        readShorts(stream, &target, 1);
-
-        // bool includesNormals
-        bool includesNormals;
-        readBools(stream, &includesNormals, 1);
-        
-        Pose* pose = pMesh->createPose(target, name);
-
-        // Find all substreams
-        if (!stream->eof())
-        {
-            unsigned short streamID = readChunk(stream);
-            while(!stream->eof() &&
-                (streamID == M_POSE_VERTEX))
-            {
-                switch(streamID)
-                {
-                case M_POSE_VERTEX:
-                    // create vertex offset
-                    uint32 vertIndex;
-                    Vector3 offset, normal;
-                    // unsigned long vertexIndex
-                    readInts(stream, &vertIndex, 1);
-                    // float xoffset, yoffset, zoffset
-                    readFloats(stream, offset.ptr(), 3);
-                    
-                    if (includesNormals)
-                    {
-                        readFloats(stream, normal.ptr(), 3);
-                        pose->addVertex(vertIndex, offset, normal);                     
-                    }
-                    else 
-                    {
-                        pose->addVertex(vertIndex, offset);
-                    }
-
-
-                    break;
-
-                }
-
-                if (!stream->eof())
-                {
-                    streamID = readChunk(stream);
-                }
-
-            }
-            if (!stream->eof())
-            {
-                // Backpedal back to start of stream
-                stream->skip(-MSTREAM_OVERHEAD_SIZE);
-            }
-        }
-
-    }
-    //---------------------------------------------------------------------
-    void MeshSerializerImpl::readAnimations(DataStreamPtr& stream, Mesh* pMesh)
-    {
-        // Find all substreams
-        if (!stream->eof())
-        {
-            unsigned short streamID = readChunk(stream);
-            while(!stream->eof() &&
-                (streamID == M_ANIMATION))
-            {
-                switch(streamID)
-                {
-                case M_ANIMATION:
-                    readAnimation(stream, pMesh);
-                    break;
-
-                }
-
-                if (!stream->eof())
-                {
-                    streamID = readChunk(stream);
-                }
-
-            }
-            if (!stream->eof())
-            {
-                // Backpedal back to start of stream
-                stream->skip(-MSTREAM_OVERHEAD_SIZE);
-            }
-        }
-
-
-    }
-    //---------------------------------------------------------------------
-    void MeshSerializerImpl::readAnimation(DataStreamPtr& stream, Mesh* pMesh)
-    {
-
-        // char* name
-        String name = readString(stream);
-        // float length
-        float len;
-        readFloats(stream, &len, 1);
-
-        Animation* anim = pMesh->createAnimation(name, len);
-
-        // tracks
-        if (!stream->eof())
-        {
-            unsigned short streamID = readChunk(stream);
-            
-            // Optional base info is possible
-            if (streamID == M_ANIMATION_BASEINFO)
-            {
-                // char baseAnimationName
-                String baseAnimName = readString(stream);
-                // float baseKeyFrameTime
-                float baseKeyTime;
-                readFloats(stream, &baseKeyTime, 1);
-                
-                anim->setUseBaseKeyFrame(true, baseKeyTime, baseAnimName);
-                
-                if (!stream->eof())
-                {
-                    // Get next stream
-                    streamID = readChunk(stream);
-                }
-            }
-            
-            while(!stream->eof() &&
-                streamID == M_ANIMATION_TRACK)
-            {
-                switch(streamID)
-                {
-                case M_ANIMATION_TRACK:
-                    readAnimationTrack(stream, anim, pMesh);
-                    break;
-                };
-                if (!stream->eof())
-                {
-                    streamID = readChunk(stream);
-                }
-
-            }
-            if (!stream->eof())
-            {
-                // Backpedal back to start of stream
-                stream->skip(-MSTREAM_OVERHEAD_SIZE);
-            }
-        }
-    }
-    //---------------------------------------------------------------------
-    void MeshSerializerImpl::readAnimationTrack(DataStreamPtr& stream,
-        Animation* anim, Mesh* pMesh)
-    {
-        // ushort type
-        uint16 inAnimType;
-        readShorts(stream, &inAnimType, 1);
-        VertexAnimationType animType = (VertexAnimationType)inAnimType;
-
-        // unsigned short target
-        uint16 target;
-        readShorts(stream, &target, 1);
-
-        VertexAnimationTrack* track = anim->createVertexTrack(target,
-            pMesh->getVertexDataByTrackHandle(target), animType);
-
-        // keyframes
-        if (!stream->eof())
-        {
-            unsigned short streamID = readChunk(stream);
-            while(!stream->eof() &&
-                (streamID == M_ANIMATION_MORPH_KEYFRAME ||
-                 streamID == M_ANIMATION_POSE_KEYFRAME))
-            {
-                switch(streamID)
-                {
-                case M_ANIMATION_MORPH_KEYFRAME:
-                    readMorphKeyFrame(stream, track);
-                    break;
-                case M_ANIMATION_POSE_KEYFRAME:
-                    readPoseKeyFrame(stream, track);
-                    break;
-                };
-                if (!stream->eof())
-                {
-                    streamID = readChunk(stream);
-                }
-
-            }
-            if (!stream->eof())
-            {
-                // Backpedal back to start of stream
-                stream->skip(-MSTREAM_OVERHEAD_SIZE);
-            }
-        }
-
-    }
-    //---------------------------------------------------------------------
-    void MeshSerializerImpl::readMorphKeyFrame(DataStreamPtr& stream, VertexAnimationTrack* track)
-    {
-        // float time
-        float timePos;
-        readFloats(stream, &timePos, 1);
-        
-        // bool includesNormals
-        bool includesNormals;
-        readBools(stream, &includesNormals, 1);
-
-        VertexMorphKeyFrame* kf = track->createVertexMorphKeyFrame(timePos);
-
-        // Create buffer, allow read and use shadow buffer
-        size_t vertexCount = track->getAssociatedVertexData()->vertexCount;
-        size_t vertexSize = sizeof(float) * (includesNormals ? 6 : 3);
-        HardwareVertexBufferSharedPtr vbuf =
-            HardwareBufferManager::getSingleton().createVertexBuffer(
-                vertexSize, vertexCount,
-                HardwareBuffer::HBU_STATIC, true);
-        // float x,y,z          // repeat by number of vertices in original geometry
-        float* pDst = static_cast<float*>(
-            vbuf->lock(HardwareBuffer::HBL_DISCARD));
-        readFloats(stream, pDst, vertexCount * (includesNormals ? 6 : 3));
-        vbuf->unlock();
-        kf->setVertexBuffer(vbuf);
-
-    }
-    //---------------------------------------------------------------------
-    void MeshSerializerImpl::readPoseKeyFrame(DataStreamPtr& stream, VertexAnimationTrack* track)
-    {
-        // float time
-        float timePos;
-        readFloats(stream, &timePos, 1);
-
-        // Create keyframe
-        VertexPoseKeyFrame* kf = track->createVertexPoseKeyFrame(timePos);
-
-        if (!stream->eof())
-        {
-            unsigned short streamID = readChunk(stream);
-            while(!stream->eof() &&
-                streamID == M_ANIMATION_POSE_REF)
-            {
-                switch(streamID)
-                {
-                case M_ANIMATION_POSE_REF:
-                    uint16 poseIndex;
-                    float influence;
-                    // unsigned short poseIndex
-                    readShorts(stream, &poseIndex, 1);
-                    // float influence
-                    readFloats(stream, &influence, 1);
-
-                    kf->addPoseReference(poseIndex, influence);
-
-                    break;
-                };
-                if (!stream->eof())
-                {
-                    streamID = readChunk(stream);
-                }
-
-            }
-            if (!stream->eof())
-            {
-                // Backpedal back to start of stream
-                stream->skip(-MSTREAM_OVERHEAD_SIZE);
-            }
-        }
-
-    }
-    //---------------------------------------------------------------------
-    void MeshSerializerImpl::readExtremes(DataStreamPtr& stream, Mesh *pMesh)
-    {
-        unsigned short idx;
-        readShorts(stream, &idx, 1);
-        
-        SubMesh *sm = pMesh->getSubMesh (idx);
-        
-        int n_floats = (mCurrentstreamLen - MSTREAM_OVERHEAD_SIZE -
-                        sizeof (unsigned short)) / sizeof (float);
-        
-        assert ((n_floats % 3) == 0);
-        
-        float *vert = OGRE_ALLOC_T(float, n_floats, MEMCATEGORY_GEOMETRY);
-        readFloats(stream, vert, n_floats);
-        
-        for (int i = 0; i < n_floats; i += 3)
-            sm->extremityPoints.push_back(Vector3(vert [i], vert [i + 1], vert [i + 2]));
-        
-        OGRE_FREE(vert, MEMCATEGORY_GEOMETRY);
-    }
-    //---------------------------------------------------------------------
-    //---------------------------------------------------------------------
-    //---------------------------------------------------------------------
-    MeshSerializerImpl_v1_41::MeshSerializerImpl_v1_41()
-    {
-        // Version number
-        mVersion = "[MeshSerializer_v1.41]";
-    }
-    //---------------------------------------------------------------------
-    MeshSerializerImpl_v1_41::~MeshSerializerImpl_v1_41()
-    {
-    }
-    //---------------------------------------------------------------------
-    void MeshSerializerImpl_v1_41::writeMorphKeyframe(const VertexMorphKeyFrame* kf, size_t vertexCount)
-    {
-        writeChunkHeader(M_ANIMATION_MORPH_KEYFRAME, calcMorphKeyframeSize(kf, vertexCount));
-        // float time
-        float timePos = kf->getTime();
-        writeFloats(&timePos, 1);
-        // float x,y,z          // repeat by number of vertices in original geometry
-        float* pSrc = static_cast<float*>(
-            kf->getVertexBuffer()->lock(HardwareBuffer::HBL_READ_ONLY));
-        writeFloats(pSrc, vertexCount * 3);
-        kf->getVertexBuffer()->unlock();
-    }
-    //---------------------------------------------------------------------
-    void MeshSerializerImpl_v1_41::readMorphKeyFrame(DataStreamPtr& stream, VertexAnimationTrack* track)
-    {
-        // float time
-        float timePos;
-        readFloats(stream, &timePos, 1);
-
-        VertexMorphKeyFrame* kf = track->createVertexMorphKeyFrame(timePos);
-
-        // Create buffer, allow read and use shadow buffer
-        size_t vertexCount = track->getAssociatedVertexData()->vertexCount;
-        HardwareVertexBufferSharedPtr vbuf =
-            HardwareBufferManager::getSingleton().createVertexBuffer(
-                VertexElement::getTypeSize(VET_FLOAT3), vertexCount,
-                HardwareBuffer::HBU_STATIC, true);
-        // float x,y,z          // repeat by number of vertices in original geometry
-        float* pDst = static_cast<float*>(
-            vbuf->lock(HardwareBuffer::HBL_DISCARD));
-        readFloats(stream, pDst, vertexCount * 3);
-        vbuf->unlock();
-        kf->setVertexBuffer(vbuf);
-    }
-    //---------------------------------------------------------------------
-    void MeshSerializerImpl_v1_41::writePose(const Pose* pose)
-    {
-        writeChunkHeader(M_POSE, calcPoseSize(pose));
-
-        // char* name (may be blank)
-        writeString(pose->getName());
-
-        // unsigned short target
-        ushort val = pose->getTarget();
-        writeShorts(&val, 1);
-
-        size_t vertexSize = calcPoseVertexSize();
-        Pose::ConstVertexOffsetIterator vit = pose->getVertexOffsetIterator();
-        while (vit.hasMoreElements())
-        {
-            uint32 vertexIndex = (uint32)vit.peekNextKey();
-            Vector3 offset = vit.getNext();
-            writeChunkHeader(M_POSE_VERTEX, vertexSize);
-            // unsigned long vertexIndex
-            writeInts(&vertexIndex, 1);
-            // float xoffset, yoffset, zoffset
-            writeFloats(offset.ptr(), 3);
-        }
-    }
-    //---------------------------------------------------------------------
-    void MeshSerializerImpl_v1_41::readPose(DataStreamPtr& stream, Mesh* pMesh)
-    {
-        // char* name (may be blank)
-        String name = readString(stream);
-        // unsigned short target
-        unsigned short target;
-        readShorts(stream, &target, 1);
-
-        Pose* pose = pMesh->createPose(target, name);
-
-        // Find all substreams
-        if (!stream->eof())
-        {
-            unsigned short streamID = readChunk(stream);
-            while(!stream->eof() &&
-                (streamID == M_POSE_VERTEX))
-            {
-                switch(streamID)
-                {
-                case M_POSE_VERTEX:
-                    // create vertex offset
-                    uint32 vertIndex;
-                    Vector3 offset;
-                    // unsigned long vertexIndex
-                    readInts(stream, &vertIndex, 1);
-                    // float xoffset, yoffset, zoffset
-                    readFloats(stream, offset.ptr(), 3);
-
-                    pose->addVertex(vertIndex, offset);
-                    break;
-
-                }
-
-                if (!stream->eof())
-                {
-                    streamID = readChunk(stream);
-                }
-
-            }
-            if (!stream->eof())
-            {
-                // Backpedal back to start of stream
-                stream->skip(-MSTREAM_OVERHEAD_SIZE);
-            }
-        }
-    }
-    //---------------------------------------------------------------------
-    size_t MeshSerializerImpl_v1_41::calcPoseSize(const Pose* pose)
-    {
-        size_t size = MSTREAM_OVERHEAD_SIZE;
-
-        // char* name (may be blank)
-        size += pose->getName().length() + 1;
-        // unsigned short target
-        size += sizeof(uint16);
-
-        // vertex offsets
-        size += pose->getVertexOffsets().size() * calcPoseVertexSize();
-
-        return size;
-
-    }
-    //---------------------------------------------------------------------
-    size_t MeshSerializerImpl_v1_41::calcPoseVertexSize(void)
-    {
-        size_t size = MSTREAM_OVERHEAD_SIZE;
-        // unsigned long vertexIndex
-        size += sizeof(uint32);
-        // float xoffset, yoffset, zoffset
-        size += sizeof(float) * 3;
-
-        return size;
-    }
-    //---------------------------------------------------------------------
-    size_t MeshSerializerImpl_v1_41::calcMorphKeyframeSize(const VertexMorphKeyFrame* kf,
-        size_t vertexCount)
-    {
-        size_t size = MSTREAM_OVERHEAD_SIZE;
-        // float time
-        size += sizeof(float);
-        // float x,y,z
-        size += sizeof(float) * 3 * vertexCount;
-
-        return size;
-    }
-
-    //---------------------------------------------------------------------
-    //---------------------------------------------------------------------
-    MeshSerializerImpl_v1_4::MeshSerializerImpl_v1_4()
-    {
-        // Version number
-        mVersion = "[MeshSerializer_v1.40]";
-    }
-    //---------------------------------------------------------------------
-    MeshSerializerImpl_v1_4::~MeshSerializerImpl_v1_4()
-    {
-    }
-    //---------------------------------------------------------------------
-    void MeshSerializerImpl_v1_4::writeLodSummary(unsigned short numLevels, bool manual, const String &lodStrategyName)
-    {
-        // Header
-        size_t size = MSTREAM_OVERHEAD_SIZE;
-        // unsigned short numLevels;
-        size += sizeof(unsigned short);
-        // bool manual;  (true for manual alternate meshes, false for generated)
-        size += sizeof(bool);
-        writeChunkHeader(M_MESH_LOD, size);
-
-        // Details
-        // unsigned short numLevels;
-        writeShorts(&numLevels, 1);
-        // bool manual;  (true for manual alternate meshes, false for generated)
-        writeBools(&manual, 1);
-
-
-    }
-    //---------------------------------------------------------------------
-    void MeshSerializerImpl_v1_4::writeLodUsageManual(const MeshLodUsage& usage)
-    {
-        // Header
-        size_t size = MSTREAM_OVERHEAD_SIZE;
-        size_t manualSize = MSTREAM_OVERHEAD_SIZE;
-        // float fromDepthSquared;
-        size += sizeof(float);
-        // Manual part size
-        
-        // String manualMeshName;
-        manualSize += usage.manualName.length() + 1;
-        
-        size += manualSize;
-        
-        writeChunkHeader(M_MESH_LOD_USAGE, size);
-        // Main difference to later version here is that we use 'value' (squared depth)
-        // rather than 'userValue' which is just depth
-        writeFloats(&(usage.value), 1);
-        
-        writeChunkHeader(M_MESH_LOD_MANUAL, manualSize);
-        writeString(usage.manualName);
-        
-        
-=======
     void MeshSerializerImpl_v1_4::writeLodLevel(const Mesh* pMesh)
     {
         if (isLodMixed(pMesh)) {
@@ -4799,40 +3474,9 @@
             writeLodUsageGeneratedSubmesh(submesh, lodNum);
         }
         popInnerChunk(mStream);
->>>>>>> 83e497b5
     }
 #endif
     //---------------------------------------------------------------------
-<<<<<<< HEAD
-    void MeshSerializerImpl_v1_4::writeLodUsageGenerated(const Mesh* pMesh, const MeshLodUsage& usage,
-                                                    unsigned short lodNum)
-    {
-        // Usage Header
-        size_t size = MSTREAM_OVERHEAD_SIZE;
-        unsigned short subidx;
-        
-        // float fromDepthSquared;
-        size += sizeof(float);
-        
-        // Calc generated SubMesh sections size
-        for(subidx = 0; subidx < pMesh->getNumSubMeshes(); ++subidx)
-        {
-            // header
-            size += MSTREAM_OVERHEAD_SIZE;
-            // unsigned int numFaces;
-            size += sizeof(unsigned int);
-            SubMesh* sm = pMesh->getSubMesh(subidx);
-            const IndexData* indexData = sm->mLodFaceList[lodNum - 1];
-            
-            // bool indexes32Bit
-            size += sizeof(bool);
-            // unsigned short*/int* faceIndexes;
-            if (!indexData->indexBuffer.isNull() &&
-                indexData->indexBuffer->getType() == HardwareIndexBuffer::IT_32BIT)
-            {
-                size += static_cast<unsigned long>(
-                                                   sizeof(unsigned int) * indexData->indexCount);
-=======
     void MeshSerializerImpl_v1_4::readMeshLodLevel(DataStreamPtr& stream, Mesh* pMesh)
     {
 #if OGRE_NO_MESHLOD
@@ -4860,82 +3504,12 @@
                 OGRE_EXCEPT(Exception::ERR_ITEM_NOT_FOUND,
                     "Missing M_MESH_LOD_USAGE stream in " + pMesh->getName(),
                     "MeshSerializerImpl::readMeshLodInfo");
->>>>>>> 83e497b5
             }
             float usageValue;
             readFloats(stream, &usageValue, 1);
 
             if (manual)
             {
-<<<<<<< HEAD
-                size += static_cast<unsigned long>(
-                                                   sizeof(unsigned short) * indexData->indexCount);
-            }
-            
-        }
-        
-        writeChunkHeader(M_MESH_LOD_USAGE, size);
-        // Main difference to later version here is that we use 'value' (squared depth)
-        // rather than 'userValue' which is just depth
-        writeFloats(&(usage.value), 1);
-        
-        // Now write sections
-        // Calc generated SubMesh sections size
-        for(subidx = 0; subidx < pMesh->getNumSubMeshes(); ++subidx)
-        {
-            size = MSTREAM_OVERHEAD_SIZE;
-            // unsigned int numFaces;
-            size += sizeof(unsigned int);
-            SubMesh* sm = pMesh->getSubMesh(subidx);
-            const IndexData* indexData = sm->mLodFaceList[lodNum - 1];
-            // bool indexes32Bit
-            size += sizeof(bool);
-            // Lock index buffer to write
-            HardwareIndexBufferSharedPtr ibuf = indexData->indexBuffer;
-            // bool indexes32bit
-            bool idx32 = (!ibuf.isNull() && ibuf->getType() == HardwareIndexBuffer::IT_32BIT);
-            // unsigned short*/int* faceIndexes;
-            if (idx32)
-            {
-                size += static_cast<unsigned long>(
-                                                   sizeof(unsigned int) * indexData->indexCount);
-            }
-            else
-            {
-                size += static_cast<unsigned long>(
-                                                   sizeof(unsigned short) * indexData->indexCount);
-            }
-            
-            writeChunkHeader(M_MESH_LOD_GENERATED, size);
-            unsigned int idxCount = static_cast<unsigned int>(indexData->indexCount);
-            writeInts(&idxCount, 1);
-            writeBools(&idx32, 1);
-            
-            if (idxCount > 0)
-            {
-                if (idx32)
-                {
-                    unsigned int* pIdx = static_cast<unsigned int*>(
-                                                                    ibuf->lock(HardwareBuffer::HBL_READ_ONLY));
-                    writeInts(pIdx, indexData->indexCount);
-                    ibuf->unlock();
-                }
-                else
-                {
-                    unsigned short* pIdx = static_cast<unsigned short*>(
-                                                                        ibuf->lock(HardwareBuffer::HBL_READ_ONLY));
-                    writeShorts(pIdx, indexData->indexCount);
-                    ibuf->unlock();
-                }
-            }
-        }
-        
-        
-    }   
-    //---------------------------------------------------------------------
-    void MeshSerializerImpl_v1_4::readMeshLodInfo(DataStreamPtr& stream, Mesh* pMesh)
-    {
-=======
                 // Read detail stream
                 uint16  streamID = readChunk(stream);
                 if (streamID != M_MESH_LOD_MANUAL)
@@ -4974,7 +3548,6 @@
         }
         popInnerChunk(stream);
 #else
->>>>>>> 83e497b5
         unsigned short streamID, i;
 
         LodStrategy *activeStrategy = LodStrategyManager::getSingleton().getDefaultStrategy();
@@ -5049,11 +3622,6 @@
 #endif
     }
 
-<<<<<<< HEAD
-
-    }
-=======
->>>>>>> 83e497b5
     //---------------------------------------------------------------------
     //---------------------------------------------------------------------
     //---------------------------------------------------------------------
@@ -5390,16 +3958,10 @@
     //---------------------------------------------------------------------
     void MeshSerializerImpl_v1_3::writeEdgeList(const Mesh* pMesh)
     {
-<<<<<<< HEAD
-        writeChunkHeader(M_EDGE_LISTS, calcEdgeListSize(pMesh));
-        
-        for (ushort i = 0; i < pMesh->getNumLodLevels(); ++i)
-=======
         assert(exportedLodCount != 0);
         writeChunkHeader(M_EDGE_LISTS, calcEdgeListSize(pMesh));
         pushInnerChunk(mStream);
         for (ushort i = 0; i < exportedLodCount; ++i)
->>>>>>> 83e497b5
         {
             const EdgeData* edgeData = pMesh->getEdgeList(i);
             bool isManual = !pMesh->mMeshLodUsageList[i].manualName.empty();
@@ -5483,19 +4045,12 @@
                     }
                     
                 }
-<<<<<<< HEAD
-                
-            }
-            
-        }
-=======
                 popInnerChunk(mStream);
                 
             }
             
         }
         popInnerChunk(mStream);
->>>>>>> 83e497b5
     }
     //---------------------------------------------------------------------
     //---------------------------------------------------------------------
