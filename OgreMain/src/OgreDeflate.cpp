/*
 -----------------------------------------------------------------------------
 This source file is part of OGRE
 (Object-oriented Graphics Rendering Engine)
 For the latest info, see http://www.ogre3d.org/
 
 Copyright (c) 2000-2013 Torus Knot Software Ltd
 
 Permission is hereby granted, free of charge, to any person obtaining a copy
 of this software and associated documentation files (the "Software"), to deal
 in the Software without restriction, including without limitation the rights
 to use, copy, modify, merge, publish, distribute, sublicense, and/or sell
 copies of the Software, and to permit persons to whom the Software is
 furnished to do so, subject to the following conditions:
 
 The above copyright notice and this permission notice shall be included in
 all copies or substantial portions of the Software.
 
 THE SOFTWARE IS PROVIDED "AS IS", WITHOUT WARRANTY OF ANY KIND, EXPRESS OR
 IMPLIED, INCLUDING BUT NOT LIMITED TO THE WARRANTIES OF MERCHANTABILITY,
 FITNESS FOR A PARTICULAR PURPOSE AND NONINFRINGEMENT. IN NO EVENT SHALL THE
 AUTHORS OR COPYRIGHT HOLDERS BE LIABLE FOR ANY CLAIM, DAMAGES OR OTHER
 LIABILITY, WHETHER IN AN ACTION OF CONTRACT, TORT OR OTHERWISE, ARISING FROM,
 OUT OF OR IN CONNECTION WITH THE SOFTWARE OR THE USE OR OTHER DEALINGS IN
 THE SOFTWARE.
 -----------------------------------------------------------------------------
 */
#include "OgreStableHeaders.h"

#if OGRE_NO_ZIP_ARCHIVE == 0

#include "OgreDeflate.h"
#include "OgreException.h"
<<<<<<< HEAD
#if OGRE_PLATFORM == OGRE_PLATFORM_APPLE_IOS
=======
#if OGRE_PLATFORM == OGRE_PLATFORM_APPLE_IOS || OGRE_PLATFORM == OGRE_PLATFORM_APPLE
>>>>>>> c40cd09d
#include "macUtils.h"
#endif

#include <zlib.h>

namespace Ogre
{
	// memory implementations
	void* OgreZalloc(void* opaque, unsigned int items, unsigned int size)
	{
		return OGRE_MALLOC(items * size, MEMCATEGORY_GENERAL);
	}
	void OgreZfree(void* opaque, void* address)
	{
		OGRE_FREE(address, MEMCATEGORY_GENERAL);
	}
	#define OGRE_DEFLATE_TMP_SIZE 16384
    //---------------------------------------------------------------------
	DeflateStream::DeflateStream(const DataStreamPtr& compressedStream, const String& tmpFileName, size_t avail_in)
	: DataStream(compressedStream->getAccessMode())
	, mCompressedStream(compressedStream)
    , mTempFileName(tmpFileName)
	, mZStream(0)
	, mCurrentPos(0)
	, mAvailIn(avail_in)
	, mTmp(0)
	, mIsCompressedValid(true)
	{
		init();
	}
    //---------------------------------------------------------------------
	DeflateStream::DeflateStream(const String& name, const DataStreamPtr& compressedStream, const String& tmpFileName, size_t avail_in)
	: DataStream(name, compressedStream->getAccessMode())
	, mCompressedStream(compressedStream)
    , mTempFileName(tmpFileName)
	, mZStream(0)
	, mCurrentPos(0)
	, mAvailIn(avail_in)
	, mTmp(0)
	, mIsCompressedValid(true)
	{
		init();
	}
    //---------------------------------------------------------------------
	size_t DeflateStream::getAvailInForSinglePass()
	{
		size_t ret = OGRE_DEFLATE_TMP_SIZE;

		// if we are doing particial-uncompressing
		if(mAvailIn>0)
		{
			if(mAvailIn<ret)
				ret = mAvailIn;
			mAvailIn -= ret;
		}

		return ret;
	}
    //---------------------------------------------------------------------
	void DeflateStream::init()
	{
		mZStream = OGRE_ALLOC_T(z_stream, 1, MEMCATEGORY_GENERAL);
		mZStream->zalloc = OgreZalloc;
		mZStream->zfree = OgreZfree;
		
		if (getAccessMode() == READ)
		{
			mTmp = (unsigned char*)OGRE_MALLOC(OGRE_DEFLATE_TMP_SIZE, MEMCATEGORY_GENERAL);
			size_t restorePoint = mCompressedStream->tell();
			// read early chunk
			mZStream->next_in = mTmp;
			mZStream->avail_in = static_cast<uint>(mCompressedStream->read(mTmp, getAvailInForSinglePass()));
			
			if (inflateInit(mZStream) != Z_OK)
			{
				mIsCompressedValid = false;
			}
			else
				mIsCompressedValid = true;
			
			if (mIsCompressedValid)
			{
				// in fact, inflateInit on some implementations doesn't try to read
				// anything. We need to at least read something to test
				Bytef testOut[4];
				size_t savedIn = mZStream->avail_in;
				mZStream->avail_out = 4;
				mZStream->next_out = testOut;
				if (inflate(mZStream, Z_SYNC_FLUSH) != Z_OK)
					mIsCompressedValid = false;
				// restore for reading
				mZStream->avail_in = static_cast<uint>(savedIn);
				mZStream->next_in = mTmp;

				inflateReset(mZStream);
			}

			if (!mIsCompressedValid)
			{
				// Not compressed data!
				// Fail gracefully, fall back on reading the underlying stream direct
				destroy();
				mCompressedStream->seek(restorePoint);
			}				
		}
		else 
		{
            if(mTempFileName.empty())
            {
                // Write to temp file
#if OGRE_PLATFORM == OGRE_PLATFORM_WIN32
                char* tmpname = _tempnam(".", "ogre");
                if (!tmpname)
                {
                    // Having no file name here will cause various problems later.
                    OGRE_EXCEPT(Exception::ERR_INTERNAL_ERROR, "Temporary file name generation failed.", "DeflateStream::init");
                }
                else
                {
                    mTempFileName = tmpname;
                    free(tmpname);
                }
<<<<<<< HEAD
#elif OGRE_PLATFORM == OGRE_PLATFORM_APPLE_IOS
=======
#elif OGRE_PLATFORM == OGRE_PLATFORM_APPLE_IOS || OGRE_PLATFORM == OGRE_PLATFORM_APPLE
>>>>>>> c40cd09d
                mTempFileName = macTempFileName();
#else
                char tmpname[L_tmpnam];
                if (!tmpnam(tmpname))
                    OGRE_EXCEPT(Exception::ERR_INTERNAL_ERROR, "Temporary file name generation failed.", "DeflateStream::init");

                mTempFileName = tmpname;
#endif
            }

			std::fstream *f = OGRE_NEW_T(std::fstream, MEMCATEGORY_GENERAL)();
			f->open(mTempFileName.c_str(), std::ios::binary | std::ios::out);
			mTmpWriteStream = DataStreamPtr(OGRE_NEW FileStreamDataStream(f));
			
		}

	}
    //---------------------------------------------------------------------
	void DeflateStream::destroy()
	{
		if (getAccessMode() == READ)
			inflateEnd(mZStream);

		OGRE_FREE(mZStream, MEMCATEGORY_GENERAL);
		mZStream = 0;
		OGRE_FREE(mTmp, MEMCATEGORY_GENERAL);
		mTmp = 0;
	}
	//---------------------------------------------------------------------
	DeflateStream::~DeflateStream()
	{
		close();
		destroy();
	}
    //---------------------------------------------------------------------
	size_t DeflateStream::read(void* buf, size_t count)
	{
		if (!mIsCompressedValid)
		{
			return mCompressedStream->read(buf, count);
		}
		
		if (getAccessMode() & WRITE)
		{
			return mTmpWriteStream->read(buf, count);
		}
		else 
		{

			size_t restorePoint = mCompressedStream->tell();
			// read from cache first
			size_t cachereads = mReadCache.read(buf, count);
			
			size_t newReadUncompressed = 0;

			if (cachereads < count)
			{
				mZStream->avail_out = static_cast<uint>(count - cachereads);
				mZStream->next_out = (Bytef*)buf + cachereads;
				
				while (mZStream->avail_out)
				{
					// Pull next chunk of compressed data from the underlying stream
					if (!mZStream->avail_in && !mCompressedStream->eof())
					{
						mZStream->avail_in = static_cast<uint>(mCompressedStream->read(mTmp, getAvailInForSinglePass()));
						mZStream->next_in = mTmp;
					}
					
					if (mZStream->avail_in)
					{
						int availpre = mZStream->avail_out;
						int status = inflate(mZStream, Z_SYNC_FLUSH);
						size_t readUncompressed = availpre - mZStream->avail_out;
						newReadUncompressed += readUncompressed;
						if (status != Z_OK)
						{
							// End of data, or error
							if (status != Z_STREAM_END)
							{
								mCompressedStream->seek(restorePoint);
								OGRE_EXCEPT(Exception::ERR_INVALID_STATE, 
											"Error in compressed stream",
											"DeflateStrea::read");
							}
							else 
							{
								// back up the stream so that it can be used from the end onwards													
								long unusedCompressed = mZStream->avail_in;
								mCompressedStream->skip(-unusedCompressed);
							}

							break;
						}
					}
				}
			}
			
			// Cache the last bytes read
			mReadCache.cacheData((char*)buf + cachereads, newReadUncompressed);
			
			mCurrentPos += newReadUncompressed + cachereads;
			
			return newReadUncompressed + cachereads;
		}
	}
    //---------------------------------------------------------------------
	size_t DeflateStream::write(const void* buf, size_t count)
	{
		if ((getAccessMode() & WRITE) == 0)
			OGRE_EXCEPT(Exception::ERR_INVALIDPARAMS,
						"Not a writable stream", "DeflateStream::write");
		
		return mTmpWriteStream->write(buf, count);
	}
    //---------------------------------------------------------------------
	void DeflateStream::compressFinal()
	{
		// Close temp stream
		mTmpWriteStream->close();
		
		// Copy & compress
		// We do this rather than compress directly because some code seeks
		// around while writing (e.g. to update size blocks) which is not
		// possible when compressing on the fly
		
		int ret, flush;
		char in[OGRE_DEFLATE_TMP_SIZE];
		char out[OGRE_DEFLATE_TMP_SIZE];
		
		if (deflateInit(mZStream, Z_DEFAULT_COMPRESSION) != Z_OK)
		{
			destroy();
			OGRE_EXCEPT(Exception::ERR_INVALID_STATE, 
						"Error initialising deflate compressed stream!",
						"DeflateStream::init");
		}
		
		std::ifstream inFile;
		inFile.open(mTempFileName.c_str(), std::ios::in | std::ios::binary);
		
		do 
		{
			inFile.read(in, OGRE_DEFLATE_TMP_SIZE);
			mZStream->avail_in = (uInt)inFile.gcount();
			if (inFile.bad()) 
			{
				deflateEnd(mZStream);
				OGRE_EXCEPT(Exception::ERR_INVALID_STATE, 
							"Error reading temp uncompressed stream!",
							"DeflateStream::init");
			}
			flush = inFile.eof() ? Z_FINISH : Z_NO_FLUSH;
			mZStream->next_in = (Bytef*)in;
			
			/* run deflate() on input until output buffer not full, finish
			 compression if all of source has been read in */
			do 
			{
				mZStream->avail_out = OGRE_DEFLATE_TMP_SIZE;
				mZStream->next_out = (Bytef*)out;
				ret = deflate(mZStream, flush);    /* no bad return value */
				assert(ret != Z_STREAM_ERROR);  /* state not clobbered */
				size_t compressed = OGRE_DEFLATE_TMP_SIZE - mZStream->avail_out;
				mCompressedStream->write(out, compressed);
			} while (mZStream->avail_out == 0);
			assert(mZStream->avail_in == 0);     /* all input will be used */
			
			/* done when last data in file processed */
		} while (flush != Z_FINISH);
		assert(ret == Z_STREAM_END);        /* stream will be complete */
                (void)ret;
		deflateEnd(mZStream);

        inFile.close();
		remove(mTempFileName.c_str());
						
	}
    //---------------------------------------------------------------------
	void DeflateStream::skip(long count)
	{
		if (!mIsCompressedValid)
		{
			mCompressedStream->skip(count);
			return;
		}
		
		if (getAccessMode() & WRITE)
		{
			mTmpWriteStream->skip(count);
		}
		else 
		{
			if (count > 0)
			{
				if (!mReadCache.ff(count))
				{
					OGRE_EXCEPT(Exception::ERR_INVALID_STATE, 
								"You can only skip within the cache range in a deflate stream.",
								"DeflateStream::skip");
				}
			}
			else if (count < 0)
			{
				if (!mReadCache.rewind((size_t)(-count)))
				{
					OGRE_EXCEPT(Exception::ERR_INVALID_STATE, 
								"You can only skip within the cache range in a deflate stream.",
								"DeflateStream::skip");
				}
			}
		}		
		mCurrentPos = static_cast<size_t>(static_cast<long>(mCurrentPos) + count);
		
		
	}
    //---------------------------------------------------------------------
	void DeflateStream::seek( size_t pos )
	{
		if (!mIsCompressedValid)
		{
			mCompressedStream->seek(pos);
			return;
		}
		if (getAccessMode() & WRITE)
		{
			mTmpWriteStream->seek(pos);
		}
		else
		{
			if (pos == 0)
			{
				mCurrentPos = 0;
				mZStream->next_in = mTmp;
				mCompressedStream->seek(0);
				mZStream->avail_in = static_cast<uint>(mCompressedStream->read(mTmp, getAvailInForSinglePass()));
				inflateReset(mZStream);
			}
			else 
			{
				skip(pos - tell());
			}
		}		
	}
    //---------------------------------------------------------------------
	size_t DeflateStream::tell(void) const
	{
		if (!mIsCompressedValid)
		{
			return mCompressedStream->tell();
		}
		else if(getAccessMode() & WRITE) 
		{
			return mTmpWriteStream->tell();
		}
		else
		{
			return mCurrentPos;
		}

	}
    //---------------------------------------------------------------------
	bool DeflateStream::eof(void) const
	{
		if (getAccessMode() & WRITE)
			return mTmpWriteStream->eof();
		else 
		{
			if (!mIsCompressedValid)
				return mCompressedStream->eof();
			else
				return mCompressedStream->eof() && mZStream->avail_in == 0;
		}
	}
    //---------------------------------------------------------------------
	void DeflateStream::close(void)
	{
		if (getAccessMode() & WRITE)
		{
			compressFinal();
		}
		
		// don't close underlying compressed stream in case used for something else
	}
    //---------------------------------------------------------------------
	
	
}

#endif<|MERGE_RESOLUTION|>--- conflicted
+++ resolved
@@ -31,11 +31,7 @@
 
 #include "OgreDeflate.h"
 #include "OgreException.h"
-<<<<<<< HEAD
-#if OGRE_PLATFORM == OGRE_PLATFORM_APPLE_IOS
-=======
 #if OGRE_PLATFORM == OGRE_PLATFORM_APPLE_IOS || OGRE_PLATFORM == OGRE_PLATFORM_APPLE
->>>>>>> c40cd09d
 #include "macUtils.h"
 #endif
 
@@ -158,11 +154,7 @@
                     mTempFileName = tmpname;
                     free(tmpname);
                 }
-<<<<<<< HEAD
-#elif OGRE_PLATFORM == OGRE_PLATFORM_APPLE_IOS
-=======
 #elif OGRE_PLATFORM == OGRE_PLATFORM_APPLE_IOS || OGRE_PLATFORM == OGRE_PLATFORM_APPLE
->>>>>>> c40cd09d
                 mTempFileName = macTempFileName();
 #else
                 char tmpname[L_tmpnam];
