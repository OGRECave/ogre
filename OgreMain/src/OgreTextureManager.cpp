--- conflicted
+++ resolved
@@ -155,11 +155,7 @@
     TexturePtr TextureManager::createManual(const String & name, const String& group,
         TextureType texType, uint width, uint height, uint depth, int numMipmaps,
         PixelFormat format, int usage, ManualResourceLoader* loader, bool hwGamma, 
-<<<<<<< HEAD
         uint fsaa, const String& fsaaHint, bool explicitResolve)
-=======
-        uint fsaa, const String& fsaaHint)
->>>>>>> 83e497b5
     {
         TexturePtr ret;
         ret.setNull();
@@ -188,11 +184,7 @@
         ret->setFormat(format);
         ret->setUsage(usage);
         ret->setHardwareGammaEnabled(hwGamma);
-<<<<<<< HEAD
         ret->setFSAA(fsaa, fsaaHint, explicitResolve);
-=======
-        ret->setFSAA(fsaa, fsaaHint);
->>>>>>> 83e497b5
         ret->createInternalResources();
         return ret;
     }
