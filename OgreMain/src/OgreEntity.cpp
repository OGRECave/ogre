--- conflicted
+++ resolved
@@ -201,10 +201,6 @@
 
         mInitialised = true;
         mMeshStateCount = mMesh->getStateCount();
-<<<<<<< HEAD
-=======
-        setMaterialName("BaseWhite");
->>>>>>> 6a259fee
     }
     //-----------------------------------------------------------------------
     void Entity::_deinitialise(void)
@@ -375,7 +371,6 @@
             i->setMaterial(material);
         }
     }
-<<<<<<< HEAD
 	//-----------------------------------------------------------------------
 	void Entity::setUpdateBoundingBoxFromSkeleton(bool update)
 	{
@@ -385,8 +380,6 @@
 			mMesh->_computeBoneBoundingRadius();
 		}
 	}
-=======
->>>>>>> 6a259fee
     //-----------------------------------------------------------------------
     void Entity::_notifyCurrentCamera(Camera* cam)
     {
@@ -1678,190 +1671,6 @@
 
         return hasHardwareAnimation;
     }
-<<<<<<< HEAD
-=======
-
-    //-----------------------------------------------------------------------
-    Real Entity::_getMeshLodFactorTransformed() const
-    {
-        return mMeshLodFactorTransformed;
-    }
-    //-----------------------------------------------------------------------
-    ShadowCaster::ShadowRenderableListIterator
-        Entity::getShadowVolumeRenderableIterator(
-        ShadowTechnique shadowTechnique, const Light* light,
-        HardwareIndexBufferSharedPtr* indexBuffer, size_t* indexBufferUsedSize,
-        bool extrude, Real extrusionDistance, unsigned long flags)
-    {
-        assert(indexBuffer && "Only external index buffers are supported right now");
-        assert((*indexBuffer)->getType() == HardwareIndexBuffer::IT_16BIT &&
-            "Only 16-bit indexes supported for now");
-#if !OGRE_NO_MESHLOD
-        // Potentially delegate to LOD entity
-        if (mMesh->hasManualLodLevel() && mMeshLodIndex > 0)
-        {
-            // Use alternate entity
-            assert( static_cast< size_t >( mMeshLodIndex - 1 ) < mLodEntityList.size() &&
-                "No LOD EntityList - did you build the manual LODs after creating the entity?");
-
-            Entity* requiredEntity = mLodEntityList[mMeshLodIndex-1];
-            if (requiredEntity != this) {
-                // delegate, we're using manual LOD and not the top lod index
-                if (hasSkeleton() && mLodEntityList[mMeshLodIndex-1]->hasSkeleton())
-                {
-                    // Copy the animation state set to lod entity, we assume the lod
-                    // entity only has a subset animation states
-                    AnimationStateSet* targetState = mLodEntityList[mMeshLodIndex-1]->mAnimationState;
-                    if (mAnimationState != targetState) // only copy if lods have different skeleton instances
-                    {
-                        if (mAnimationState->getDirtyFrameNumber() != targetState->getDirtyFrameNumber()) // only copy if animation was updated
-                            mAnimationState->copyMatchingState(targetState);
-                    }
-                }
-                return mLodEntityList[mMeshLodIndex-1]->getShadowVolumeRenderableIterator(
-                    shadowTechnique, light, indexBuffer, indexBufferUsedSize,
-                    extrude, extrusionDistance, flags);
-            }
-        }
-#endif
-
-        // Prepare temp buffers if required
-        if (!mPreparedForShadowVolumes)
-        {
-            mMesh->prepareForShadowVolume();
-            // reset frame last updated to force update of animations if they exist
-            if (mAnimationState)
-                mFrameAnimationLastUpdated = mAnimationState->getDirtyFrameNumber() - 1;
-            // re-prepare buffers
-            prepareTempBlendBuffers();
-        }
-
-
-        bool hasAnimation = (hasSkeleton() || hasVertexAnimation());
-
-        // Update any animation
-        if (hasAnimation)
-        {
-            updateAnimation();
-        }
-
-        // Calculate the object space light details
-        Vector4 lightPos = light->getAs4DVector();
-        Matrix4 world2Obj = mParentNode->_getFullTransform().inverseAffine();
-        lightPos = world2Obj.transformAffine(lightPos);
-        Matrix3 world2Obj3x3;
-        world2Obj.extract3x3Matrix(world2Obj3x3);
-        extrusionDistance *= Math::Sqrt(std::min(std::min(world2Obj3x3.GetColumn(0).squaredLength(), world2Obj3x3.GetColumn(1).squaredLength()), world2Obj3x3.GetColumn(2).squaredLength()));
-
-        // We need to search the edge list for silhouette edges
-        EdgeData* edgeList = getEdgeList();
-
-        if (!edgeList)
-        {
-            // we can't get an edge list for some reason, return blank
-            // really we shouldn't be able to get here, but this is a safeguard
-            return ShadowRenderableListIterator(mShadowRenderables.begin(), mShadowRenderables.end());
-        }
-
-        // Init shadow renderable list if required
-        bool init = mShadowRenderables.empty();
-
-        EdgeData::EdgeGroupList::iterator egi;
-        ShadowRenderableList::iterator si, siend;
-        EntityShadowRenderable* esr = 0;
-        if (init)
-            mShadowRenderables.resize(edgeList->edgeGroups.size());
-
-        bool isAnimated = hasAnimation;
-        bool updatedSharedGeomNormals = false;
-        siend = mShadowRenderables.end();
-        egi = edgeList->edgeGroups.begin();
-        for (si = mShadowRenderables.begin(); si != siend; ++si, ++egi)
-        {
-            const VertexData *pVertData;
-            if (isAnimated)
-            {
-                // Use temp buffers
-                pVertData = findBlendedVertexData(egi->vertexData);
-            }
-            else
-            {
-                pVertData = egi->vertexData;
-            }
-            if (init)
-            {
-                // Try to find corresponding SubEntity; this allows the
-                // linkage of visibility between ShadowRenderable and SubEntity
-                SubEntity* subent = findSubEntityForVertexData(egi->vertexData);
-                // Create a new renderable, create a separate light cap if
-                // we're using a vertex program (either for this model, or
-                // for extruding the shadow volume) since otherwise we can
-                // get depth-fighting on the light cap
-
-                *si = OGRE_NEW EntityShadowRenderable(this, indexBuffer, pVertData,
-                    mVertexProgramInUse || !extrude, subent);
-            }
-            else
-            {
-                // If we have animation, we have no guarantee that the position
-                // buffer we used last frame is the same one we used last frame
-                // since a temporary buffer is requested each frame
-                // therefore, we need to update the EntityShadowRenderable
-                // with the current position buffer
-                static_cast<EntityShadowRenderable*>(*si)->rebindPositionBuffer(pVertData, hasAnimation);
-
-            }
-            // Get shadow renderable
-            esr = static_cast<EntityShadowRenderable*>(*si);
-            HardwareVertexBufferSharedPtr esrPositionBuffer = esr->getPositionBuffer();
-            // For animated entities we need to recalculate the face normals
-            if (hasAnimation)
-            {
-                if (egi->vertexData != mMesh->sharedVertexData || !updatedSharedGeomNormals)
-                {
-                    // recalculate face normals
-                    edgeList->updateFaceNormals(egi->vertexSet, esrPositionBuffer);
-                    // If we're not extruding in software we still need to update
-                    // the latter part of the buffer (the hardware extruded part)
-                    // with the latest animated positions
-                    if (!extrude)
-                    {
-                        // Lock, we'll be locking the (suppressed hardware update) shadow buffer
-                        float* pSrc = static_cast<float*>(
-                            esrPositionBuffer->lock(HardwareBuffer::HBL_NORMAL));
-                        float* pDest = pSrc + (egi->vertexData->vertexCount * 3);
-                        memcpy(pDest, pSrc, sizeof(float) * 3 * egi->vertexData->vertexCount);
-                        esrPositionBuffer->unlock();
-                    }
-                    if (egi->vertexData == mMesh->sharedVertexData)
-                    {
-                        updatedSharedGeomNormals = true;
-                    }
-                }
-            }
-            // Extrude vertices in software if required
-            if (extrude)
-            {
-                extrudeVertices(esrPositionBuffer,
-                    egi->vertexData->vertexCount,
-                    lightPos, extrusionDistance);
-
-            }
-            // Stop suppressing hardware update now, if we were
-            esrPositionBuffer->suppressHardwareUpdate(false);
-
-        }
-        // Calc triangle light facing
-        updateEdgeListLightFacing(edgeList, lightPos);
-
-        // Generate indexes and update renderables
-        generateShadowVolume(edgeList, *indexBuffer, *indexBufferUsedSize,
-            light, mShadowRenderables, flags);
-
-
-        return ShadowRenderableListIterator(mShadowRenderables.begin(), mShadowRenderables.end());
-    }
->>>>>>> 6a259fee
     //-----------------------------------------------------------------------
     const VertexData* Entity::findBlendedVertexData(const VertexData* orig)
     {
