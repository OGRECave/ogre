--- conflicted
+++ resolved
@@ -735,10 +735,7 @@
 
     String ShadowVolumeExtrudeProgram::frgProgramName = "";
 
-<<<<<<< HEAD
     bool ShadowVolumeExtrudeProgram::mInitialised = false;
-=======
-	bool ShadowVolumeExtrudeProgram::mInitialised = false;
 
 	//---------------------------------------------------------------------
 	// programs for Ogre/StencilShadowModulationPass material
@@ -760,7 +757,6 @@
 		"    oColor = ambient_light_colour;\n"
 		"}\n";
 
->>>>>>> 053554ee
     //---------------------------------------------------------------------
     //---------------------------------------------------------------------
 
@@ -988,42 +984,10 @@
 					}
 				}
 			}
-<<<<<<< HEAD
 
 			initialiseModulationPassPrograms();
             mInitialised = true;
         }
-=======
-			// Create programs for Ogre/StencilShadowModulationPass material
-			if(GpuProgramManager::getSingleton().getByName(gShadowModulativePassVs_Name).isNull())
-			{
-				if(syntax == "vs_4_0")
-				{
-					HighLevelGpuProgramPtr vp = HighLevelGpuProgramManager::getSingleton().createProgram(
-						gShadowModulativePassVs_Name, ResourceGroupManager::INTERNAL_RESOURCE_GROUP_NAME,
-						"hlsl", GPT_VERTEX_PROGRAM);
-					vp->setSource(gShadowModulativePassVs_4_0);
-					vp->setParameter("target", "vs_4_0_level_9_1");	// shared subset, to be usable from microcode cache on all devices
-					vp->setParameter("entry_point", "vs_main");
-					vp->load();
-
-					HighLevelGpuProgramPtr fp = HighLevelGpuProgramManager::getSingleton().createProgram(
-						gShadowModulativePassPs_Name, ResourceGroupManager::INTERNAL_RESOURCE_GROUP_NAME,
-						"hlsl", GPT_FRAGMENT_PROGRAM);
-					fp->setSource(gShadowModulativePassPs_4_0);
-					fp->setParameter("target", "ps_4_0_level_9_1"); // shared subset, to be usable from microcode cache on all devices
-					fp->setParameter("entry_point", "fs_main");
-					fp->load();
-				}
-				else if(syntax == "glsles")
-				{
-					// TODO: create programs for GLES2
-				}
-			}
-
-			mInitialised = true;
-		}
->>>>>>> 053554ee
     }
     //---------------------------------------------------------------------
     void ShadowVolumeExtrudeProgram::shutdown(void)
