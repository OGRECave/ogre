/*
-----------------------------------------------------------------------------
This source file is part of OGRE
(Object-oriented Graphics Rendering Engine)
For the latest info, see http://www.ogre3d.org/

Copyright (c) 2000-2014 Torus Knot Software Ltd

Permission is hereby granted, free of charge, to any person obtaining a copy
of this software and associated documentation files (the "Software"), to deal
in the Software without restriction, including without limitation the rights
to use, copy, modify, merge, publish, distribute, sublicense, and/or sell
copies of the Software, and to permit persons to whom the Software is
furnished to do so, subject to the following conditions:

The above copyright notice and this permission notice shall be included in
all copies or substantial portions of the Software.

THE SOFTWARE IS PROVIDED "AS IS", WITHOUT WARRANTY OF ANY KIND, EXPRESS OR
IMPLIED, INCLUDING BUT NOT LIMITED TO THE WARRANTIES OF MERCHANTABILITY,
FITNESS FOR A PARTICULAR PURPOSE AND NONINFRINGEMENT. IN NO EVENT SHALL THE
AUTHORS OR COPYRIGHT HOLDERS BE LIABLE FOR ANY CLAIM, DAMAGES OR OTHER
LIABILITY, WHETHER IN AN ACTION OF CONTRACT, TORT OR OTHERWISE, ARISING FROM,
OUT OF OR IN CONNECTION WITH THE SOFTWARE OR THE USE OR OTHER DEALINGS IN
THE SOFTWARE.
-----------------------------------------------------------------------------
*/

#include "OgreStableHeaders.h"
#include "OgreShadowVolumeExtrudeProgram.h"
#include "OgreGpuProgramManager.h"
#include "OgreHighLevelGpuProgramManager.h"
#include "OgreHighLevelGpuProgram.h"
#include "OgreException.h"

namespace Ogre {

    // c4 is the light position/direction in these
    String ShadowVolumeExtrudeProgram::mPointArbvp1 = 
        "!!ARBvp1.0\n"
        "PARAM c5 = { 0, 0, 0, 0 };\n"
        "TEMP R0;\n"
        "ATTRIB v24 = vertex.texcoord[0];\n"
        "ATTRIB v16 = vertex.position;\n"
        "PARAM c0[4] = { program.local[0..3] };\n"
        "PARAM c4 = program.local[4];\n"
        "ADD R0.xyz, v16.xyzx, -c4.xyzx;\n"
        "MOV R0.w, c5.x;\n"
        "MAD R0, v24.x, c4, R0;\n"
        "DP4 result.position.x, c0[0], R0;\n"
        "DP4 result.position.y, c0[1], R0;\n"
        "DP4 result.position.z, c0[2], R0;\n"
        "DP4 result.position.w, c0[3], R0;\n"
        "END\n";

    String ShadowVolumeExtrudeProgram::mPointVs_1_1 = 
        "vs_1_1\n"
        "def c5, 0, 0, 0, 0\n"
        "dcl_texcoord0 v7\n"
        "dcl_position v0\n"
        "add r0.xyz, v0.xyz, -c4.xyz\n"
        "mov r0.w, c5.x\n"
        "mad r0, v7.x, c4, r0\n"
        "dp4 oPos.x, c0, r0\n"
        "dp4 oPos.y, c1, r0\n"
        "dp4 oPos.z, c2, r0\n"
        "dp4 oPos.w, c3, r0\n";

    String ShadowVolumeExtrudeProgram::mPointVs_4_0 = 
        "// Point light shadow volume extrude\n"
        "struct VS_OUTPUT\n"
        "{\n"
        "\tfloat4 Pos : SV_POSITION;\n"
        "};\n"
        "VS_OUTPUT vs_main (\n"
        "    float4 position            : POSITION,\n"
        "    float  wcoord          : TEXCOORD0,\n"
        "    uniform float4x4 worldviewproj_matrix,\n"
        "    uniform float4   light_position_object_space // homogeneous, object space\n"
        "    )\n"
        "{\n"
        "    // extrusion in object space\n"
        "    // vertex unmodified if w==1, extruded if w==0\n"
        "    float4 newpos = \n"
        "        (wcoord.xxxx * light_position_object_space) + \n"
        "        float4(position.xyz - light_position_object_space.xyz, 0);\n"
        "\n"
        "    VS_OUTPUT output = (VS_OUTPUT)0;\n"
        "    output.Pos = mul(worldviewproj_matrix, newpos);\n"
        "    return output;\n"
        "}\n";

    String ShadowVolumeExtrudeProgram::mPointVs_glsl = 
        "#version 150\n"
        "// Point light shadow volume extrude\n"
        "in vec4 uv0;\n"
        "in vec4 vertex;\n\n"
        "uniform mat4 worldviewproj_matrix;\n"
        "uniform vec4 light_position_object_space; // homogenous, object space\n\n"
        "void main()\n"
        "{\n"
        "    // Extrusion in object space\n"
        "    // Vertex unmodified if w==1, extruded if w==0\n"
        "    vec4 newpos = \n"
        "        (uv0.xxxx * light_position_object_space) + \n"
        "        vec4(vertex.xyz - light_position_object_space.xyz, 0.0);\n"
        "\n"
        "    gl_Position = worldviewproj_matrix * newpos;\n"
        "}\n";

    String ShadowVolumeExtrudeProgram::mPointVs_glsles = 
        "#version 100\n"
        "precision highp float;\n"
        "precision highp int;\n"
        "precision lowp sampler2D;\n"
        "precision lowp samplerCube;\n\n"
        "// Point light shadow volume extrude\n"
        "attribute vec4 uv0;\n"
        "attribute vec4 position;\n\n"
        "uniform mat4 worldviewproj_matrix;\n"
        "uniform vec4 light_position_object_space; // homogenous, object space\n\n"
        "void main()\n"
        "{\n"
        "    // Extrusion in object space\n"
        "    // Vertex unmodified if w==1, extruded if w==0\n"
        "    vec4 newpos = \n"
        "        (uv0.xxxx * light_position_object_space) + \n"
        "        vec4(position.xyz - light_position_object_space.xyz, 0.0);\n"
        "\n"
        "    gl_Position = worldviewproj_matrix * newpos;\n"
        "}\n";

    String ShadowVolumeExtrudeProgram::mDirArbvp1 = 
        "!!ARBvp1.0\n"
        "TEMP R0;\n"
        "ATTRIB v24 = vertex.texcoord[0];\n"
        "ATTRIB v16 = vertex.position;\n"
        "PARAM c0[4] = { program.local[0..3] };\n"
        "PARAM c4 = program.local[4];\n"
        "ADD R0, v16, c4;\n"
        "MAD R0, v24.x, R0, -c4;\n"
        "DP4 result.position.x, c0[0], R0;\n"
        "DP4 result.position.y, c0[1], R0;\n"
        "DP4 result.position.z, c0[2], R0;\n"
        "DP4 result.position.w, c0[3], R0;\n"
        "END\n";

    String ShadowVolumeExtrudeProgram::mDirVs_1_1 = 
        "vs_1_1\n"
        "dcl_texcoord0 v7\n"
        "dcl_position v0\n"
        "add r0, v0, c4\n"
        "mad r0, v7.x, r0, -c4\n"
        "dp4 oPos.x, c0, r0\n"
        "dp4 oPos.y, c1, r0\n"
        "dp4 oPos.z, c2, r0\n"
        "dp4 oPos.w, c3, r0\n";

    String ShadowVolumeExtrudeProgram::mDirVs_4_0 = 
        "// Directional light extrude\n"
        "struct VS_OUTPUT\n"
        "{\n"
        "\tfloat4 Pos : SV_POSITION;\n"
        "};\n"
        "VS_OUTPUT vs_main (\n"
        "    float4 position            : POSITION,\n"
        "    float  wcoord          : TEXCOORD0,\n"
        "\n"
        "    uniform float4x4 worldviewproj_matrix,\n"
        "    uniform float4   light_position_object_space // homogenous, object space\n"
        "    )\n"
        "{\n"
        "    // extrusion in object space\n"
        "    // vertex unmodified if w==1, extruded if w==0\n"
        "    float4 newpos = \n"
        "        (wcoord.xxxx * (position + light_position_object_space)) - light_position_object_space;\n"
        "\n"
        "    VS_OUTPUT output = (VS_OUTPUT)0;\n"
        "    output.Pos = mul(worldviewproj_matrix, newpos);\n"
        "    return output;\n"
        "}\n";

    String ShadowVolumeExtrudeProgram::mDirVs_glsl = 
        "#version 150\n"
        "// Directional light extrude\n"
        "in vec4 uv0;\n"
        "in vec4 vertex;\n\n"
        "uniform mat4 worldviewproj_matrix;\n"
        "uniform vec4 light_position_object_space; // homogenous, object space\n\n"
        "void main()\n"
        "{\n"
        "    // Extrusion in object space\n"
        "    // Vertex unmodified if w==1, extruded if w==0\n"
        "    vec4 newpos = \n"
        "        (uv0.xxxx * (vertex + light_position_object_space)) - light_position_object_space;\n"
        "\n"
        "    gl_Position = worldviewproj_matrix * newpos;\n"
        "}\n";

    String ShadowVolumeExtrudeProgram::mDirVs_glsles = 
        "#version 100\n"
        "precision highp float;\n"
        "precision highp int;\n"
        "precision lowp sampler2D;\n"
        "precision lowp samplerCube;\n\n"
        "// Directional light extrude\n"
        "attribute vec4 uv0;\n"
        "attribute vec4 position;\n\n"
        "uniform mat4 worldviewproj_matrix;\n"
        "uniform vec4 light_position_object_space; // homogenous, object space\n\n"
        "void main()\n"
        "{\n"
        "    // Extrusion in object space\n"
        "    // Vertex unmodified if w==1, extruded if w==0\n"
        "    vec4 newpos = \n"
        "        (uv0.xxxx * (position + light_position_object_space)) - light_position_object_space;\n"
        "\n"
        "    gl_Position = worldviewproj_matrix * newpos;\n"
        "}\n";


    String ShadowVolumeExtrudeProgram::mPointArbvp1Debug = 
        "!!ARBvp1.0\n"
        "PARAM c5 = { 0, 0, 0, 0 };\n"
        "PARAM c6 = { 1, 1, 1, 1 };\n"
        "TEMP R0;\n"
        "ATTRIB v24 = vertex.texcoord[0];\n"
        "ATTRIB v16 = vertex.position;\n"
        "PARAM c0[4] = { program.local[0..3] };\n"
        "PARAM c4 = program.local[4];\n"
        "ADD R0.xyz, v16.xyzx, -c4.xyzx;\n"
        "MOV R0.w, c5.x;\n"
        "MAD R0, v24.x, c4, R0;\n"
        "DP4 result.position.x, c0[0], R0;\n"
        "DP4 result.position.y, c0[1], R0;\n"
        "DP4 result.position.z, c0[2], R0;\n"
        "DP4 result.position.w, c0[3], R0;\n"
        "MOV result.color.front.primary, c6.x;\n"
        "END\n";

    String ShadowVolumeExtrudeProgram::mPointVs_1_1Debug = 
        "vs_1_1\n"
        "def c5, 0, 0, 0, 0\n"
        "def c6, 1, 1, 1, 1\n"
        "dcl_texcoord0 v7\n"
        "dcl_position v0\n"
        "add r0.xyz, v0.xyz, -c4.xyz\n"
        "mov r0.w, c5.x\n"
        "mad r0, v7.x, c4, r0\n"
        "dp4 oPos.x, c0, r0\n"
        "dp4 oPos.y, c1, r0\n"
        "dp4 oPos.z, c2, r0\n"
        "dp4 oPos.w, c3, r0\n"
        "mov oD0, c6.x\n";

    String ShadowVolumeExtrudeProgram::mPointVs_4_0Debug = mPointVs_4_0;
    String ShadowVolumeExtrudeProgram::mPointVs_glslDebug = mPointVs_glsl;
    String ShadowVolumeExtrudeProgram::mPointVs_glslesDebug = mPointVs_glsles;

    String ShadowVolumeExtrudeProgram::mDirArbvp1Debug = 
        "!!ARBvp1.0\n"
        "PARAM c5 = { 1, 1, 1, 1};\n"
        "TEMP R0;\n"
        "ATTRIB v24 = vertex.texcoord[0];\n"
        "ATTRIB v16 = vertex.position;\n"
        "PARAM c0[4] = { program.local[0..3] };\n"
        "PARAM c4 = program.local[4];\n"
        "ADD R0, v16, c4;\n"
        "MAD R0, v24.x, R0, -c4;\n"
        "DP4 result.position.x, c0[0], R0;\n"
        "DP4 result.position.y, c0[1], R0;\n"
        "DP4 result.position.z, c0[2], R0;\n"
        "DP4 result.position.w, c0[3], R0;\n"
        "MOV result.color.front.primary, c5.x;"
        "END\n";

    String ShadowVolumeExtrudeProgram::mDirVs_1_1Debug = 
        "vs_1_1\n"
        "def c5, 1, 1, 1, 1\n"
        "dcl_texcoord0 v7\n"
        "dcl_position v0\n"
        "add r0, v0, c4\n"
        "mad r0, v7.x, r0, -c4\n"
        "dp4 oPos.x, c0, r0\n"
        "dp4 oPos.y, c1, r0\n"
        "dp4 oPos.z, c2, r0\n"
        "dp4 oPos.w, c3, r0\n"
        "mov oD0, c5.x\n";

    String ShadowVolumeExtrudeProgram::mDirVs_4_0Debug = mDirVs_4_0;
    String ShadowVolumeExtrudeProgram::mDirVs_glslDebug = mDirVs_glsl;
    String ShadowVolumeExtrudeProgram::mDirVs_glslesDebug = mDirVs_glsles;


    // c4 is the light position/direction in these
    // c5 is extrusion distance
    String ShadowVolumeExtrudeProgram::mPointArbvp1Finite = 
        "!!ARBvp1.0\n" 
        "PARAM c6 = { 1, 0, 0, 0 };\n"
        "TEMP R0, R1;\n"
        "ATTRIB v24 = vertex.texcoord[0];\n"
        "ATTRIB v16 = vertex.position;\n"
        "PARAM c0[4] = { program.local[0..3] };\n"
        "PARAM c4 = program.local[4];\n"    // c4.xyz = lightPos
        "PARAM c5 = program.local[5];\n"    // c5.x = extrudeDist
        "ADD R0.x, c6.x, -v24.x;\n"
        "MUL R0.w, R0.x, c5.x;\n"           // R0.w = (1 - wcoord) * extrudeDist
        "ADD R0.xyz, v16.xyzx, -c4.xyzx;\n" // R0.xyz = extrusionDir = Vector3(vertex - lightPos)
        "DP3 R1.w, R0.xyzx, R0.xyzx;\n"     // R1.w = extrusionDir.sqrLength()
        "RSQ R1.w, R1.w;\n"                 // R1.w = 1 / extrusionDir.length()
        "MUL R0.xyz, R1.w, R0.xyzx;\n"      // R0.xyz = extrusionDir.normalisedCopy()
        "MAD R0.xyz, R0.w, R0.xyzx, v16.xyzx;\n"
        "DPH result.position.x, R0.xyzz, c0[0];\n"
        "DPH result.position.y, R0.xyzz, c0[1];\n"
        "DPH result.position.z, R0.xyzz, c0[2];\n"
        "DPH result.position.w, R0.xyzz, c0[3];\n"
        "END\n";

    String ShadowVolumeExtrudeProgram::mPointVs_1_1Finite = 
        "vs_1_1\n"
        "def c6, 1, 0, 0, 0\n"
        "dcl_texcoord0 v7\n"
        "dcl_position v0\n"
        "add r0.x, c6.x, -v7.x\n"
        "mul r1.x, r0.x, c5.x\n"            // r1.x = (1 - wcoord) * extrudeDist
        "add r0.yzw, v0.xxyz, -c4.xxyz\n"
        "dp3 r0.x, r0.yzw, r0.yzw\n"        // r0.x = extrusionDir.sqrLength()
        "rsq r0.x, r0.x\n"                  // r0.x = 1 / extrusionDir.length()
        "mul r0.xyz, r0.x, r0.yzw\n"        // r0.xyz = extrusionDir.normalisedCopy()
        "mad r0.xyz, r1.x, r0.xyz, v0.xyz\n"
        "mov r0.w, c6.x\n"
        "dp4 oPos.x, c0, r0\n"
        "dp4 oPos.y, c1, r0\n"
        "dp4 oPos.z, c2, r0\n"
        "dp4 oPos.w, c3, r0\n";

<<<<<<< HEAD
    String ShadowVolumeExtrudeProgram::mPointVs_4_0Finite = 
        "// Point light shadow volume extrude - FINITE\n"
        "struct VS_OUTPUT\n"
        "{\n"
        "\tfloat4 Pos : SV_POSITION;\n"
        "};\n"
        "VS_OUTPUT vs_main (\n"
        "    float4 position            : POSITION,\n"
        "    float  wcoord          : TEXCOORD0,\n"
        "\n"
        "    uniform float4x4 worldviewproj_matrix,\n"
        "    uniform float4   light_position_object_space, // homogeneous, object space\n"
        "   uniform float    shadow_extrusion_distance // how far to extrude\n"
        "    )\n"
        "{\n"
        "    // extrusion in object space\n"
        "    // vertex unmodified if w==1, extruded if w==0\n"
        "   float3 extrusionDir = position.xyz - light_position_object_space.xyz;\n"
        "   extrusionDir = normalize(extrusionDir);\n"
        "   \n"
        "    float4 newpos = float4(position.xyz +  \n"
        "        ((1 - wcoord.x) * shadow_extrusion_distance * extrusionDir), 1);\n"
        "\n"
        "    VS_OUTPUT output = (VS_OUTPUT)0;\n"
        "    output.Pos = mul(worldviewproj_matrix, newpos);\n"
        "    return output;\n"

        "\n"
        "}\n";
=======
	String ShadowVolumeExtrudeProgram::mPointVs_4_0Finite = 
		"// Point light shadow volume extrude - FINITE\n"
		"struct VS_OUTPUT\n"
		"{\n"
		"\tfloat4 Pos : SV_POSITION;\n"
		"};\n"
		"VS_OUTPUT vs_main (\n"
		"    float4 position			: POSITION,\n"
		"    float  wcoord			: TEXCOORD0,\n"
		"\n"
		"    uniform float4x4 worldviewproj_matrix,\n"
		"    uniform float4   light_position_object_space, // homogeneous, object space\n"
		"	uniform float    shadow_extrusion_distance // how far to extrude\n"
		"    )\n"
		"{\n"
		"    // extrusion in object space\n"
		"    // vertex unmodified if w==1, extruded if w==0\n"
		"    float3 extrusionDir = position.xyz - light_position_object_space.xyz;\n"
		"    extrusionDir = normalize(extrusionDir);\n"
		"\n"
		"    float4 newpos = float4(position.xyz +  \n"
		"        ((1 - wcoord.x) * shadow_extrusion_distance * extrusionDir), 1);\n"
		"\n"
		"    VS_OUTPUT output = (VS_OUTPUT)0;\n"
		"    output.Pos = mul(worldviewproj_matrix, newpos);\n"
		"    return output;\n"
		"\n"
		"}\n";
>>>>>>> 41e3e01c

    String ShadowVolumeExtrudeProgram::mPointVs_glslFinite = 
        "#version 150\n"
        "// Point light shadow volume extrude - FINITE\n"
        "in vec4 uv0;\n"
        "in vec4 vertex;\n\n"
        "uniform mat4 worldviewproj_matrix;\n"
        "uniform vec4 light_position_object_space; // homogenous, object space\n"
        "uniform float shadow_extrusion_distance; // how far to extrude\n\n"
        "void main()\n"
        "{\n"
        "    // Extrusion in object space\n"
        "    // Vertex unmodified if w==1, extruded if w==0\n"
        "   vec3 extrusionDir = vertex.xyz - light_position_object_space.xyz;\n"
        "   extrusionDir = normalize(extrusionDir);\n"
        "   \n"
        "    vec4 newpos = vec4(vertex.xyz +  \n"
        "        ((1.0 - uv0.x) * shadow_extrusion_distance * extrusionDir), 1.0);\n"
        "\n"
        "    gl_Position = worldviewproj_matrix * newpos;\n"
        "}\n";

    String ShadowVolumeExtrudeProgram::mPointVs_glslesFinite = 
        "#version 100\n"
        "precision highp float;\n"
        "precision highp int;\n"
        "precision lowp sampler2D;\n"
        "precision lowp samplerCube;\n\n"
        "// Point light shadow volume extrude - FINITE\n"
        "attribute vec4 uv0;\n"
        "attribute vec4 position;\n\n"
        "uniform mat4 worldviewproj_matrix;\n"
        "uniform vec4 light_position_object_space; // homogenous, object space\n"
        "uniform float shadow_extrusion_distance; // how far to extrude\n\n"
        "void main()\n"
        "{\n"
        "    // Extrusion in object space\n"
        "    // Vertex unmodified if w==1, extruded if w==0\n"
        "   vec3 extrusionDir = position.xyz - light_position_object_space.xyz;\n"
        "   extrusionDir = normalize(extrusionDir);\n"
        "   \n"
        "    vec4 newpos = vec4(position.xyz +  \n"
        "        ((1.0 - uv0.x) * shadow_extrusion_distance * extrusionDir), 1.0);\n"
        "\n"
        "    gl_Position = worldviewproj_matrix * newpos;\n"
        "}\n";

    String ShadowVolumeExtrudeProgram::mDirArbvp1Finite = 
        "!!ARBvp1.0\n"
        "PARAM c6 = { 1, 0, 0, 0 };\n"
        "TEMP R0, R1;\n"
        "ATTRIB v24 = vertex.texcoord[0];\n"
        "ATTRIB v16 = vertex.position;\n"
        "PARAM c0[4] = { program.local[0..3] };\n"
        "PARAM c4 = program.local[4];\n"    // c4.xyz = lightDir = -extrusionDir
        "PARAM c5 = program.local[5];\n"    // c5.x = extrudeDist
        "ADD R0.x, c6.x, -v24.x;\n"
        "MUL R0.w, R0.x, c5.x;\n"           // R0.w = (1 - wcoord) * extrudeDist
        "DP3 R1.w, c4.xyzx, c4.xyzx;\n"     // R1.w = extrusionDir.sqrLength()
        "RSQ R1.w, R1.w;\n"                 // R1.w = 1 / extrusionDir.length()
        "MUL R0.xyz, R1.w, -c4.xyzx;\n"     // R0.xyz = extrusionDir.normalisedCopy()
        "MAD R0.xyz, R0.w, R0.xyzx, v16.xyzx;\n"
        "DPH result.position.x, R0.xyzz, c0[0];\n"
        "DPH result.position.y, R0.xyzz, c0[1];\n"
        "DPH result.position.z, R0.xyzz, c0[2];\n"
        "DPH result.position.w, R0.xyzz, c0[3];\n"
        "END\n";

    String ShadowVolumeExtrudeProgram::mDirVs_1_1Finite = 
        "vs_1_1\n"
        "def c6, 1, 0, 0, 0\n"
        "dcl_texcoord0 v7\n"
        "dcl_position v0\n"
        "add r0.x, c6.x, -v7.x\n"
        "mul r0.w, r0.x, c5.x\n"            // r0.w = (1 - wcoord) * extrudeDist
        "dp3 r1.w, c4.xyz, c4.xyz\n"        // r1.w = extrusionDir.sqrLength()
        "rsq r1.w, r1.w\n"                  // r1.w = 1 / extrusionDir.length()
        "mul r0.xyz, r1.w, -c4.xyz\n"       // r0.xyz = extrusionDir.normalisedCopy()
        "mad r0.xyz, r0.w, r0.xyz, v0.xyz;\n"
        "mov r0.w, c6.x\n"
        "dp4 oPos.x, c0, r0\n"
        "dp4 oPos.y, c1, r0\n"
        "dp4 oPos.z, c2, r0\n"
        "dp4 oPos.w, c3, r0\n";

<<<<<<< HEAD
    String ShadowVolumeExtrudeProgram::mDirVs_4_0Finite = 
        "// Directional light extrude - FINITE\n"
        "struct VS_OUTPUT\n"
        "{\n"
        "\tfloat4 Pos : SV_POSITION;\n"
        "};\n"
        "VS_OUTPUT vs_main (\n"
        "    float4 position            : POSITION,\n"
        "    float  wcoord          : TEXCOORD0,\n"
        "\n"
        "    uniform float4x4 worldviewproj_matrix,\n"
        "    uniform float4   light_position_object_space, // homogeneous, object space\n"
        "   uniform float    shadow_extrusion_distance // how far to extrude\n"
        "    )\n"
        "{\n"
        "    // extrusion in object space\n"
        "    // vertex unmodified if w==1, extruded if w==0\n"
        "   // -ve light_position_object_space is direction\n"
        "    float4 newpos = float4(position.xyz - \n"
        "        (wcoord.x * shadow_extrusion_distance * light_position_object_space.xyz), 1);\n"
        "\n"
        "    VS_OUTPUT output = (VS_OUTPUT)0;\n"
        "    output.Pos = mul(worldviewproj_matrix, newpos);\n"
        "    return output;\n"
        "\n"
        "}\n";
=======
	String ShadowVolumeExtrudeProgram::mDirVs_4_0Finite = 
		"// Directional light extrude - FINITE\n"
		"struct VS_OUTPUT\n"
		"{\n"
		"\tfloat4 Pos : SV_POSITION;\n"
		"};\n"
		"VS_OUTPUT vs_main (\n"
		"    float4 position			: POSITION,\n"
		"    float  wcoord			: TEXCOORD0,\n"
		"\n"
		"    uniform float4x4 worldviewproj_matrix,\n"
		"    uniform float4   light_position_object_space, // homogeneous, object space\n"
		"	uniform float    shadow_extrusion_distance // how far to extrude\n"
		"    )\n"
		"{\n"
		"    // extrusion in object space\n"
		"    // vertex unmodified if w==1, extruded if w==0\n"
		"    float3 extrusionDir = - light_position_object_space.xyz;\n"
		"    extrusionDir = normalize(extrusionDir);\n"
		"\n"
		"    float4 newpos = float4(position.xyz + \n"
		"        ((1 - wcoord.x) * shadow_extrusion_distance * extrusionDir), 1);\n"
		"\n"
		"    VS_OUTPUT output = (VS_OUTPUT)0;\n"
		"    output.Pos = mul(worldviewproj_matrix, newpos);\n"
		"    return output;\n"
		"\n"
		"}\n";
>>>>>>> 41e3e01c

    String ShadowVolumeExtrudeProgram::mDirVs_glslFinite = 
        "#version 150\n"
        "// Directional light extrude - FINITE\n"
        "in vec4 uv0;\n"
        "in vec4 vertex;\n\n"
        "uniform mat4 worldviewproj_matrix;\n"
        "uniform vec4 light_position_object_space; // homogenous, object space\n"
        "uniform float shadow_extrusion_distance;  // how far to extrude\n\n"
        "void main()\n"
        "{\n"
        "    // Extrusion in object space\n"
        "    // Vertex unmodified if w==1, extruded if w==0\n"
<<<<<<< HEAD
        "    // -ve light_position_object_space is direction\n"
        "    vec4 newpos = vec4(vertex.xyz - \n"
        "        (uv0.x * shadow_extrusion_distance * light_position_object_space.xyz), 1.0);\n"
=======
        "	vec3 extrusionDir = - light_position_object_space.xyz;\n"
        "	extrusionDir = normalize(extrusionDir);\n"
        "	\n"
        "    vec4 newpos = vec4(vertex.xyz +  \n"
        "        ((1.0 - uv0.x) * shadow_extrusion_distance * extrusionDir), 1.0);\n"
>>>>>>> 41e3e01c
        "\n"
        "    gl_Position = worldviewproj_matrix * newpos;\n"
        "\n"
        "}\n";

    String ShadowVolumeExtrudeProgram::mDirVs_glslesFinite = 
        "#version 100\n"
        "precision highp float;\n"
        "precision highp int;\n"
        "precision lowp sampler2D;\n"
        "precision lowp samplerCube;\n\n"
        "// Directional light extrude - FINITE\n"
        "attribute vec4 uv0;\n"
        "attribute vec4 position;\n\n"
        "uniform mat4 worldviewproj_matrix;\n"
        "uniform vec4 light_position_object_space; // homogenous, object space\n"
        "uniform float shadow_extrusion_distance;  // how far to extrude\n\n"
        "void main()\n"
        "{\n"
<<<<<<< HEAD
        "    // Extrusion in object space\n"
        "    // Vertex unmodified if w==1, extruded if w==0\n"
        "    // -ve light_position_object_space is direction\n"
        "    vec4 newpos = vec4(position.xyz - \n"
        "        (uv0.x * shadow_extrusion_distance * light_position_object_space.xyz), 1.0);\n"
        "\n"
        "    gl_Position = worldviewproj_matrix * newpos;\n"
        "\n"
        "}\n";
=======
		"    // Extrusion in object space\n"
		"    // Vertex unmodified if w==1, extruded if w==0\n"
		"	vec3 extrusionDir = - light_position_object_space.xyz;\n"
		"	extrusionDir = normalize(extrusionDir);\n"
		"	\n"
		"    vec4 newpos = vec4(position.xyz +  \n"
		"        ((1.0 - uv0.x) * shadow_extrusion_distance * extrusionDir), 1.0);\n"
		"\n"
		"    gl_Position = worldviewproj_matrix * newpos;\n"
		"\n"
		"}\n";
>>>>>>> 41e3e01c

    String ShadowVolumeExtrudeProgram::mPointArbvp1FiniteDebug = 
        "!!ARBvp1.0\n"
        "PARAM c6 = { 1, 0, 0, 0 };\n"
        "TEMP R0, R1;\n"
        "ATTRIB v24 = vertex.texcoord[0];\n"
        "ATTRIB v16 = vertex.position;\n"
        "PARAM c0[4] = { program.local[0..3] };\n"
        "PARAM c5 = program.local[5];\n"
        "PARAM c4 = program.local[4];\n"
        "MOV result.color.front.primary, c6.x;\n"
        "ADD R0.x, c6.x, -v24.x;\n"
        "MUL R1.x, R0.x, c5.x;\n"
        "ADD R0.yzw, v16.xxyz, -c4.xxyz;\n"
        "DP3 R0.x, R0.yzwy, R0.yzwy;\n"
        "RSQ R0.x, R0.x;\n"
        "MUL R0.xyz, R0.x, R0.yzwy;\n"
        "MAD R0.xyz, R1.x, R0.xyzx, v16.xyzx;\n"
        "DPH result.position.x, R0.xyzz, c0[0];\n"
        "DPH result.position.y, R0.xyzz, c0[1];\n"
        "DPH result.position.z, R0.xyzz, c0[2];\n"
        "DPH result.position.w, R0.xyzz, c0[3];\n"
        "END\n";

    String ShadowVolumeExtrudeProgram::mPointVs_1_1FiniteDebug = 
        "vs_1_1\n"
        "def c6, 1, 0, 0, 0\n"
        "dcl_texcoord0 v7\n"
        "dcl_position v0\n"
        "mov oD0, c6.x\n"
        "add r0.x, c6.x, -v7.x\n"
        "mul r1.x, r0.x, c5.x\n"
        "add r0.yzw, v0.xxyz, -c4.xxyz\n"
        "dp3 r0.x, r0.yzw, r0.yzw\n"
        "rsq r0.x, r0.x\n"
        "mul r0.xyz, r0.x, r0.yzw\n"
        "mad r0.xyz, r1.x, r0.xyz, v0.xyz\n"
        "mov r0.w, c6.x\n"
        "dp4 oPos.x, c0, r0\n"
        "dp4 oPos.y, c1, r0\n"
        "dp4 oPos.z, c2, r0\n"
        "dp4 oPos.w, c3, r0\n";

    String ShadowVolumeExtrudeProgram::mPointVs_4_0FiniteDebug = mPointVs_4_0Finite;
    String ShadowVolumeExtrudeProgram::mPointVs_glslFiniteDebug = mPointVs_glslFinite;
    String ShadowVolumeExtrudeProgram::mPointVs_glslesFiniteDebug = mPointVs_glslesFinite;

    String ShadowVolumeExtrudeProgram::mDirArbvp1FiniteDebug = 
        "!!ARBvp1.0\n"
        "PARAM c6 = { 1, 0, 0, 0 };\n"
        "TEMP R0;\n"
        "ATTRIB v24 = vertex.texcoord[0];\n"
        "ATTRIB v16 = vertex.position;\n"
        "PARAM c0[4] = { program.local[0..3] };\n"
        "PARAM c4 = program.local[4];\n"    // c4.xyz = lightDir = -extrusionDir
        "PARAM c5 = program.local[5];\n"    // c5.x = extrudeDist
        "MOV result.color.front.primary, c6.x;\n"
        "ADD R0.x, c6.x, -v24.x;\n"
        "MUL R0.w, R0.x, c5.x;\n"           // R0.w = (1 - wcoord) * extrudeDist
        "DP3 R1.w, c4.xyzx, c4.xyzx;\n"     // R1.w = extrusionDir.sqrLength()
        "RSQ R1.w, R1.w;\n"                 // R1.w = 1 / extrusionDir.length()
        "MUL R0.xyz, R1.w, -c4.xyzx;\n"     // R0.xyz = extrusionDir.normalisedCopy()
        "MAD R0.xyz, R0.w, R0.xyzx, v16.xyzx;\n"
        "DPH result.position.x, R0.xyzz, c0[0];\n"
        "DPH result.position.y, R0.xyzz, c0[1];\n"
        "DPH result.position.z, R0.xyzz, c0[2];\n"
        "DPH result.position.w, R0.xyzz, c0[3];\n"
        "END\n";

    String ShadowVolumeExtrudeProgram::mDirVs_1_1FiniteDebug = 
        "vs_1_1\n"
        "def c6, 1, 0, 0, 0\n"
        "dcl_texcoord0 v7\n"
        "dcl_position v0\n"
        "mov oD0, c6.x\n"
        "add r0.x, c6.x, -v7.x\n"
        "mul r0.w, r0.x, c5.x\n"            // r0.w = (1 - wcoord) * extrudeDist
        "dp3 r1.w, c4.xyz, c4.xyz\n"        // r1.w = extrusionDir.sqrLength()
        "rsq r1.w, r1.w\n"                  // r1.w = 1 / extrusionDir.length()
        "mul r0.xyz, r1.w, -c4.xyz\n"       // r0.xyz = extrusionDir.normalisedCopy()
        "mad r0.xyz, r0.w, r0.xyz, v0.xyz;\n"
        "mov r0.w, c6.x\n"
        "dp4 oPos.x, c0, r0\n"
        "dp4 oPos.y, c1, r0\n"
        "dp4 oPos.z, c2, r0\n"
        "dp4 oPos.w, c3, r0\n";


    String ShadowVolumeExtrudeProgram::mDirVs_4_0FiniteDebug = mDirVs_4_0Finite;
    String ShadowVolumeExtrudeProgram::mDirVs_glslFiniteDebug = mDirVs_glslFinite;
    String ShadowVolumeExtrudeProgram::mDirVs_glslesFiniteDebug = mDirVs_glslesFinite;


    String ShadowVolumeExtrudeProgram::mGeneralFs_4_0 = 
        "struct VS_OUTPUT\n"
        "{\n"
        "\tfloat4 Pos : SV_POSITION;\n"
        "};\n"
        "float4 fs_main (VS_OUTPUT input): SV_Target\n"
        "{\n"
        "    float4 finalColor = float4(1,1,1,1);\n"
        "    return finalColor;\n"
        "}\n";

    String ShadowVolumeExtrudeProgram::mGeneralFs_glsl = 
        "#version 150\n"
        "out vec4 fragColour;\n"
        "void main()\n"
        "{\n"
        "    fragColour = vec4(1.0);\n"
        "}\n";

    String ShadowVolumeExtrudeProgram::mGeneralFs_glsles = 
        "#version 100\n"
        "precision highp float;\n"
        "precision highp int;\n"
        "precision lowp sampler2D;\n"
        "precision lowp samplerCube;\n\n"
        "void main()\n"
        "{\n"
        "    gl_FragColor = vec4(1.0, 1.0, 1.0, 1.0);\n"
        "}\n";



	 String ShadowVolumeExtrudeProgram::mModulate_Fs_hlsl_4_0 = 
		"Texture2D RT : register(t0);\
		SamplerState RTState : register(s0);\
		uniform float4 shadowColor;\
		float4 ShadowBlend_ps(float4 position : SV_POSITION, float2 iTexCoord : TEXCOORD0) : SV_Target\
		{\
		return float4(shadowColor.xyz, RT.Sample(RTState, iTexCoord).w);\
		}";


	 String ShadowVolumeExtrudeProgram::mModulate_Vs_hlsl_4_0 =
		"	void ShadowBlend_vs\
		(\
		in float4 inPos : POSITION,\
		out float4 pos : SV_POSITION,\
		out float2 uv0 : TEXCOORD0,\
		uniform float4x4 worldViewProj\
		)\
		{\
		pos = mul(worldViewProj, inPos);\
		inPos.xy = sign(inPos.xy);\
		uv0 = (float2(inPos.x, -inPos.y) + 1.0f) * 0.5f;\
				}";

	 String ShadowVolumeExtrudeProgram::mModulate_Fs_cg =
		 "sampler2D RT : register(s0);\n"
		 "uniform float4 shadowColor; \n"
		 "float4 ShadowBlend_ps(float2 iTexCoord : TEXCOORD0) : COLOR\n"
		 "{\n"
		 "return float4(shadowColor.xyz, tex2D(RT, iTexCoord).w);\n"
		"}\n";

	 String ShadowVolumeExtrudeProgram::mModulate_Vs_cg =
			"void ShadowBlend_vs\
			(\
			in float4 inPos : POSITION,\
			out float4 pos : POSITION,\
			out float2 uv0 : TEXCOORD0,\
			uniform float4x4 worldViewProj\
			)\
			{\
				pos = mul(worldViewProj, inPos);\
				inPos.xy = sign(inPos.xy);\
				uv0 = (float2(inPos.x, -inPos.y) + 1.0f) * 0.5f;\
			}";



	 /*String ShadowVolumeExtrudeProgram::mModulate_Fs_glsles =
"sampler2D RT : register(s0);\
uniform vec4 shadowColor;\
void ShadowBlend_ps(vec2 iTexCoord : TEXCOORD0) : COLOR\
{\
gl_FragColor = vec4(shadowColor.xyz, texture2D(RT, iTexCoord).w);\
}";

	 String ShadowVolumeExtrudeProgram::mModulate_Vs_glsles =
"void ShadowBlend_vs\
(\
in vec4 inPos : POSITION,\
out vec4 pos : POSITION,\
out vec2 uv0 : TEXCOORD0,\
uniform mat4x4 worldViewProj\
)\
{\
pos = mul(worldViewProj, inPos);\
inPos.xy = sign(inPos.xy);\
uv0 = (vec2(inPos.x, -inPos.y) + 1.0f) * 0.5f;\
}";*/




    const String ShadowVolumeExtrudeProgram::programNames[OGRE_NUM_SHADOW_EXTRUDER_PROGRAMS] = 
    {
<<<<<<< HEAD
		"Ogre/ShadowExtrudePointLight",
		"Ogre/ShadowExtrudePointLightDebug",
		"Ogre/ShadowExtrudeDirLight",
		"Ogre/ShadowExtrudeDirLightDebug",
		"Ogre/ShadowExtrudePointLightFinite",
		"Ogre/ShadowExtrudePointLightFiniteDebug",
		"Ogre/ShadowExtrudeDirLightFinite",
		"Ogre/ShadowExtrudeDirLightFiniteDebug"
=======
        "Ogre/ShadowExtrudePointLight",
        "Ogre/ShadowExtrudePointLightDebug",
        "Ogre/ShadowExtrudeDirLight",
        "Ogre/ShadowExtrudeDirLightDebug",
        "Ogre/ShadowExtrudePointLightFinite",
        "Ogre/ShadowExtrudePointLightFiniteDebug",
        "Ogre/ShadowExtrudeDirLightFinite",
        "Ogre/ShadowExtrudeDirLightFiniteDebug"
>>>>>>> 41e3e01c
    };

    String ShadowVolumeExtrudeProgram::frgProgramName = "";

    bool ShadowVolumeExtrudeProgram::mInitialised = false;
    //---------------------------------------------------------------------
    //---------------------------------------------------------------------

	void ShadowVolumeExtrudeProgram::AddInternalProgram(String name, String source, String language, String entryPoint, String target, GpuProgramType type)
	{
		HighLevelGpuProgramPtr program = HighLevelGpuProgramManager::getSingleton()
			.createProgram(name, ResourceGroupManager::INTERNAL_RESOURCE_GROUP_NAME, language, type);

		program->setSource(source);
		program->setParameter("entry_point", entryPoint);
		if (language == "cg")
			program->setParameter("profiles", target);
		else
			program->setParameter("target", target);

		program->load();
	}

	void ShadowVolumeExtrudeProgram::initialiseModulationPassPrograms(void)
	{
		bool vs_4_0 = GpuProgramManager::getSingleton().isSyntaxSupported("vs_4_0");
		bool ps_4_0 = GpuProgramManager::getSingleton().isSyntaxSupported("ps_4_0");
		bool glsl = GpuProgramManager::getSingleton().isSyntaxSupported("glsl");
		bool glsles = GpuProgramManager::getSingleton().isSyntaxSupported("glsles");

		const String vsProgramName = "Ogre/ShadowBlendVP";
		const String fsProgramName = "Ogre/ShadowBlendFP";

		const String vsEntryPoint = "ShadowBlend_vs";
		const String fsEntryPoint = "ShadowBlend_ps";

		String language;
		String fsTarget;
		String vsTarget;
		String vsProgram;
		String fsProgram;

		if (glsl)
		{
			vsTarget = "vp40";
			fsTarget = "fp40";
			language = "cg";
			vsProgram = mModulate_Vs_cg;
			fsProgram = mModulate_Fs_cg;
		}
		else if (glsles)
		{
			OGRE_EXCEPT(Exception::ERR_DUPLICATE_ITEM,
				"Modulation pass gpu programs for glsles are not implemented",
				"ShadowVolumeExtrudeProgram::initialiseModulationPassPrograms");
		}
		else
		{
			if (ps_4_0 && vs_4_0)
			{
				vsTarget = "vs_4_0";
				fsTarget = "ps_4_0";
				language = "hlsl";
				vsProgram = mModulate_Vs_hlsl_4_0;
				fsProgram = mModulate_Fs_hlsl_4_0;
			}
			else
			{
				vsTarget = "vs_2_0";
				fsTarget = "ps_2_0";
				language = "cg";
				vsProgram = mModulate_Vs_cg;
				fsProgram = mModulate_Fs_cg;
			}
		}

		//Add vertex program
		AddInternalProgram(vsProgramName, vsProgram, language, vsEntryPoint, vsTarget, GpuProgramType::GPT_VERTEX_PROGRAM);

		//Add fragment program
		AddInternalProgram(fsProgramName, fsProgram, language, fsEntryPoint, fsTarget, GpuProgramType::GPT_FRAGMENT_PROGRAM);
	}

    void ShadowVolumeExtrudeProgram::initialise(void)
    {
		if (!mInitialised)
		{
			String syntax;
			bool vertexProgramFinite[OGRE_NUM_SHADOW_EXTRUDER_PROGRAMS] =
			{
				false, false, false, false,
				true, true, true, true
			};
			bool vertexProgramDebug[OGRE_NUM_SHADOW_EXTRUDER_PROGRAMS] =
			{
				false, true, false, true,
				false, true, false, true
			};
			Light::LightTypes vertexProgramLightTypes[OGRE_NUM_SHADOW_EXTRUDER_PROGRAMS] =
			{
<<<<<<< HEAD
				Light::LT_POINT, Light::LT_POINT,
				Light::LT_DIRECTIONAL, Light::LT_DIRECTIONAL,
				Light::LT_POINT, Light::LT_POINT,
				Light::LT_DIRECTIONAL, Light::LT_DIRECTIONAL
=======
				Light::LT_POINT, Light::LT_POINT, 
				Light::LT_DIRECTIONAL, Light::LT_DIRECTIONAL, 
				Light::LT_POINT, Light::LT_POINT, 
				Light::LT_DIRECTIONAL, Light::LT_DIRECTIONAL 
>>>>>>> 41e3e01c
			};

			// load hardware extrusion programs for point & dir lights
			if (GpuProgramManager::getSingleton().isSyntaxSupported("arbvp1"))
			{
				// ARBvp1
				syntax = "arbvp1";
			}
			else if (GpuProgramManager::getSingleton().isSyntaxSupported("vs_1_1"))
			{
				syntax = "vs_1_1";
			}
<<<<<<< HEAD
			else if (
				(GpuProgramManager::getSingleton().isSyntaxSupported("vs_4_0"))
				|| (GpuProgramManager::getSingleton().isSyntaxSupported("vs_4_0_level_9_1"))
				|| (GpuProgramManager::getSingleton().isSyntaxSupported("vs_4_0_level_9_3"))
				)
=======
			else if (GpuProgramManager::getSingleton().isSyntaxSupported("vs_4_0")
                  || GpuProgramManager::getSingleton().isSyntaxSupported("vs_4_0_level_9_1")
                  || GpuProgramManager::getSingleton().isSyntaxSupported("vs_4_0_level_9_3"))
>>>>>>> 41e3e01c
			{
				syntax = "vs_4_0";
			}
			else if (GpuProgramManager::getSingleton().isSyntaxSupported("glsles"))
			{
				syntax = "glsles";
			}
			else if (GpuProgramManager::getSingleton().isSyntaxSupported("glsl"))
			{
				syntax = "glsl";
			}
			else
			{
				OGRE_EXCEPT(Exception::ERR_INTERNAL_ERROR,
					"Vertex programs are supposedly supported, but neither "
					"arbvp1, glsl, glsles, vs_1_1 nor vs_4_0 syntaxes are present.",
					"SceneManager::initShadowVolumeMaterials");
			}
			// Create all programs
			for (unsigned short v = 0; v < OGRE_NUM_SHADOW_EXTRUDER_PROGRAMS; ++v)
			{
				// Create debug extruders
				if (GpuProgramManager::getSingleton().getByName(
					programNames[v]).isNull())
				{
					if (syntax == "vs_4_0")
					{
						HighLevelGpuProgramPtr vp =
							HighLevelGpuProgramManager::getSingleton().createProgram(
							programNames[v], ResourceGroupManager::INTERNAL_RESOURCE_GROUP_NAME,
							"hlsl", GPT_VERTEX_PROGRAM);
						vp->setSource(ShadowVolumeExtrudeProgram::getProgramSource(
							vertexProgramLightTypes[v], syntax,
							vertexProgramFinite[v], vertexProgramDebug[v]));

						vp->setParameter("target", "vs_4_0_level_9_1"); // shared subset, to be usable from microcode cache on all devices
						vp->setParameter("entry_point", "vs_main");
						vp->load();

						if (frgProgramName.empty())
						{
							frgProgramName = "Ogre/ShadowFrgProgram";
							HighLevelGpuProgramPtr fp =
								HighLevelGpuProgramManager::getSingleton().createProgram(
								frgProgramName, ResourceGroupManager::INTERNAL_RESOURCE_GROUP_NAME,
								"hlsl", GPT_FRAGMENT_PROGRAM);
							fp->setSource(mGeneralFs_4_0);
							fp->setParameter("target", "ps_4_0_level_9_1"); // shared subset, to be usable from microcode cache on all devices
							fp->setParameter("entry_point", "fs_main");
							fp->load();
						}
					}
					else if (syntax == "glsles")
					{
						HighLevelGpuProgramPtr vp =
							HighLevelGpuProgramManager::getSingleton().createProgram(
							programNames[v], ResourceGroupManager::INTERNAL_RESOURCE_GROUP_NAME,
							"glsles", GPT_VERTEX_PROGRAM);
						vp->setSource(ShadowVolumeExtrudeProgram::getProgramSource(
							vertexProgramLightTypes[v], syntax,
							vertexProgramFinite[v], vertexProgramDebug[v]));
						vp->setParameter("target", syntax);
						vp->load();

						if (frgProgramName.empty())
						{
							frgProgramName = "Ogre/ShadowFrgProgram";
							HighLevelGpuProgramPtr fp =
								HighLevelGpuProgramManager::getSingleton().createProgram(
								frgProgramName, ResourceGroupManager::INTERNAL_RESOURCE_GROUP_NAME,
								"glsles", GPT_FRAGMENT_PROGRAM);
							fp->setSource(mGeneralFs_glsles);
							fp->setParameter("target", "glsles");
							fp->load();
						}
					}
					else if (syntax == "glsl")
					{
						HighLevelGpuProgramPtr vp =
							HighLevelGpuProgramManager::getSingleton().createProgram(
							programNames[v], ResourceGroupManager::INTERNAL_RESOURCE_GROUP_NAME,
							"glsl", GPT_VERTEX_PROGRAM);
						vp->setSource(ShadowVolumeExtrudeProgram::getProgramSource(
							vertexProgramLightTypes[v], syntax,
							vertexProgramFinite[v], vertexProgramDebug[v]));
						vp->setParameter("target", syntax);
						vp->load();

						if (frgProgramName.empty())
						{
							frgProgramName = "Ogre/ShadowFrgProgram";
							HighLevelGpuProgramPtr fp =
								HighLevelGpuProgramManager::getSingleton().createProgram(
								frgProgramName, ResourceGroupManager::INTERNAL_RESOURCE_GROUP_NAME,
								"glsl", GPT_FRAGMENT_PROGRAM);
							fp->setSource(mGeneralFs_glsl);
							fp->setParameter("target", "glsl");
							fp->load();
						}
					}
					else
					{
						GpuProgramPtr vp =
							GpuProgramManager::getSingleton().createProgramFromString(
							programNames[v], ResourceGroupManager::INTERNAL_RESOURCE_GROUP_NAME,
							ShadowVolumeExtrudeProgram::getProgramSource(
							vertexProgramLightTypes[v], syntax,
							vertexProgramFinite[v], vertexProgramDebug[v]),
							GPT_VERTEX_PROGRAM, syntax);
						vp->load();
					}
				}
			}

			initialiseModulationPassPrograms();
            mInitialised = true;
        }
    }
    //---------------------------------------------------------------------
    void ShadowVolumeExtrudeProgram::shutdown(void)
    {
        if (mInitialised)
        {
            for (unsigned short v = 0; v < OGRE_NUM_SHADOW_EXTRUDER_PROGRAMS; ++v)
            {
                // Destroy debug extruders
                GpuProgramManager::getSingleton().remove(programNames[v]);
            }
            mInitialised = false;
			frgProgramName = "";
        }
    }
    //---------------------------------------------------------------------
    const String& ShadowVolumeExtrudeProgram::getProgramSource(
        Light::LightTypes lightType, const String &syntax, bool finite, bool debug)
    {
        if (lightType == Light::LT_DIRECTIONAL)
        {
            if (syntax == "arbvp1")
            {
                if (finite)
                {
                    return debug ? getDirectionalLightExtruderArbvp1FiniteDebug() : getDirectionalLightExtruderArbvp1Finite();
                }
                else
                {
                    return debug ? getDirectionalLightExtruderArbvp1Debug() : getDirectionalLightExtruderArbvp1();
                }
            } 
            else if (syntax == "vs_1_1")
            {
                if (finite)
                {
                    return debug ? getDirectionalLightExtruderVs_1_1FiniteDebug() : getDirectionalLightExtruderVs_1_1Finite();
                }
                else
                {
                    return debug ? getDirectionalLightExtruderVs_1_1Debug() : getDirectionalLightExtruderVs_1_1();
                }
            }
<<<<<<< HEAD
            else if (syntax == "vs_4_0")
            {
                if (finite)
                {
                    if (debug)
                    {
                        return getDirectionalLightExtruderVs_4_0FiniteDebug();
                    }
                    else
                    {
                        return getDirectionalLightExtruderVs_4_0Finite();
                    }
                }
                else
                {
                    if (debug)
                    {
                        return getDirectionalLightExtruderVs_4_0Debug();
                    }
                    else
                    {
                        return getDirectionalLightExtruderVs_4_0();
                    }
                }
            }
=======
			else if (syntax == "vs_4_0")
			{
				if (finite)
				{
					return debug ? getDirectionalLightExtruderVs_4_0FiniteDebug() : getDirectionalLightExtruderVs_4_0Finite();
				}
				else
				{
					return debug ? getDirectionalLightExtruderVs_4_0Debug() : getDirectionalLightExtruderVs_4_0();
				}
			}
>>>>>>> 41e3e01c
            else if (syntax == "glsl")
            {
                if (finite)
                {
                    return debug ? getDirectionalLightExtruderVs_glslFiniteDebug() : getDirectionalLightExtruderVs_glslFinite();
                }
                else
                {
                    return debug ? getDirectionalLightExtruderVs_glslDebug() : getDirectionalLightExtruderVs_glsl();
                }
            }
            else if (syntax == "glsles")
            {
                if (finite)
                {
                    return debug ? getDirectionalLightExtruderVs_glslesFiniteDebug() : getDirectionalLightExtruderVs_glslesFinite();
                }
                else
                {
                    return debug ? getDirectionalLightExtruderVs_glslesDebug() : getDirectionalLightExtruderVs_glsles();
                }
            }
<<<<<<< HEAD
            else
            {
                OGRE_EXCEPT(Exception::ERR_INTERNAL_ERROR, 
                    "Vertex programs are supposedly supported, but neither "
                    "arbvp1, glsl, glsles, vs_1_1 nor vs_4_0 syntaxes are present.", 
                    "SceneManager::getProgramSource");
            }

=======
			else
			{
				OGRE_EXCEPT(Exception::ERR_INTERNAL_ERROR, 
					"Vertex programs are supposedly supported, but neither "
					"arbvp1, glsl, glsles, vs_1_1 nor vs_4_0 syntaxes are present.", 
					"SceneManager::getProgramSource");
			}
>>>>>>> 41e3e01c
        }
        else
        {
            if (syntax == "arbvp1")
            {
                if (finite)
                {
                    return debug ? getPointLightExtruderArbvp1FiniteDebug() : getPointLightExtruderArbvp1Finite();
                }
                else
                {
                    return debug ? getPointLightExtruderArbvp1Debug() : getPointLightExtruderArbvp1();
                }
            }
            else if (syntax == "vs_1_1")
            {
                if (finite)
                {
                    return debug ? getPointLightExtruderVs_1_1FiniteDebug() : getPointLightExtruderVs_1_1Finite();
                }
                else
                {
                    return debug ? getPointLightExtruderVs_1_1Debug() : getPointLightExtruderVs_1_1();
                }
            }
<<<<<<< HEAD
            else if (syntax == "vs_4_0")
            {
                if (finite)
                {
                    if (debug)
                    {
                        return getPointLightExtruderVs_4_0FiniteDebug();
                    }
                    else
                    {
                        return getPointLightExtruderVs_4_0Finite();
                    }
                }
                else
                {
                    if (debug)
                    {
                        return getPointLightExtruderVs_4_0Debug();
                    }
                    else
                    {
                        return getPointLightExtruderVs_4_0();
                    }
                }
            }
            else if (syntax == "glsl")
            {
                if (finite)
                {
                    if (debug)
                    {
                        return getPointLightExtruderVs_glslFiniteDebug();
                    }
                    else
                    {
                        return getPointLightExtruderVs_glslFinite();
                    }
                }
                else
                {
                    if (debug)
                    {
                        return getPointLightExtruderVs_glslDebug();
                    }
                    else
                    {
                        return getPointLightExtruderVs_glsl();
                    }
                }
            }
            else if (syntax == "glsles")
            {
                if (finite)
                {
                    if (debug)
                    {
                        return getPointLightExtruderVs_glslesFiniteDebug();
                    }
                    else
                    {
                        return getPointLightExtruderVs_glslesFinite();
                    }
                }
                else
                {
                    if (debug)
                    {
                        return getPointLightExtruderVs_glslesDebug();
                    }
                    else
                    {
                        return getPointLightExtruderVs_glsles();
                    }
                }
            }
            else
            {
                OGRE_EXCEPT(Exception::ERR_INTERNAL_ERROR, 
                    "Vertex programs are supposedly supported, but neither "
                    "arbvp1, glsl, glsles, vs_1_1 nor vs_4_0 syntaxes are present.", 
                    "SceneManager::getProgramSource");
            }

=======
			else if (syntax == "vs_4_0")
			{
				if (finite)
				{
					return debug ? getPointLightExtruderVs_4_0FiniteDebug() : getPointLightExtruderVs_4_0Finite();
				}
				else
				{
					return debug ? getPointLightExtruderVs_4_0Debug() : getPointLightExtruderVs_4_0();
				}
			}
			else if (syntax == "glsl")
			{
				if (finite)
				{
					return debug ? getPointLightExtruderVs_glslFiniteDebug() : getPointLightExtruderVs_glslFinite();
				}
				else
				{
					return debug ? getPointLightExtruderVs_glslDebug() : getPointLightExtruderVs_glsl();
				}
			}
			else if (syntax == "glsles")
			{
				if (finite)
				{
					return debug ? getPointLightExtruderVs_glslesFiniteDebug() : getPointLightExtruderVs_glslesFinite();
				}
				else
				{
					return debug ? getPointLightExtruderVs_glslesDebug() : getPointLightExtruderVs_glsles();
				}
			}
			else
			{
				OGRE_EXCEPT(Exception::ERR_INTERNAL_ERROR, 
					"Vertex programs are supposedly supported, but neither "
					"arbvp1, glsl, glsles, vs_1_1 nor vs_4_0 syntaxes are present.", 
					"SceneManager::getProgramSource");
			}
>>>>>>> 41e3e01c
        }
    }
    //---------------------------------------------------------------------
    const String& ShadowVolumeExtrudeProgram::getProgramName(
        Light::LightTypes lightType, bool finite, bool debug)
    {
        if (lightType == Light::LT_DIRECTIONAL)
        {
            if (finite)
            {
                return programNames[debug ? DIRECTIONAL_LIGHT_FINITE_DEBUG : DIRECTIONAL_LIGHT_FINITE];
            }
            else
            {
                return programNames[debug ? DIRECTIONAL_LIGHT_DEBUG : DIRECTIONAL_LIGHT];
            }
        }
        else
        {
            if (finite)
            {
                return programNames[debug ? POINT_LIGHT_FINITE_DEBUG : POINT_LIGHT_FINITE];
            }
            else
            {
                return programNames[debug ? POINT_LIGHT_DEBUG : POINT_LIGHT];
            }
        }
    }

}<|MERGE_RESOLUTION|>--- conflicted
+++ resolved
@@ -334,7 +334,6 @@
         "dp4 oPos.z, c2, r0\n"
         "dp4 oPos.w, c3, r0\n";
 
-<<<<<<< HEAD
     String ShadowVolumeExtrudeProgram::mPointVs_4_0Finite = 
         "// Point light shadow volume extrude - FINITE\n"
         "struct VS_OUTPUT\n"
@@ -352,48 +351,17 @@
         "{\n"
         "    // extrusion in object space\n"
         "    // vertex unmodified if w==1, extruded if w==0\n"
-        "   float3 extrusionDir = position.xyz - light_position_object_space.xyz;\n"
-        "   extrusionDir = normalize(extrusionDir);\n"
-        "   \n"
+		"    float3 extrusionDir = position.xyz - light_position_object_space.xyz;\n"
+		"    extrusionDir = normalize(extrusionDir);\n"
+		"\n"
         "    float4 newpos = float4(position.xyz +  \n"
         "        ((1 - wcoord.x) * shadow_extrusion_distance * extrusionDir), 1);\n"
         "\n"
         "    VS_OUTPUT output = (VS_OUTPUT)0;\n"
         "    output.Pos = mul(worldviewproj_matrix, newpos);\n"
         "    return output;\n"
-
-        "\n"
-        "}\n";
-=======
-	String ShadowVolumeExtrudeProgram::mPointVs_4_0Finite = 
-		"// Point light shadow volume extrude - FINITE\n"
-		"struct VS_OUTPUT\n"
-		"{\n"
-		"\tfloat4 Pos : SV_POSITION;\n"
-		"};\n"
-		"VS_OUTPUT vs_main (\n"
-		"    float4 position			: POSITION,\n"
-		"    float  wcoord			: TEXCOORD0,\n"
-		"\n"
-		"    uniform float4x4 worldviewproj_matrix,\n"
-		"    uniform float4   light_position_object_space, // homogeneous, object space\n"
-		"	uniform float    shadow_extrusion_distance // how far to extrude\n"
-		"    )\n"
-		"{\n"
-		"    // extrusion in object space\n"
-		"    // vertex unmodified if w==1, extruded if w==0\n"
-		"    float3 extrusionDir = position.xyz - light_position_object_space.xyz;\n"
-		"    extrusionDir = normalize(extrusionDir);\n"
-		"\n"
-		"    float4 newpos = float4(position.xyz +  \n"
-		"        ((1 - wcoord.x) * shadow_extrusion_distance * extrusionDir), 1);\n"
-		"\n"
-		"    VS_OUTPUT output = (VS_OUTPUT)0;\n"
-		"    output.Pos = mul(worldviewproj_matrix, newpos);\n"
-		"    return output;\n"
-		"\n"
-		"}\n";
->>>>>>> 41e3e01c
+        "\n"
+        "}\n";
 
     String ShadowVolumeExtrudeProgram::mPointVs_glslFinite = 
         "#version 150\n"
@@ -479,7 +447,6 @@
         "dp4 oPos.z, c2, r0\n"
         "dp4 oPos.w, c3, r0\n";
 
-<<<<<<< HEAD
     String ShadowVolumeExtrudeProgram::mDirVs_4_0Finite = 
         "// Directional light extrude - FINITE\n"
         "struct VS_OUTPUT\n"
@@ -497,45 +464,17 @@
         "{\n"
         "    // extrusion in object space\n"
         "    // vertex unmodified if w==1, extruded if w==0\n"
-        "   // -ve light_position_object_space is direction\n"
-        "    float4 newpos = float4(position.xyz - \n"
-        "        (wcoord.x * shadow_extrusion_distance * light_position_object_space.xyz), 1);\n"
-        "\n"
-        "    VS_OUTPUT output = (VS_OUTPUT)0;\n"
-        "    output.Pos = mul(worldviewproj_matrix, newpos);\n"
-        "    return output;\n"
-        "\n"
-        "}\n";
-=======
-	String ShadowVolumeExtrudeProgram::mDirVs_4_0Finite = 
-		"// Directional light extrude - FINITE\n"
-		"struct VS_OUTPUT\n"
-		"{\n"
-		"\tfloat4 Pos : SV_POSITION;\n"
-		"};\n"
-		"VS_OUTPUT vs_main (\n"
-		"    float4 position			: POSITION,\n"
-		"    float  wcoord			: TEXCOORD0,\n"
-		"\n"
-		"    uniform float4x4 worldviewproj_matrix,\n"
-		"    uniform float4   light_position_object_space, // homogeneous, object space\n"
-		"	uniform float    shadow_extrusion_distance // how far to extrude\n"
-		"    )\n"
-		"{\n"
-		"    // extrusion in object space\n"
-		"    // vertex unmodified if w==1, extruded if w==0\n"
 		"    float3 extrusionDir = - light_position_object_space.xyz;\n"
 		"    extrusionDir = normalize(extrusionDir);\n"
 		"\n"
 		"    float4 newpos = float4(position.xyz + \n"
 		"        ((1 - wcoord.x) * shadow_extrusion_distance * extrusionDir), 1);\n"
-		"\n"
-		"    VS_OUTPUT output = (VS_OUTPUT)0;\n"
-		"    output.Pos = mul(worldviewproj_matrix, newpos);\n"
-		"    return output;\n"
-		"\n"
-		"}\n";
->>>>>>> 41e3e01c
+        "\n"
+        "    VS_OUTPUT output = (VS_OUTPUT)0;\n"
+        "    output.Pos = mul(worldviewproj_matrix, newpos);\n"
+        "    return output;\n"
+        "\n"
+        "}\n";
 
     String ShadowVolumeExtrudeProgram::mDirVs_glslFinite = 
         "#version 150\n"
@@ -549,17 +488,11 @@
         "{\n"
         "    // Extrusion in object space\n"
         "    // Vertex unmodified if w==1, extruded if w==0\n"
-<<<<<<< HEAD
-        "    // -ve light_position_object_space is direction\n"
-        "    vec4 newpos = vec4(vertex.xyz - \n"
-        "        (uv0.x * shadow_extrusion_distance * light_position_object_space.xyz), 1.0);\n"
-=======
         "	vec3 extrusionDir = - light_position_object_space.xyz;\n"
         "	extrusionDir = normalize(extrusionDir);\n"
         "	\n"
         "    vec4 newpos = vec4(vertex.xyz +  \n"
         "        ((1.0 - uv0.x) * shadow_extrusion_distance * extrusionDir), 1.0);\n"
->>>>>>> 41e3e01c
         "\n"
         "    gl_Position = worldviewproj_matrix * newpos;\n"
         "\n"
@@ -579,29 +512,17 @@
         "uniform float shadow_extrusion_distance;  // how far to extrude\n\n"
         "void main()\n"
         "{\n"
-<<<<<<< HEAD
         "    // Extrusion in object space\n"
         "    // Vertex unmodified if w==1, extruded if w==0\n"
-        "    // -ve light_position_object_space is direction\n"
-        "    vec4 newpos = vec4(position.xyz - \n"
-        "        (uv0.x * shadow_extrusion_distance * light_position_object_space.xyz), 1.0);\n"
-        "\n"
-        "    gl_Position = worldviewproj_matrix * newpos;\n"
-        "\n"
-        "}\n";
-=======
-		"    // Extrusion in object space\n"
-		"    // Vertex unmodified if w==1, extruded if w==0\n"
 		"	vec3 extrusionDir = - light_position_object_space.xyz;\n"
 		"	extrusionDir = normalize(extrusionDir);\n"
 		"	\n"
 		"    vec4 newpos = vec4(position.xyz +  \n"
 		"        ((1.0 - uv0.x) * shadow_extrusion_distance * extrusionDir), 1.0);\n"
-		"\n"
-		"    gl_Position = worldviewproj_matrix * newpos;\n"
-		"\n"
-		"}\n";
->>>>>>> 41e3e01c
+        "\n"
+        "    gl_Position = worldviewproj_matrix * newpos;\n"
+        "\n"
+        "}\n";
 
     String ShadowVolumeExtrudeProgram::mPointArbvp1FiniteDebug = 
         "!!ARBvp1.0\n"
@@ -660,11 +581,8 @@
         "PARAM c5 = program.local[5];\n"    // c5.x = extrudeDist
         "MOV result.color.front.primary, c6.x;\n"
         "ADD R0.x, c6.x, -v24.x;\n"
-        "MUL R0.w, R0.x, c5.x;\n"           // R0.w = (1 - wcoord) * extrudeDist
-        "DP3 R1.w, c4.xyzx, c4.xyzx;\n"     // R1.w = extrusionDir.sqrLength()
-        "RSQ R1.w, R1.w;\n"                 // R1.w = 1 / extrusionDir.length()
-        "MUL R0.xyz, R1.w, -c4.xyzx;\n"     // R0.xyz = extrusionDir.normalisedCopy()
-        "MAD R0.xyz, R0.w, R0.xyzx, v16.xyzx;\n"
+        "MUL R0.x, R0.x, c5.x;\n"
+        "MAD R0.xyz, -R0.x, c4.xyzx, v16.xyzx;\n"
         "DPH result.position.x, R0.xyzz, c0[0];\n"
         "DPH result.position.y, R0.xyzz, c0[1];\n"
         "DPH result.position.z, R0.xyzz, c0[2];\n"
@@ -802,17 +720,7 @@
 
     const String ShadowVolumeExtrudeProgram::programNames[OGRE_NUM_SHADOW_EXTRUDER_PROGRAMS] = 
     {
-<<<<<<< HEAD
 		"Ogre/ShadowExtrudePointLight",
-		"Ogre/ShadowExtrudePointLightDebug",
-		"Ogre/ShadowExtrudeDirLight",
-		"Ogre/ShadowExtrudeDirLightDebug",
-		"Ogre/ShadowExtrudePointLightFinite",
-		"Ogre/ShadowExtrudePointLightFiniteDebug",
-		"Ogre/ShadowExtrudeDirLightFinite",
-		"Ogre/ShadowExtrudeDirLightFiniteDebug"
-=======
-        "Ogre/ShadowExtrudePointLight",
         "Ogre/ShadowExtrudePointLightDebug",
         "Ogre/ShadowExtrudeDirLight",
         "Ogre/ShadowExtrudeDirLightDebug",
@@ -820,7 +728,6 @@
         "Ogre/ShadowExtrudePointLightFiniteDebug",
         "Ogre/ShadowExtrudeDirLightFinite",
         "Ogre/ShadowExtrudeDirLightFiniteDebug"
->>>>>>> 41e3e01c
     };
 
     String ShadowVolumeExtrudeProgram::frgProgramName = "";
@@ -921,17 +828,10 @@
 			};
 			Light::LightTypes vertexProgramLightTypes[OGRE_NUM_SHADOW_EXTRUDER_PROGRAMS] =
 			{
-<<<<<<< HEAD
 				Light::LT_POINT, Light::LT_POINT,
-				Light::LT_DIRECTIONAL, Light::LT_DIRECTIONAL,
-				Light::LT_POINT, Light::LT_POINT,
-				Light::LT_DIRECTIONAL, Light::LT_DIRECTIONAL
-=======
-				Light::LT_POINT, Light::LT_POINT, 
 				Light::LT_DIRECTIONAL, Light::LT_DIRECTIONAL, 
 				Light::LT_POINT, Light::LT_POINT, 
 				Light::LT_DIRECTIONAL, Light::LT_DIRECTIONAL 
->>>>>>> 41e3e01c
 			};
 
 			// load hardware extrusion programs for point & dir lights
@@ -944,17 +844,9 @@
 			{
 				syntax = "vs_1_1";
 			}
-<<<<<<< HEAD
-			else if (
-				(GpuProgramManager::getSingleton().isSyntaxSupported("vs_4_0"))
-				|| (GpuProgramManager::getSingleton().isSyntaxSupported("vs_4_0_level_9_1"))
-				|| (GpuProgramManager::getSingleton().isSyntaxSupported("vs_4_0_level_9_3"))
-				)
-=======
 			else if (GpuProgramManager::getSingleton().isSyntaxSupported("vs_4_0")
                   || GpuProgramManager::getSingleton().isSyntaxSupported("vs_4_0_level_9_1")
                   || GpuProgramManager::getSingleton().isSyntaxSupported("vs_4_0_level_9_3"))
->>>>>>> 41e3e01c
 			{
 				syntax = "vs_4_0";
 			}
@@ -1115,37 +1007,10 @@
                     return debug ? getDirectionalLightExtruderVs_1_1Debug() : getDirectionalLightExtruderVs_1_1();
                 }
             }
-<<<<<<< HEAD
             else if (syntax == "vs_4_0")
             {
                 if (finite)
                 {
-                    if (debug)
-                    {
-                        return getDirectionalLightExtruderVs_4_0FiniteDebug();
-                    }
-                    else
-                    {
-                        return getDirectionalLightExtruderVs_4_0Finite();
-                    }
-                }
-                else
-                {
-                    if (debug)
-                    {
-                        return getDirectionalLightExtruderVs_4_0Debug();
-                    }
-                    else
-                    {
-                        return getDirectionalLightExtruderVs_4_0();
-                    }
-                }
-            }
-=======
-			else if (syntax == "vs_4_0")
-			{
-				if (finite)
-				{
 					return debug ? getDirectionalLightExtruderVs_4_0FiniteDebug() : getDirectionalLightExtruderVs_4_0Finite();
 				}
 				else
@@ -1153,7 +1018,6 @@
 					return debug ? getDirectionalLightExtruderVs_4_0Debug() : getDirectionalLightExtruderVs_4_0();
 				}
 			}
->>>>>>> 41e3e01c
             else if (syntax == "glsl")
             {
                 if (finite)
@@ -1176,7 +1040,6 @@
                     return debug ? getDirectionalLightExtruderVs_glslesDebug() : getDirectionalLightExtruderVs_glsles();
                 }
             }
-<<<<<<< HEAD
             else
             {
                 OGRE_EXCEPT(Exception::ERR_INTERNAL_ERROR, 
@@ -1184,16 +1047,6 @@
                     "arbvp1, glsl, glsles, vs_1_1 nor vs_4_0 syntaxes are present.", 
                     "SceneManager::getProgramSource");
             }
-
-=======
-			else
-			{
-				OGRE_EXCEPT(Exception::ERR_INTERNAL_ERROR, 
-					"Vertex programs are supposedly supported, but neither "
-					"arbvp1, glsl, glsles, vs_1_1 nor vs_4_0 syntaxes are present.", 
-					"SceneManager::getProgramSource");
-			}
->>>>>>> 41e3e01c
         }
         else
         {
@@ -1219,95 +1072,10 @@
                     return debug ? getPointLightExtruderVs_1_1Debug() : getPointLightExtruderVs_1_1();
                 }
             }
-<<<<<<< HEAD
             else if (syntax == "vs_4_0")
             {
                 if (finite)
                 {
-                    if (debug)
-                    {
-                        return getPointLightExtruderVs_4_0FiniteDebug();
-                    }
-                    else
-                    {
-                        return getPointLightExtruderVs_4_0Finite();
-                    }
-                }
-                else
-                {
-                    if (debug)
-                    {
-                        return getPointLightExtruderVs_4_0Debug();
-                    }
-                    else
-                    {
-                        return getPointLightExtruderVs_4_0();
-                    }
-                }
-            }
-            else if (syntax == "glsl")
-            {
-                if (finite)
-                {
-                    if (debug)
-                    {
-                        return getPointLightExtruderVs_glslFiniteDebug();
-                    }
-                    else
-                    {
-                        return getPointLightExtruderVs_glslFinite();
-                    }
-                }
-                else
-                {
-                    if (debug)
-                    {
-                        return getPointLightExtruderVs_glslDebug();
-                    }
-                    else
-                    {
-                        return getPointLightExtruderVs_glsl();
-                    }
-                }
-            }
-            else if (syntax == "glsles")
-            {
-                if (finite)
-                {
-                    if (debug)
-                    {
-                        return getPointLightExtruderVs_glslesFiniteDebug();
-                    }
-                    else
-                    {
-                        return getPointLightExtruderVs_glslesFinite();
-                    }
-                }
-                else
-                {
-                    if (debug)
-                    {
-                        return getPointLightExtruderVs_glslesDebug();
-                    }
-                    else
-                    {
-                        return getPointLightExtruderVs_glsles();
-                    }
-                }
-            }
-            else
-            {
-                OGRE_EXCEPT(Exception::ERR_INTERNAL_ERROR, 
-                    "Vertex programs are supposedly supported, but neither "
-                    "arbvp1, glsl, glsles, vs_1_1 nor vs_4_0 syntaxes are present.", 
-                    "SceneManager::getProgramSource");
-            }
-
-=======
-			else if (syntax == "vs_4_0")
-			{
-				if (finite)
-				{
 					return debug ? getPointLightExtruderVs_4_0FiniteDebug() : getPointLightExtruderVs_4_0Finite();
 				}
 				else
@@ -1315,10 +1083,10 @@
 					return debug ? getPointLightExtruderVs_4_0Debug() : getPointLightExtruderVs_4_0();
 				}
 			}
-			else if (syntax == "glsl")
-			{
-				if (finite)
-				{
+            else if (syntax == "glsl")
+            {
+                if (finite)
+                {
 					return debug ? getPointLightExtruderVs_glslFiniteDebug() : getPointLightExtruderVs_glslFinite();
 				}
 				else
@@ -1326,10 +1094,10 @@
 					return debug ? getPointLightExtruderVs_glslDebug() : getPointLightExtruderVs_glsl();
 				}
 			}
-			else if (syntax == "glsles")
-			{
-				if (finite)
-				{
+            else if (syntax == "glsles")
+            {
+                if (finite)
+                {
 					return debug ? getPointLightExtruderVs_glslesFiniteDebug() : getPointLightExtruderVs_glslesFinite();
 				}
 				else
@@ -1337,14 +1105,13 @@
 					return debug ? getPointLightExtruderVs_glslesDebug() : getPointLightExtruderVs_glsles();
 				}
 			}
-			else
-			{
-				OGRE_EXCEPT(Exception::ERR_INTERNAL_ERROR, 
-					"Vertex programs are supposedly supported, but neither "
-					"arbvp1, glsl, glsles, vs_1_1 nor vs_4_0 syntaxes are present.", 
-					"SceneManager::getProgramSource");
-			}
->>>>>>> 41e3e01c
+            else
+            {
+                OGRE_EXCEPT(Exception::ERR_INTERNAL_ERROR, 
+                    "Vertex programs are supposedly supported, but neither "
+                    "arbvp1, glsl, glsles, vs_1_1 nor vs_4_0 syntaxes are present.", 
+                    "SceneManager::getProgramSource");
+            }
         }
     }
     //---------------------------------------------------------------------
