/*
-----------------------------------------------------------------------------
This source file is part of OGRE
    (Object-oriented Graphics Rendering Engine)
For the latest info, see http://www.ogre3d.org/

Copyright (c) 2000-2014 Torus Knot Software Ltd

Permission is hereby granted, free of charge, to any person obtaining a copy
of this software and associated documentation files (the "Software"), to deal
in the Software without restriction, including without limitation the rights
to use, copy, modify, merge, publish, distribute, sublicense, and/or sell
copies of the Software, and to permit persons to whom the Software is
furnished to do so, subject to the following conditions:

The above copyright notice and this permission notice shall be included in
all copies or substantial portions of the Software.

THE SOFTWARE IS PROVIDED "AS IS", WITHOUT WARRANTY OF ANY KIND, EXPRESS OR
IMPLIED, INCLUDING BUT NOT LIMITED TO THE WARRANTIES OF MERCHANTABILITY,
FITNESS FOR A PARTICULAR PURPOSE AND NONINFRINGEMENT. IN NO EVENT SHALL THE
AUTHORS OR COPYRIGHT HOLDERS BE LIABLE FOR ANY CLAIM, DAMAGES OR OTHER
LIABILITY, WHETHER IN AN ACTION OF CONTRACT, TORT OR OTHERWISE, ARISING FROM,
OUT OF OR IN CONNECTION WITH THE SOFTWARE OR THE USE OR OTHER DEALINGS IN
THE SOFTWARE.
-----------------------------------------------------------------------------
*/
#include "OgreStableHeaders.h"
#include "OgreMesh.h"

#include "OgreSubMesh.h"
#include "OgreLogManager.h"
#include "OgreMeshSerializer.h"
#include "OgreOldSkeletonManager.h"
#include "OgreHardwareBufferManager.h"
#include "OgreIteratorWrappers.h"
#include "OgreException.h"
#include "OgreMeshManager.h"
#include "OgreEdgeListBuilder.h"
#include "OgreAnimation.h"
#include "OgreAnimationState.h"
#include "OgreAnimationTrack.h"
#include "OgreOldBone.h"
#include "OgreOptimisedUtil.h"
#include "OgreSkeleton.h"
#include "OgreTangentSpaceCalc.h"
#include "OgreLodStrategyManager.h"
#include "OgrePixelCountLodStrategy.h"

#include "Animation/OgreSkeletonDef.h"
#include "Animation/OgreSkeletonManager.h"

namespace Ogre {
    //-----------------------------------------------------------------------
    Mesh::Mesh(ResourceManager* creator, const String& name, ResourceHandle handle,
        const String& group, bool isManual, ManualResourceLoader* loader)
        : Resource(creator, name, handle, group, isManual, loader),
        mBoundRadius(0.0f),
        mBoneBoundingRadius(0.0f),
        mBoneAssignmentsOutOfDate(false),
        mLodStrategyName( LodStrategyManager::getSingleton().getDefaultStrategy()->getName() ),
        mHasManualLodLevel(false),
        mNumLods(1),
        mVertexBufferUsage(HardwareBuffer::HBU_STATIC_WRITE_ONLY),
        mIndexBufferUsage(HardwareBuffer::HBU_STATIC_WRITE_ONLY),
        mVertexBufferShadowBuffer(true),
        mIndexBufferShadowBuffer(true),
        mPreparedForShadowVolumes(false),
        mEdgeListsBuilt(false),
        mAutoBuildEdgeLists(true), // will be set to false by serializers of 1.30 and above
        mSharedVertexDataAnimationType(VAT_NONE),
        mSharedVertexDataAnimationIncludesNormals(false),
        mAnimationTypesDirty(true),
        mPosesIncludeNormals(false),
        sharedVertexData(0)
    {
        // Init first (manual) lod
        MeshLodUsage lod;
        lod.userValue = 0; // User value not used for base LOD level
        lod.value = LodStrategyManager::getSingleton().getDefaultStrategy()->getBaseValue();
        lod.edgeData = NULL;
        lod.manualMesh.setNull();
        mMeshLodUsageList.push_back(lod);
        mLodValues.push_back( lod.value );
    }
    //-----------------------------------------------------------------------
    Mesh::~Mesh()
    {
        // have to call this here reather than in Resource destructor
        // since calling virtual methods in base destructors causes crash
        unload();
    }
    //-----------------------------------------------------------------------
    SubMesh* Mesh::createSubMesh()
    {
        SubMesh* sub = OGRE_NEW SubMesh();
        sub->parent = this;

        mSubMeshList.push_back(sub);

        if (isLoaded())
            _dirtyState();

        return sub;
    }
    //-----------------------------------------------------------------------
    SubMesh* Mesh::createSubMesh(const String& name)
    {
        SubMesh *sub = createSubMesh();
        nameSubMesh(name, (ushort)mSubMeshList.size()-1);
        return sub ;
    }
    //-----------------------------------------------------------------------
    void Mesh::destroySubMesh(unsigned short index)
    {
        if (index >= mSubMeshList.size())
        {
            OGRE_EXCEPT(Exception::ERR_INVALIDPARAMS,
                        "Index out of bounds.",
                        "Mesh::removeSubMesh");
        }
        SubMeshList::iterator i = mSubMeshList.begin();
        std::advance(i, index);
        mSubMeshList.erase(i);
        
        // Fix up any name/index entries
        for(SubMeshNameMap::iterator ni = mSubMeshNameMap.begin(); ni != mSubMeshNameMap.end();)
        {
            if (ni->second == index)
            {
                SubMeshNameMap::iterator eraseIt = ni++;
                mSubMeshNameMap.erase(eraseIt);
            }
            else
            {
                // reduce indexes following
                if (ni->second > index)
                    ni->second = ni->second - 1;

                ++ni;
            }
        }

        // fix edge list data by simply recreating all edge lists
        if( mEdgeListsBuilt)
        {
            this->freeEdgeList();
            this->buildEdgeList();
        }

        if (isLoaded())
            _dirtyState();
        
    }
    //-----------------------------------------------------------------------
    void Mesh::destroySubMesh(const String& name)
    {
        unsigned short index = _getSubMeshIndex(name);
        destroySubMesh(index);
    }
    //-----------------------------------------------------------------------
    unsigned short Mesh::getNumSubMeshes() const
    {
        return static_cast< unsigned short >( mSubMeshList.size() );
    }

    //---------------------------------------------------------------------
    void Mesh::nameSubMesh(const String& name, ushort index)
    {
        mSubMeshNameMap[name] = index ;
    }

    //---------------------------------------------------------------------
    void Mesh::unnameSubMesh(const String& name)
    {
        SubMeshNameMap::iterator i = mSubMeshNameMap.find(name);
        if (i != mSubMeshNameMap.end())
            mSubMeshNameMap.erase(i);
    }
    //-----------------------------------------------------------------------
    SubMesh* Mesh::getSubMesh(const String& name) const
    {
        ushort index = _getSubMeshIndex(name);
        return getSubMesh(index);
    }
    //-----------------------------------------------------------------------
    SubMesh* Mesh::getSubMesh(unsigned short index) const
    {
        if (index >= mSubMeshList.size())
        {
            OGRE_EXCEPT(Exception::ERR_INVALIDPARAMS,
                "Index out of bounds.",
                "Mesh::getSubMesh");
        }

        return mSubMeshList[index];
    }
    //-----------------------------------------------------------------------
    void Mesh::postLoadImpl(void)
    {
        // Prepare for shadow volumes?
        if (MeshManager::getSingleton().getPrepareAllMeshesForShadowVolumes())
        {
            if (mEdgeListsBuilt || mAutoBuildEdgeLists)
            {
                prepareForShadowVolume();
            }

            if (!mEdgeListsBuilt && mAutoBuildEdgeLists)
            {
                buildEdgeList();
            }
        }
#if !OGRE_NO_MESHLOD
        // The loading process accesses LOD usages directly, so
        // transformation of user values must occur after loading is complete.

        LodStrategy *lodStrategy = LodStrategyManager::getSingleton().getDefaultStrategy();

        assert( mLodValues.size() == mMeshLodUsageList.size()  );
        LodValueArray::iterator lodValueIt = mLodValues.begin();
        // Transform user LOD values (starting at index 1, no need to transform base value)
<<<<<<< HEAD
        for (MeshLodUsageList::iterator i = mMeshLodUsageList.begin(); i != mMeshLodUsageList.end(); ++i)
        {
            i->value = lodStrategy->transformUserValue(i->userValue);
            *lodValueIt++ = i->value;
        }
=======
        for (MeshLodUsageList::iterator i = mMeshLodUsageList.begin() + 1; i != mMeshLodUsageList.end(); ++i)
            i->value = mLodStrategy->transformUserValue(i->userValue);
        // Rewrite first value
        mMeshLodUsageList[0].value = mLodStrategy->getBaseValue();
>>>>>>> 4270cc96
#endif
    }
    //-----------------------------------------------------------------------
    void Mesh::prepareImpl()
    {
        // Load from specified 'name'
        if (getCreator()->getVerbose())
            LogManager::getSingleton().logMessage("Mesh: Loading "+mName+".");

        mFreshFromDisk =
            ResourceGroupManager::getSingleton().openResource(
                mName, mGroup, true, this);
 
        // fully prebuffer into host RAM
        mFreshFromDisk = DataStreamPtr(OGRE_NEW MemoryDataStream(mName,mFreshFromDisk));
    }
    //-----------------------------------------------------------------------
    void Mesh::unprepareImpl()
    {
        mFreshFromDisk.setNull();
    }
    void Mesh::loadImpl()
    {
        MeshSerializer serializer;
        serializer.setListener(MeshManager::getSingleton().getListener());

        // If the only copy is local on the stack, it will be cleaned
        // up reliably in case of exceptions, etc
        DataStreamPtr data(mFreshFromDisk);
        mFreshFromDisk.setNull();

        if (data.isNull()) {
            OGRE_EXCEPT(Exception::ERR_INVALID_STATE,
                        "Data doesn't appear to have been prepared in " + mName,
                        "Mesh::loadImpl()");
        }

        serializer.importMesh(data, this);

        /* check all submeshes to see if their materials should be
           updated.  If the submesh has texture aliases that match those
           found in the current material then a new material is created using
           the textures from the submesh.
        */
        updateMaterialForAllSubMeshes();
    }

    //-----------------------------------------------------------------------
    void Mesh::unloadImpl()
    {
        // Teardown submeshes
        for (SubMeshList::iterator i = mSubMeshList.begin();
            i != mSubMeshList.end(); ++i)
        {
            OGRE_DELETE *i;
        }
        if (sharedVertexData)
        {
            OGRE_DELETE sharedVertexData;
            sharedVertexData = NULL;
        }
        // Clear SubMesh lists
        mSubMeshList.clear();
        mSubMeshNameMap.clear();
#if !OGRE_NO_MESHLOD
        // Removes all LOD data
        removeLodLevels();
#endif
        mPreparedForShadowVolumes = false;

        // remove all poses & animations
        removeAllAnimations();
        removeAllPoses();

        // Clear bone assignments
        mBoneAssignments.clear();
        mBoneAssignmentsOutOfDate = false;

        // Removes reference to skeleton
        setSkeletonName(BLANKSTRING);
    }

    //-----------------------------------------------------------------------
    MeshPtr Mesh::clone(const String& newName, const String& newGroup)
    {
        // This is a bit like a copy constructor, but with the additional aspect of registering the clone with
        //  the MeshManager

        // New Mesh is assumed to be manually defined rather than loaded since you're cloning it for a reason
        String theGroup;
        if (newGroup == BLANKSTRING)
        {
            theGroup = this->getGroup();
        }
        else
        {
            theGroup = newGroup;
        }
        MeshPtr newMesh = MeshManager::getSingleton().createManual(newName, theGroup);

        // Copy submeshes first
        vector<SubMesh*>::type::iterator subi;
        for (subi = mSubMeshList.begin(); subi != mSubMeshList.end(); ++subi)
        {
            (*subi)->clone("", newMesh.get());

        }

        // Copy shared geometry and index map, if any
        if (sharedVertexData)
        {
            newMesh->sharedVertexData = sharedVertexData->clone();
            newMesh->sharedBlendIndexToBoneIndexMap = sharedBlendIndexToBoneIndexMap;
        }

        // Copy submesh names
        newMesh->mSubMeshNameMap = mSubMeshNameMap ;
        // Copy any bone assignments
        newMesh->mBoneAssignments = mBoneAssignments;
        newMesh->mBoneAssignmentsOutOfDate = mBoneAssignmentsOutOfDate;
        // Copy bounds
        newMesh->mAABB = mAABB;
        newMesh->mBoundRadius = mBoundRadius;
        newMesh->mBoneBoundingRadius = mBoneBoundingRadius;
        newMesh->mAutoBuildEdgeLists = mAutoBuildEdgeLists;
        newMesh->mEdgeListsBuilt = mEdgeListsBuilt;

		newMesh->mLodStrategyName = mLodStrategyName;
		newMesh->mHasManualLodLevel = mHasManualLodLevel;
        newMesh->mNumLods = mNumLods;
        newMesh->mMeshLodUsageList  = mMeshLodUsageList;
        newMesh->mLodValues         = mLodValues;

        // Unreference edge lists, otherwise we'll delete the same lot twice, build on demand
        MeshLodUsageList::iterator lodi, lodOldi;
        lodOldi = mMeshLodUsageList.begin();
        for (lodi = newMesh->mMeshLodUsageList.begin(); lodi != newMesh->mMeshLodUsageList.end(); ++lodi, ++lodOldi)
		{
            MeshLodUsage& newLod = *lodi;
            MeshLodUsage& lod = *lodOldi;
            newLod.manualName = lod.manualName;
            newLod.userValue = lod.userValue;
            newLod.value = lod.value;
            if (lod.edgeData)
                newLod.edgeData = lod.edgeData->clone();
        }

        newMesh->mVertexBufferUsage = mVertexBufferUsage;
        newMesh->mIndexBufferUsage = mIndexBufferUsage;
        newMesh->mVertexBufferShadowBuffer = mVertexBufferShadowBuffer;
        newMesh->mIndexBufferShadowBuffer = mIndexBufferShadowBuffer;

        newMesh->mSkeletonName = mSkeletonName;
        newMesh->mOldSkeleton = mOldSkeleton;
        newMesh->mSkeleton    = mSkeleton;

        // Keep prepared shadow volume info (buffers may already be prepared)
        newMesh->mPreparedForShadowVolumes = mPreparedForShadowVolumes;

        newMesh->mEdgeListsBuilt = mEdgeListsBuilt;
        
        // Clone vertex animation
        for (AnimationList::iterator i = mAnimationsList.begin();
            i != mAnimationsList.end(); ++i)
        {
            Animation *newAnim = i->second->clone(i->second->getName());
            newMesh->mAnimationsList[i->second->getName()] = newAnim;
        }
        // Clone pose list
        for (PoseList::iterator i = mPoseList.begin(); i != mPoseList.end(); ++i)
        {
            Pose* newPose = (*i)->clone();
            newMesh->mPoseList.push_back(newPose);
        }
        newMesh->mSharedVertexDataAnimationType = mSharedVertexDataAnimationType;
        newMesh->mAnimationTypesDirty = true;

        newMesh->load();
        newMesh->touch();

        return newMesh;
    }
    //-----------------------------------------------------------------------
    const AxisAlignedBox& Mesh::getBounds(void) const
    {
        return mAABB;
    }
    //-----------------------------------------------------------------------
    void Mesh::_setBounds(const AxisAlignedBox& bounds, bool pad)
    {
        mAABB = bounds;
        mBoundRadius = Math::boundingRadiusFromAABB(mAABB);

        if( mAABB.isFinite() )
        {
            Vector3 max = mAABB.getMaximum();
            Vector3 min = mAABB.getMinimum();

            if (pad)
            {
                // Pad out the AABB a little, helps with most bounds tests
                Vector3 scaler = (max - min) * MeshManager::getSingleton().getBoundsPaddingFactor();
                mAABB.setExtents(min  - scaler, max + scaler);
                // Pad out the sphere a little too
                mBoundRadius = mBoundRadius + (mBoundRadius * MeshManager::getSingleton().getBoundsPaddingFactor());
            }
        }
    }
    //-----------------------------------------------------------------------
    void Mesh::_setBoundingSphereRadius(Real radius)
    {
        mBoundRadius = radius;
    }
    //-----------------------------------------------------------------------
    void Mesh::_setBoneBoundingRadius(Real radius)
    {
        mBoneBoundingRadius = radius;
    }
    //-----------------------------------------------------------------------
    void Mesh::_updateBoundsFromVertexBuffers(bool pad)
    {
        bool extendOnly = false; // First time we need full AABB of the given submesh, but on the second call just extend that one.
        if (sharedVertexData){
            _calcBoundsFromVertexBuffer(sharedVertexData, mAABB, mBoundRadius, extendOnly);
            extendOnly = true;
        }
        for (size_t i = 0; i < mSubMeshList.size(); i++){
            if (mSubMeshList[i]->vertexData){
                _calcBoundsFromVertexBuffer(mSubMeshList[i]->vertexData, mAABB, mBoundRadius, extendOnly);
                extendOnly = true;
            }
        }
        if (pad)
        {
            Vector3 max = mAABB.getMaximum();
            Vector3 min = mAABB.getMinimum();
            // Pad out the AABB a little, helps with most bounds tests
            Vector3 scaler = (max - min) * MeshManager::getSingleton().getBoundsPaddingFactor();
            mAABB.setExtents(min - scaler, max + scaler);
            // Pad out the sphere a little too
            mBoundRadius = mBoundRadius + (mBoundRadius * MeshManager::getSingleton().getBoundsPaddingFactor());
        }
    }
    void Mesh::_calcBoundsFromVertexBuffer(VertexData* vertexData, AxisAlignedBox& outAABB, Real& outRadius, bool extendOnly /*= false*/)
    {
        if (vertexData->vertexCount == 0) {
            if (!extendOnly) {
                outAABB = AxisAlignedBox(Vector3::ZERO, Vector3::ZERO);
                outRadius = 0;
            }
            return;
        }
        const VertexElement* elemPos = vertexData->vertexDeclaration->findElementBySemantic(VES_POSITION);
        HardwareVertexBufferSharedPtr vbuf = vertexData->vertexBufferBinding->getBuffer(elemPos->getSource());
        
        unsigned char* vertex = static_cast<unsigned char*>(vbuf->lock(HardwareBuffer::HBL_READ_ONLY));

        if (!extendOnly){
            // init values
            outRadius = 0;
            float* pFloat;
            elemPos->baseVertexPointerToElement(vertex, &pFloat);
            Vector3 basePos(pFloat[0], pFloat[1], pFloat[2]);
            outAABB.setExtents(basePos, basePos);
        }
        size_t vSize = vbuf->getVertexSize();
        unsigned char* vEnd = vertex + vertexData->vertexCount * vSize;
        Real radiusSqr = outRadius * outRadius;
        // Loop through all vertices.
        for (; vertex < vEnd; vertex += vSize) {
            float* pFloat;
            elemPos->baseVertexPointerToElement(vertex, &pFloat);
            Vector3 pos(pFloat[0], pFloat[1], pFloat[2]);
            outAABB.getMinimum().makeFloor(pos);
            outAABB.getMaximum().makeCeil(pos);
            radiusSqr = std::max<Real>(radiusSqr, pos.squaredLength());
        }
        outRadius = std::sqrt(radiusSqr);
    }
    //-----------------------------------------------------------------------
    void Mesh::setSkeletonName(const String& skelName)
    {
        if (skelName != mSkeletonName)
        {
            mSkeletonName = skelName;

            if (skelName.empty())
            {
                // No skeleton
                mOldSkeleton.setNull();
                mSkeleton.setNull();
            }
            else
            {
                // Load skeleton
                try {
                    mOldSkeleton = OldSkeletonManager::getSingleton().load(skelName, mGroup).staticCast<Skeleton>();

                    //TODO: put mOldSkeleton in legacy mode only.
                    mSkeleton = SkeletonManager::getSingleton().getSkeletonDef( mOldSkeleton.get() );
                }
                catch (...)
                {
                    mOldSkeleton.setNull();
                    mSkeleton.setNull();
                    // Log this error
                    String msg = "Unable to load skeleton ";
                    msg += skelName + " for Mesh " + mName
                        + ". This Mesh will not be animated. "
                        + "You can ignore this message if you are using an offline tool.";
                    LogManager::getSingleton().logMessage(msg);

                }


            }
            if (isLoaded())
                _dirtyState();
        }
    }
    //-----------------------------------------------------------------------
    bool Mesh::hasSkeleton(void) const
    {
        return !(mSkeletonName.empty());
    }
    //-----------------------------------------------------------------------
    const SkeletonPtr& Mesh::getOldSkeleton(void) const
    {
        return mOldSkeleton;
    }
    //-----------------------------------------------------------------------
    void Mesh::addBoneAssignment(const VertexBoneAssignment& vertBoneAssign)
    {
        mBoneAssignments.insert(
            VertexBoneAssignmentList::value_type(vertBoneAssign.vertexIndex, vertBoneAssign));
        mBoneAssignmentsOutOfDate = true;
    }
    //-----------------------------------------------------------------------
    void Mesh::clearBoneAssignments(void)
    {
        mBoneAssignments.clear();
        mBoneAssignmentsOutOfDate = true;
    }
    //-----------------------------------------------------------------------
    void Mesh::_initAnimationState(AnimationStateSet* animSet)
    {
        // Animation states for skeletal animation
        if (!mOldSkeleton.isNull())
        {
            // Delegate to Skeleton
            mOldSkeleton->_initAnimationState(animSet);

            // Take the opportunity to update the compiled bone assignments
            _updateCompiledBoneAssignments();
        }

        // Animation states for vertex animation
        for (AnimationList::iterator i = mAnimationsList.begin();
            i != mAnimationsList.end(); ++i)
        {
            // Only create a new animation state if it doesn't exist
            // We can have the same named animation in both skeletal and vertex
            // with a shared animation state affecting both, for combined effects
            // The animations should be the same length if this feature is used!
            if (!animSet->hasAnimationState(i->second->getName()))
            {
                animSet->createAnimationState(i->second->getName(), 0.0,
                    i->second->getLength());
            }

        }

    }
    //---------------------------------------------------------------------
    void Mesh::_refreshAnimationState(AnimationStateSet* animSet)
    {
        if (!mOldSkeleton.isNull())
        {
            mOldSkeleton->_refreshAnimationState(animSet);
        }

        // Merge in any new vertex animations
        AnimationList::iterator i;
        for (i = mAnimationsList.begin(); i != mAnimationsList.end(); ++i)
        {
            Animation* anim = i->second;
            // Create animation at time index 0, default params mean this has weight 1 and is disabled
            const String& animName = anim->getName();
            if (!animSet->hasAnimationState(animName))
            {
                animSet->createAnimationState(animName, 0.0, anim->getLength());
            }
            else
            {
                // Update length incase changed
                AnimationState* animState = animSet->getAnimationState(animName);
                animState->setLength(anim->getLength());
                animState->setTimePosition(std::min(anim->getLength(), animState->getTimePosition()));
            }
        }

    }
    //-----------------------------------------------------------------------
    void Mesh::_updateCompiledBoneAssignments(void)
    {
        if (mBoneAssignmentsOutOfDate)
            _compileBoneAssignments();

        SubMeshList::iterator i;
        for (i = mSubMeshList.begin(); i != mSubMeshList.end(); ++i)
        {
            if ((*i)->mBoneAssignmentsOutOfDate)
            {
                (*i)->_compileBoneAssignments();
            }
        }
    }
    //-----------------------------------------------------------------------
    typedef multimap<Real, Mesh::VertexBoneAssignmentList::iterator>::type WeightIteratorMap;
    unsigned short Mesh::_rationaliseBoneAssignments(size_t vertexCount, Mesh::VertexBoneAssignmentList& assignments)
    {
        // Iterate through, finding the largest # bones per vertex
        unsigned short maxBones = 0;
        bool existsNonSkinnedVertices = false;
        VertexBoneAssignmentList::iterator i;

        for (size_t v = 0; v < vertexCount; ++v)
        {
            // Get number of entries for this vertex
            short currBones = static_cast<unsigned short>(assignments.count(v));
            if (currBones <= 0)
                existsNonSkinnedVertices = true;

            // Deal with max bones update
            // (note this will record maxBones even if they exceed limit)
            if (maxBones < currBones)
                maxBones = currBones;
            // does the number of bone assignments exceed limit?
            if (currBones > OGRE_MAX_BLEND_WEIGHTS)
            {
                // To many bone assignments on this vertex
                // Find the start & end (end is in iterator terms ie exclusive)
                std::pair<VertexBoneAssignmentList::iterator, VertexBoneAssignmentList::iterator> range;
                // map to sort by weight
                WeightIteratorMap weightToAssignmentMap;
                range = assignments.equal_range(v);
                // Add all the assignments to map
                for (i = range.first; i != range.second; ++i)
                {
                    // insert value weight->iterator
                    weightToAssignmentMap.insert(
                        WeightIteratorMap::value_type(i->second.weight, i));
                }
                // Reverse iterate over weight map, remove lowest n
                unsigned short numToRemove = currBones - OGRE_MAX_BLEND_WEIGHTS;
                WeightIteratorMap::iterator remIt = weightToAssignmentMap.begin();

                while (numToRemove--)
                {
                    // Erase this one
                    assignments.erase(remIt->second);
                    ++remIt;
                }
            } // if (currBones > OGRE_MAX_BLEND_WEIGHTS)

            // Make sure the weights are normalised
            // Do this irrespective of whether we had to remove assignments or not
            //   since it gives us a guarantee that weights are normalised
            //  We assume this, so it's a good idea since some modellers may not
            std::pair<VertexBoneAssignmentList::iterator, VertexBoneAssignmentList::iterator> normalise_range = assignments.equal_range(v);
            Real totalWeight = 0;
            // Find total first
            for (i = normalise_range.first; i != normalise_range.second; ++i)
            {
                totalWeight += i->second.weight;
            }
            // Now normalise if total weight is outside tolerance
            if (!Math::RealEqual(totalWeight, 1.0f))
            {
                for (i = normalise_range.first; i != normalise_range.second; ++i)
                {
                    i->second.weight = i->second.weight / totalWeight;
                }
            }

        }

        if (maxBones > OGRE_MAX_BLEND_WEIGHTS)
        {
            // Warn that we've reduced bone assignments
            LogManager::getSingleton().logMessage("WARNING: the mesh '" + mName + "' "
                "includes vertices with more than " +
                StringConverter::toString(OGRE_MAX_BLEND_WEIGHTS) + " bone assignments. "
                "The lowest weighted assignments beyond this limit have been removed, so "
                "your animation may look slightly different. To eliminate this, reduce "
                "the number of bone assignments per vertex on your mesh to " +
                StringConverter::toString(OGRE_MAX_BLEND_WEIGHTS) + ".", LML_CRITICAL);
            // we've adjusted them down to the max
            maxBones = OGRE_MAX_BLEND_WEIGHTS;

        }

        if (existsNonSkinnedVertices)
        {
            // Warn that we've non-skinned vertices
            LogManager::getSingleton().logMessage("WARNING: the mesh '" + mName + "' "
                "includes vertices without bone assignments. Those vertices will "
                "transform to wrong position when skeletal animation enabled. "
                "To eliminate this, assign at least one bone assignment per vertex "
                "on your mesh.", LML_CRITICAL);
        }

        return maxBones;
    }
    //-----------------------------------------------------------------------
    void  Mesh::_compileBoneAssignments(void)
    {
        if (sharedVertexData)
        {
            unsigned short maxBones = _rationaliseBoneAssignments(sharedVertexData->vertexCount, mBoneAssignments);

            if (maxBones != 0)
            {
                compileBoneAssignments(mBoneAssignments, maxBones, 
                    sharedBlendIndexToBoneIndexMap, sharedVertexData);
            }
        }
        mBoneAssignmentsOutOfDate = false;
    }
    //---------------------------------------------------------------------
    void Mesh::buildIndexMap(const VertexBoneAssignmentList& boneAssignments,
        IndexMap& boneIndexToBlendIndexMap, IndexMap& blendIndexToBoneIndexMap)
    {
        if (boneAssignments.empty())
        {
            // Just in case
            boneIndexToBlendIndexMap.clear();
            blendIndexToBoneIndexMap.clear();
            return;
        }

        typedef set<unsigned short>::type BoneIndexSet;
        BoneIndexSet usedBoneIndices;

        // Collect actually used bones
        VertexBoneAssignmentList::const_iterator itVBA, itendVBA;
        itendVBA = boneAssignments.end();
        for (itVBA = boneAssignments.begin(); itVBA != itendVBA; ++itVBA)
        {
            usedBoneIndices.insert(itVBA->second.boneIndex);
        }

        // Allocate space for index map
        blendIndexToBoneIndexMap.resize(usedBoneIndices.size());
        boneIndexToBlendIndexMap.resize(*usedBoneIndices.rbegin() + 1);

        // Make index map between bone index and blend index
        BoneIndexSet::const_iterator itBoneIndex, itendBoneIndex;
        unsigned short blendIndex = 0;
        itendBoneIndex = usedBoneIndices.end();
        for (itBoneIndex = usedBoneIndices.begin(); itBoneIndex != itendBoneIndex; ++itBoneIndex, ++blendIndex)
        {
            boneIndexToBlendIndexMap[*itBoneIndex] = blendIndex;
            blendIndexToBoneIndexMap[blendIndex] = *itBoneIndex;
        }
    }
    //---------------------------------------------------------------------
    void Mesh::compileBoneAssignments(
        const VertexBoneAssignmentList& boneAssignments,
        unsigned short numBlendWeightsPerVertex,
        IndexMap& blendIndexToBoneIndexMap,
        VertexData* targetVertexData)
    {
        // Create or reuse blend weight / indexes buffer
        // Indices are always a UBYTE4 no matter how many weights per vertex
        // Weights are more specific though since they are Reals
        VertexDeclaration* decl = targetVertexData->vertexDeclaration;
        VertexBufferBinding* bind = targetVertexData->vertexBufferBinding;
        unsigned short bindIndex;

        // Build the index map brute-force. It's possible to store the index map
        // in .mesh, but maybe trivial.
        IndexMap boneIndexToBlendIndexMap;
        buildIndexMap(boneAssignments, boneIndexToBlendIndexMap, blendIndexToBoneIndexMap);

        const VertexElement* testElem =
            decl->findElementBySemantic(VES_BLEND_INDICES);
        if (testElem)
        {
            // Already have a buffer, unset it & delete elements
            bindIndex = testElem->getSource();
            // unset will cause deletion of buffer
            bind->unsetBinding(bindIndex);
            decl->removeElement(VES_BLEND_INDICES);
            decl->removeElement(VES_BLEND_WEIGHTS);
        }
        else
        {
            // Get new binding
            bindIndex = bind->getNextIndex();
        }

        HardwareVertexBufferSharedPtr vbuf =
            HardwareBufferManager::getSingleton().createVertexBuffer(
                sizeof(unsigned char)*4 + sizeof(float)*numBlendWeightsPerVertex,
                targetVertexData->vertexCount,
                HardwareBuffer::HBU_STATIC_WRITE_ONLY,
                true // use shadow buffer
                );
        // bind new buffer
        bind->setBinding(bindIndex, vbuf);
        const VertexElement *pIdxElem, *pWeightElem;

        // add new vertex elements
        // Note, insert directly after all elements using the same source as
        // position to abide by pre-Dx9 format restrictions
        const VertexElement* firstElem = decl->getElement(0);
        if(firstElem->getSemantic() == VES_POSITION)
        {
            unsigned short insertPoint = 1;
            while (insertPoint < decl->getElementCount() &&
                decl->getElement(insertPoint)->getSource() == firstElem->getSource())
            {
                ++insertPoint;
            }
            const VertexElement& idxElem =
                decl->insertElement(insertPoint, bindIndex, 0, VET_UBYTE4, VES_BLEND_INDICES);
            const VertexElement& wtElem =
                decl->insertElement(insertPoint+1, bindIndex, sizeof(unsigned char)*4,
                VertexElement::multiplyTypeCount(VET_FLOAT1, numBlendWeightsPerVertex),
                VES_BLEND_WEIGHTS);
            pIdxElem = &idxElem;
            pWeightElem = &wtElem;
        }
        else
        {
            // Position is not the first semantic, therefore this declaration is
            // not pre-Dx9 compatible anyway, so just tack it on the end
            const VertexElement& idxElem =
                decl->addElement(bindIndex, 0, VET_UBYTE4, VES_BLEND_INDICES);
            const VertexElement& wtElem =
                decl->addElement(bindIndex, sizeof(unsigned char)*4,
                VertexElement::multiplyTypeCount(VET_FLOAT1, numBlendWeightsPerVertex),
                VES_BLEND_WEIGHTS);
            pIdxElem = &idxElem;
            pWeightElem = &wtElem;
        }

        // Assign data
        size_t v;
        VertexBoneAssignmentList::const_iterator i, iend;
        i = boneAssignments.begin();
        iend = boneAssignments.end();
        unsigned char *pBase = static_cast<unsigned char*>(
            vbuf->lock(HardwareBuffer::HBL_DISCARD));
        // Iterate by vertex
        float *pWeight;
        unsigned char *pIndex;
        for (v = 0; v < targetVertexData->vertexCount; ++v)
        {
            /// Convert to specific pointers
            pWeightElem->baseVertexPointerToElement(pBase, &pWeight);
            pIdxElem->baseVertexPointerToElement(pBase, &pIndex);
            for (unsigned short bone = 0; bone < numBlendWeightsPerVertex; ++bone)
            {
                // Do we still have data for this vertex?
                if (i != iend && i->second.vertexIndex == v)
                {
                    // If so, write weight
                    *pWeight++ = i->second.weight;
                    *pIndex++ = static_cast<unsigned char>(boneIndexToBlendIndexMap[i->second.boneIndex]);
                    ++i;
                }
                else
                {
                    // Ran out of assignments for this vertex, use weight 0 to indicate empty.
                    // If no bones are defined (an error in itself) set bone 0 as the assigned bone. 
                    *pWeight++ = (bone == 0) ? 1.0f : 0.0f;
                    *pIndex++ = 0;
                }
            }
            pBase += vbuf->getVertexSize();
        }

        vbuf->unlock();

    }
    //---------------------------------------------------------------------
    Real distLineSegToPoint( const Vector3& line0, const Vector3& line1, const Vector3& pt )
    {
        Vector3 v01 = line1 - line0;
        Real tt = v01.dotProduct( pt - line0 ) / std::max( v01.dotProduct(v01), std::numeric_limits<Real>::epsilon() );
        tt = Math::Clamp( tt, Real(0.0f), Real(1.0f) );
        Vector3 onLine = line0 + tt * v01;
        return pt.distance( onLine );
    }
    //---------------------------------------------------------------------
    Real _computeBoneBoundingRadiusHelper( VertexData* vertexData,
        const Mesh::VertexBoneAssignmentList& boneAssignments,
        const vector<Vector3>::type& bonePositions,
        const vector< vector<ushort>::type >::type& boneChildren
        )
    {
        vector<Vector3>::type vertexPositions;
        {
            // extract vertex positions
            const VertexElement* posElem = vertexData->vertexDeclaration->findElementBySemantic(VES_POSITION);
            HardwareVertexBufferSharedPtr vbuf = vertexData->vertexBufferBinding->getBuffer(posElem->getSource());
            // if usage is write only,
            if ( !vbuf->hasShadowBuffer() && (vbuf->getUsage() & HardwareBuffer::HBU_WRITE_ONLY) )
            {
                // can't do it
                return Real(0.0f);
            }
            vertexPositions.resize( vertexData->vertexCount );
            unsigned char* vertex = static_cast<unsigned char*>(vbuf->lock(HardwareBuffer::HBL_READ_ONLY));
            float* pFloat;

            for(size_t i = 0; i < vertexData->vertexCount; ++i)
            {
                posElem->baseVertexPointerToElement(vertex, &pFloat);
                vertexPositions[ i ] = Vector3( pFloat[0], pFloat[1], pFloat[2] );
                vertex += vbuf->getVertexSize();
            }
            vbuf->unlock();
        }
        Real maxRadius = Real(0);
        Real minWeight = Real(0.01);
        // for each vertex-bone assignment,
        for (Mesh::VertexBoneAssignmentList::const_iterator i = boneAssignments.begin(); i != boneAssignments.end(); ++i)
        {
            // if weight is close to zero, ignore
            if (i->second.weight > minWeight)
            {
                // if we have a bounding box around all bone origins, we consider how far outside this box the
                // current vertex could ever get (assuming it is only attached to the given bone, and the bones all have unity scale)
                size_t iBone = i->second.boneIndex;
                const Vector3& v = vertexPositions[ i->second.vertexIndex ];
                Vector3 diff = v - bonePositions[ iBone ];
                Real dist = diff.length();  // max distance of vertex v outside of bounding box
                // if this bone has children, we can reduce the dist under the assumption that the children may rotate wrt their parent, but don't translate
                for (size_t iChild = 0; iChild < boneChildren[iBone].size(); ++iChild)
                {
                    // given this assumption, we know that the bounding box will enclose both the bone origin as well as the origin of the child bone,
                    // and therefore everything on a line segment between the bone origin and the child bone will be inside the bounding box as well
                    size_t iChildBone = boneChildren[ iBone ][ iChild ];
                    // compute distance from vertex to line segment between bones
                    Real distChild = distLineSegToPoint( bonePositions[ iBone ], bonePositions[ iChildBone ], v );
                    dist = std::min( dist, distChild );
                }
                // scale the distance by the weight, this prevents the radius from being over-inflated because of a vertex that is lightly influenced by a faraway bone
                dist *= i->second.weight;
                maxRadius = std::max( maxRadius, dist );
            }
        }
        return maxRadius;
    }
    //---------------------------------------------------------------------
    void Mesh::_computeBoneBoundingRadius()
    {
        if (mBoneBoundingRadius == Real(0) && ! mSkeleton.isNull())
        {
            Real radius = Real(0);
            vector<Vector3>::type bonePositions;
            vector< vector<ushort>::type >::type boneChildren;  // for each bone, a list of children
            {
                // extract binding pose bone positions, and also indices for child bones
                size_t numBones = mOldSkeleton->getNumBones();
                mOldSkeleton->setBindingPose();
                mOldSkeleton->_updateTransforms();
                bonePositions.resize( numBones );
                boneChildren.resize( numBones );
                // for each bone,
                for (size_t iBone = 0; iBone < numBones; ++iBone)
                {
                    OldBone* bone = mOldSkeleton->getBone( iBone );
                    bonePositions[ iBone ] = bone->_getDerivedPosition();
                    boneChildren[ iBone ].reserve( bone->numChildren() );
                    for (size_t iChild = 0; iChild < bone->numChildren(); ++iChild)
                    {
                        OldBone* child = static_cast<OldBone*>( bone->getChild( iChild ) );
                        boneChildren[ iBone ].push_back( child->getHandle() );
                    }
                }
            }
            if (sharedVertexData)
            {
                // check shared vertices
                radius = _computeBoneBoundingRadiusHelper(sharedVertexData, mBoneAssignments, bonePositions, boneChildren);
            }

            // check submesh vertices
            SubMeshList::const_iterator itor = mSubMeshList.begin();
            SubMeshList::const_iterator end  = mSubMeshList.end();

            while( itor != end )
            {
                SubMesh* submesh = *itor;
                if (!submesh->useSharedVertices && submesh->vertexData)
                {
                    Real r = _computeBoneBoundingRadiusHelper(submesh->vertexData, submesh->mBoneAssignments, bonePositions, boneChildren);
                    radius = std::max( radius, r );
                }
                ++itor;
            }
            if (radius > Real(0))
            {
                mBoneBoundingRadius = radius;
            }
            else
            {
                // fallback if we failed to find the vertices
                mBoneBoundingRadius = mBoundRadius;
            }
        }
    }
    //---------------------------------------------------------------------
    void Mesh::_notifySkeleton(SkeletonPtr& pSkel)
    {
        mOldSkeleton = pSkel;
        mSkeletonName = pSkel->getName();

        mSkeleton = SkeletonManager::getSingleton().getSkeletonDef( mOldSkeleton.get() );
    }
    //---------------------------------------------------------------------
    Mesh::BoneAssignmentIterator Mesh::getBoneAssignmentIterator(void)
    {
        return BoneAssignmentIterator(mBoneAssignments.begin(),
            mBoneAssignments.end());
    }
    //---------------------------------------------------------------------
    const String& Mesh::getSkeletonName(void) const
    {
        return mSkeletonName;
    }
    //---------------------------------------------------------------------
    ushort Mesh::getNumLodLevels(void) const
    {
        return mNumLods;
    }
    //---------------------------------------------------------------------
    const MeshLodUsage& Mesh::getLodLevel(ushort index) const
    {
#if !OGRE_NO_MESHLOD
        assert( index < mMeshLodUsageList.size() );
        if (this->_isManualLodLevel(index) && index > 0 && mMeshLodUsageList[index].manualMesh.isNull())
        {
            // Load the mesh now
            try {
                mMeshLodUsageList[index].manualMesh =
                    MeshManager::getSingleton().load(
                        mMeshLodUsageList[index].manualName,
                        getGroup());
                // get the edge data, if required
                if (!mMeshLodUsageList[index].edgeData)
                {
                    mMeshLodUsageList[index].edgeData =
                        mMeshLodUsageList[index].manualMesh->getEdgeList(0);
                }
            }
            catch (Exception& )
            {
                LogManager::getSingleton().stream()
                    << "Error while loading manual LOD level "
                    << mMeshLodUsageList[index].manualName
                    << " - this LOD level will not be rendered. You can "
                    << "ignore this error in offline mesh tools.";
            }

        }
        return mMeshLodUsageList[index];
#else
        return mMeshLodUsageList[0];
#endif
    }
    //---------------------------------------------------------------------

	void Mesh::updateManualLodLevel(ushort index, const String& meshName)
	{

        // Basic prerequisites
        assert(index != 0 && "Can't modify first LOD level (full detail)");
        assert(index < mMeshLodUsageList.size() && "Idndex out of bounds");
        // get lod
        MeshLodUsage* lod = &(mMeshLodUsageList[index]);

        lod->manualName = meshName;
        lod->manualMesh.setNull();
        OGRE_DELETE lod->edgeData;
        lod->edgeData = 0;
    }
    //---------------------------------------------------------------------
    void Mesh::_setLodInfo(unsigned short numLevels)
    {
        assert(!mEdgeListsBuilt && "Can't modify LOD after edge lists built");

        // Basic prerequisites
        assert(numLevels > 0 && "Must be at least one level (full detail level must exist)");

        mNumLods = numLevels;
        mMeshLodUsageList.resize(numLevels);
        mLodValues.resize(numLevels);
        // Resize submesh face data lists too
        for (SubMeshList::iterator i = mSubMeshList.begin(); i != mSubMeshList.end(); ++i)
        {
            (*i)->mLodFaceList.resize(numLevels - 1);
        }
    }
    //---------------------------------------------------------------------
    void Mesh::_setLodUsage(unsigned short level, const MeshLodUsage& usage)
    {
        assert(!mEdgeListsBuilt && "Can't modify LOD after edge lists built");

        // Basic prerequisites
        assert(level != 0 && "Can't modify first LOD level (full detail)");
        assert(level < mMeshLodUsageList.size() && "Index out of bounds");
        assert( mLodValues.size() == mMeshLodUsageList.size() );

        mMeshLodUsageList[level] = usage;
        mLodValues[level] = usage.userValue;

        if( !mMeshLodUsageList[level].manualName.empty() )
		{
            mHasManualLodLevel = true;
        }
    }
    //---------------------------------------------------------------------
    void Mesh::_setSubMeshLodFaceList(unsigned short subIdx, unsigned short level,
        IndexData* facedata)
    {
        assert(!mEdgeListsBuilt && "Can't modify LOD after edge lists built");

        // Basic prerequisites
        assert(mMeshLodUsageList[level].manualName.empty() && "Not using generated LODs!");
        assert(subIdx < mSubMeshList.size() && "Index out of bounds");
        assert(level != 0 && "Can't modify first LOD level (full detail)");
        assert(level-1 < (unsigned short)mSubMeshList[subIdx]->mLodFaceList.size() && "Index out of bounds");

        SubMesh* sm = mSubMeshList[subIdx];
        sm->mLodFaceList[level - 1] = facedata;
    }
    //---------------------------------------------------------------------
    bool Mesh::_isManualLodLevel( unsigned short level ) const
    {
#if !OGRE_NO_MESHLOD
        return !mMeshLodUsageList[level].manualName.empty();
#else
        return false;
#endif
    }
    //---------------------------------------------------------------------
    ushort Mesh::_getSubMeshIndex(const String& name) const
    {
        SubMeshNameMap::const_iterator i = mSubMeshNameMap.find(name) ;
        if (i == mSubMeshNameMap.end())
            OGRE_EXCEPT(Exception::ERR_ITEM_NOT_FOUND, "No SubMesh named " + name + " found.",
                "Mesh::_getSubMeshIndex");

        return i->second;
    }
    //--------------------------------------------------------------------
    void Mesh::removeLodLevels(void)
    {
#if !OGRE_NO_MESHLOD
        // Remove data from SubMeshes
        SubMeshList::iterator isub, isubend;
        isubend = mSubMeshList.end();
        for (isub = mSubMeshList.begin(); isub != isubend; ++isub)
        {
            (*isub)->removeLodLevels();
        }

        bool edgeListWasBuilt = isEdgeListBuilt();
        freeEdgeList();
        mMeshLodUsageList.clear();
        mLodValues.clear();

        LodStrategy *lodStrategy = LodStrategyManager::getSingleton().getDefaultStrategy();

        // Reinitialise
        mNumLods = 1;
        mMeshLodUsageList.resize(1);
        mMeshLodUsageList[0].edgeData = NULL;
        // TODO: Shouldn't we rebuild edge lists after freeing them?
        mLodValues.push_back( lodStrategy->getBaseValue() );
#endif
    }

    //---------------------------------------------------------------------
    Real Mesh::getBoundingSphereRadius(void) const
    {
        return mBoundRadius;
    }
    //---------------------------------------------------------------------
    Real Mesh::getBoneBoundingRadius(void) const
    {
        return mBoneBoundingRadius;
    }
    //---------------------------------------------------------------------
    void Mesh::setVertexBufferPolicy(HardwareBuffer::Usage vbUsage, bool shadowBuffer)
    {
        mVertexBufferUsage = vbUsage;
        mVertexBufferShadowBuffer = shadowBuffer;
    }
    //---------------------------------------------------------------------
    void Mesh::setIndexBufferPolicy(HardwareBuffer::Usage vbUsage, bool shadowBuffer)
    {
        mIndexBufferUsage = vbUsage;
        mIndexBufferShadowBuffer = shadowBuffer;
    }
    //---------------------------------------------------------------------
    void Mesh::mergeAdjacentTexcoords( unsigned short finalTexCoordSet,
                                        unsigned short texCoordSetToDestroy )
    {
        if( sharedVertexData )
            mergeAdjacentTexcoords( finalTexCoordSet, texCoordSetToDestroy, sharedVertexData );

        SubMeshList::const_iterator itor = mSubMeshList.begin();
        SubMeshList::const_iterator end  = mSubMeshList.end();

        while( itor != end )
        {
            if( !(*itor)->useSharedVertices )
                mergeAdjacentTexcoords( finalTexCoordSet, texCoordSetToDestroy, (*itor)->vertexData );
            ++itor;
        }
    }
    //---------------------------------------------------------------------
    void Mesh::mergeAdjacentTexcoords( unsigned short finalTexCoordSet,
                                        unsigned short texCoordSetToDestroy,
                                        VertexData *vertexData )
    {
        VertexDeclaration *vDecl    = vertexData->vertexDeclaration;

        const VertexElement *uv0 = vDecl->findElementBySemantic( VES_TEXTURE_COORDINATES,
                                                                    finalTexCoordSet );
        const VertexElement *uv1 = vDecl->findElementBySemantic( VES_TEXTURE_COORDINATES,
                                                                    texCoordSetToDestroy );

        if( uv0 && uv1 )
        {
            //Check that both base types are compatible (mix floats w/ shorts) and there's enough space
            VertexElementType baseType0 = VertexElement::getBaseType( uv0->getType() );
            VertexElementType baseType1 = VertexElement::getBaseType( uv1->getType() );

            unsigned short totalTypeCount = VertexElement::getTypeCount( uv0->getType() ) +
                                            VertexElement::getTypeCount( uv1->getType() );
            if( baseType0 == baseType1 && totalTypeCount <= 4 )
            {
                const VertexDeclaration::VertexElementList &veList = vDecl->getElements();
                VertexDeclaration::VertexElementList::const_iterator uv0Itor = std::find( veList.begin(),
                                                                                    veList.end(), *uv0 );
                unsigned short elem_idx     = std::distance( veList.begin(), uv0Itor );
                VertexElementType newType   = VertexElement::multiplyTypeCount( baseType0,
                                                                                totalTypeCount );

                if( ( uv0->getOffset() + uv0->getSize() == uv1->getOffset() ||
                      uv1->getOffset() + uv1->getSize() == uv0->getOffset() ) &&
                    uv0->getSource() == uv1->getSource() )
                {
                    //Special case where they adjacent, just change the declaration & we're done.
                    size_t newOffset        = std::min( uv0->getOffset(), uv1->getOffset() );
                    unsigned short newIdx   = std::min( uv0->getIndex(), uv1->getIndex() );

                    vDecl->modifyElement( elem_idx, uv0->getSource(), newOffset, newType,
                                            VES_TEXTURE_COORDINATES, newIdx );
                    vDecl->removeElement( VES_TEXTURE_COORDINATES, texCoordSetToDestroy );
                    uv1 = 0;
                }

                vDecl->closeGapsInSource();
            }
        }
    }
    //---------------------------------------------------------------------
    void Mesh::organiseTangentsBuffer(VertexData *vertexData,
        VertexElementSemantic targetSemantic, unsigned short index, 
        unsigned short sourceTexCoordSet)
    {
        VertexDeclaration *vDecl = vertexData->vertexDeclaration ;
        VertexBufferBinding *vBind = vertexData->vertexBufferBinding ;

        const VertexElement *tangentsElem = vDecl->findElementBySemantic(targetSemantic, index);
        bool needsToBeCreated = false;

        if (!tangentsElem)
        { // no tex coords with index 1
                needsToBeCreated = true ;
        }
        else if (tangentsElem->getType() != VET_FLOAT3)
        {
            //  buffer exists, but not 3D
            OGRE_EXCEPT(Exception::ERR_INVALIDPARAMS,
                "Target semantic set already exists but is not 3D, therefore "
                "cannot contain tangents. Pick an alternative destination semantic. ",
                "Mesh::organiseTangentsBuffer");
        }

        HardwareVertexBufferSharedPtr newBuffer;
        if (needsToBeCreated)
        {
            // To be most efficient with our vertex streams,
            // tack the new tangents onto the same buffer as the
            // source texture coord set
            const VertexElement* prevTexCoordElem =
                vertexData->vertexDeclaration->findElementBySemantic(
                    VES_TEXTURE_COORDINATES, sourceTexCoordSet);
            if (!prevTexCoordElem)
            {
                OGRE_EXCEPT(Exception::ERR_ITEM_NOT_FOUND,
                    "Cannot locate the first texture coordinate element to "
                    "which to append the new tangents.", 
                    "Mesh::orgagniseTangentsBuffer");
            }
            // Find the buffer associated with  this element
            HardwareVertexBufferSharedPtr origBuffer =
                vertexData->vertexBufferBinding->getBuffer(
                    prevTexCoordElem->getSource());
            // Now create a new buffer, which includes the previous contents
            // plus extra space for the 3D coords
            newBuffer = HardwareBufferManager::getSingleton().createVertexBuffer(
                origBuffer->getVertexSize() + 3*sizeof(float),
                vertexData->vertexCount,
                origBuffer->getUsage(),
                origBuffer->hasShadowBuffer() );
            // Add the new element
            vDecl->addElement(
                prevTexCoordElem->getSource(),
                origBuffer->getVertexSize(),
                VET_FLOAT3,
                targetSemantic,
                index);
            // Now copy the original data across
            unsigned char* pSrc = static_cast<unsigned char*>(
                origBuffer->lock(HardwareBuffer::HBL_READ_ONLY));
            unsigned char* pDest = static_cast<unsigned char*>(
                newBuffer->lock(HardwareBuffer::HBL_DISCARD));
            size_t vertSize = origBuffer->getVertexSize();
            for (size_t v = 0; v < vertexData->vertexCount; ++v)
            {
                // Copy original vertex data
                memcpy(pDest, pSrc, vertSize);
                pSrc += vertSize;
                pDest += vertSize;
                // Set the new part to 0 since we'll accumulate in this
                memset(pDest, 0, sizeof(float)*3);
                pDest += sizeof(float)*3;
            }
            origBuffer->unlock();
            newBuffer->unlock();

            // Rebind the new buffer
            vBind->setBinding(prevTexCoordElem->getSource(), newBuffer);
        }
    }
    //---------------------------------------------------------------------
    void Mesh::buildTangentVectors(VertexElementSemantic targetSemantic, 
        unsigned short sourceTexCoordSet, unsigned short index, 
        bool splitMirrored, bool splitRotated, bool storeParityInW)
    {

        TangentSpaceCalc tangentsCalc;
        tangentsCalc.setSplitMirrored(splitMirrored);
        tangentsCalc.setSplitRotated(splitRotated);
        tangentsCalc.setStoreParityInW(storeParityInW);

        // shared geometry first
        if (sharedVertexData)
        {
            tangentsCalc.setVertexData(sharedVertexData);
            bool found = false;
            for (SubMeshList::iterator i = mSubMeshList.begin(); i != mSubMeshList.end(); ++i)
            {
                SubMesh* sm = *i;
                if (sm->useSharedVertices)
                {
                    tangentsCalc.addIndexData(sm->indexData);
                    found = true;
                }
            }
            if (found)
            {
                TangentSpaceCalc::Result res = 
                    tangentsCalc.build(targetSemantic, sourceTexCoordSet, index);

                // If any vertex splitting happened, we have to give them bone assignments
                if (getSkeletonName() != BLANKSTRING)
                {
                    for (TangentSpaceCalc::IndexRemapList::iterator r = res.indexesRemapped.begin(); 
                        r != res.indexesRemapped.end(); ++r)
                    {
                        TangentSpaceCalc::IndexRemap& remap = *r;
                        // Copy all bone assignments from the split vertex
                        VertexBoneAssignmentList::iterator vbstart = mBoneAssignments.lower_bound(remap.splitVertex.first);
                        VertexBoneAssignmentList::iterator vbend = mBoneAssignments.upper_bound(remap.splitVertex.first);
                        for (VertexBoneAssignmentList::iterator vba = vbstart; vba != vbend; ++vba)
                        {
                            VertexBoneAssignment newAsgn = vba->second;
                            newAsgn.vertexIndex = static_cast<unsigned int>(remap.splitVertex.second);
                            // multimap insert doesn't invalidate iterators
                            addBoneAssignment(newAsgn);
                        }
                        
                    }
                }

                // Update poses (some vertices might have been duplicated)
                // we will just check which vertices have been split and copy
                // the offset for the original vertex to the corresponding new vertex
                PoseIterator pose_it = getPoseIterator();

                while( pose_it.hasMoreElements() )
                {
                    Pose* current_pose = pose_it.getNext();
                    const Pose::VertexOffsetMap& offset_map = current_pose->getVertexOffsets();

                    for( TangentSpaceCalc::VertexSplits::iterator it = res.vertexSplits.begin();
                        it != res.vertexSplits.end(); ++it )
                    {
                        TangentSpaceCalc::VertexSplit& split = *it;

                        Pose::VertexOffsetMap::const_iterator found_offset = offset_map.find( split.first );

                        // copy the offset
                        if( found_offset != offset_map.end() )
                        {
                            current_pose->addVertex( split.second, found_offset->second );
                        }
                    }
                }
            }
        }

        // Dedicated geometry
        for (SubMeshList::iterator i = mSubMeshList.begin(); i != mSubMeshList.end(); ++i)
        {
            SubMesh* sm = *i;
            if (!sm->useSharedVertices)
            {
                tangentsCalc.clear();
                tangentsCalc.setVertexData(sm->vertexData);
                tangentsCalc.addIndexData(sm->indexData, sm->operationType);
                TangentSpaceCalc::Result res = 
                    tangentsCalc.build(targetSemantic, sourceTexCoordSet, index);

                // If any vertex splitting happened, we have to give them bone assignments
                if (getSkeletonName() != BLANKSTRING)
                {
                    for (TangentSpaceCalc::IndexRemapList::iterator r = res.indexesRemapped.begin(); 
                        r != res.indexesRemapped.end(); ++r)
                    {
                        TangentSpaceCalc::IndexRemap& remap = *r;
                        // Copy all bone assignments from the split vertex
                        VertexBoneAssignmentList::const_iterator vbstart = 
                            sm->getBoneAssignments().lower_bound(remap.splitVertex.first);
                        VertexBoneAssignmentList::const_iterator vbend = 
                            sm->getBoneAssignments().upper_bound(remap.splitVertex.first);
                        for (VertexBoneAssignmentList::const_iterator vba = vbstart; vba != vbend; ++vba)
                        {
                            VertexBoneAssignment newAsgn = vba->second;
                            newAsgn.vertexIndex = static_cast<unsigned int>(remap.splitVertex.second);
                            // multimap insert doesn't invalidate iterators
                            sm->addBoneAssignment(newAsgn);
                        }

                    }

                }
            }
        }

    }
    //---------------------------------------------------------------------
    bool Mesh::suggestTangentVectorBuildParams(VertexElementSemantic targetSemantic,
        unsigned short& outSourceCoordSet, unsigned short& outIndex)
    {
        // Go through all the vertex data and locate source and dest (must agree)
        bool sharedGeometryDone = false;
        bool foundExisting = false;
        bool firstOne = true;
        SubMeshList::iterator i, iend;
        iend = mSubMeshList.end();
        for (i = mSubMeshList.begin(); i != iend; ++i)
        {
            SubMesh* sm = *i;
            VertexData* vertexData;

            if (sm->useSharedVertices)
            {
                if (sharedGeometryDone)
                    continue;
                vertexData = sharedVertexData;
                sharedGeometryDone = true;
            }
            else
            {
                vertexData = sm->vertexData;
            }

            const VertexElement *sourceElem = 0;
            unsigned short targetIndex = 0;
            for (targetIndex = 0; targetIndex < OGRE_MAX_TEXTURE_COORD_SETS; ++targetIndex)
            {
                const VertexElement* testElem =
                    vertexData->vertexDeclaration->findElementBySemantic(
                        VES_TEXTURE_COORDINATES, targetIndex);
                if (!testElem)
                    break; // finish if we've run out, t will be the target

                if (!sourceElem)
                {
                    // We're still looking for the source texture coords
                    if (testElem->getType() == VET_FLOAT2)
                    {
                        // Ok, we found it
                        sourceElem = testElem;
                    }
                }
                
                if(!foundExisting && targetSemantic == VES_TEXTURE_COORDINATES)
                {
                    // We're looking for the destination
                    // Check to see if we've found a possible
                    if (testElem->getType() == VET_FLOAT3)
                    {
                        // This is a 3D set, might be tangents
                        foundExisting = true;
                    }

                }

            }

            if (!foundExisting && targetSemantic != VES_TEXTURE_COORDINATES)
            {
                targetIndex = 0;
                // Look for existing semantic
                const VertexElement* testElem =
                    vertexData->vertexDeclaration->findElementBySemantic(
                    targetSemantic, targetIndex);
                if (testElem)
                {
                    foundExisting = true;
                }

            }

            // After iterating, we should have a source and a possible destination (t)
            if (!sourceElem)
            {
                OGRE_EXCEPT(Exception::ERR_ITEM_NOT_FOUND,
                    "Cannot locate an appropriate 2D texture coordinate set for "
                    "all the vertex data in this mesh to create tangents from. ",
                    "Mesh::suggestTangentVectorBuildParams");
            }
            // Check that we agree with previous decisions, if this is not the
            // first one, and if we're not just using the existing one
            if (!firstOne && !foundExisting)
            {
                if (sourceElem->getIndex() != outSourceCoordSet)
                {
                    OGRE_EXCEPT(Exception::ERR_INVALIDPARAMS,
                        "Multiple sets of vertex data in this mesh disagree on "
                        "the appropriate index to use for the source texture coordinates. "
                        "This ambiguity must be rectified before tangents can be generated.",
                        "Mesh::suggestTangentVectorBuildParams");
                }
                if (targetIndex != outIndex)
                {
                    OGRE_EXCEPT(Exception::ERR_INVALIDPARAMS,
                        "Multiple sets of vertex data in this mesh disagree on "
                        "the appropriate index to use for the target texture coordinates. "
                        "This ambiguity must be rectified before tangents can be generated.",
                        "Mesh::suggestTangentVectorBuildParams");
                }
            }

            // Otherwise, save this result
            outSourceCoordSet = sourceElem->getIndex();
            outIndex = targetIndex;

            firstOne = false;

       }

        return foundExisting;

    }
    //---------------------------------------------------------------------
    void Mesh::buildEdgeList(void)
    {
        if (mEdgeListsBuilt)
            return;
#if !OGRE_NO_MESHLOD
        // Loop over LODs
        for (unsigned short lodIndex = 0; lodIndex < (unsigned short)mMeshLodUsageList.size(); ++lodIndex)
        {
            // use getLodLevel to enforce loading of manual mesh lods
            MeshLodUsage& usage = const_cast<MeshLodUsage&>(getLodLevel(lodIndex));

            if (!usage.manualName.empty() && lodIndex != 0)
            {
                // Delegate edge building to manual mesh
                // It should have already built it's own edge list while loading
                if (!usage.manualMesh.isNull())
                {
                    usage.edgeData = usage.manualMesh->getEdgeList(0);
                }
            }
            else
            {
                // Build
                EdgeListBuilder eb;
                size_t vertexSetCount = 0;
                bool atLeastOneIndexSet = false;

                if (sharedVertexData)
                {
                    eb.addVertexData(sharedVertexData);
                    vertexSetCount++;
                }

                // Prepare the builder using the submesh information
                SubMeshList::iterator i, iend;
                iend = mSubMeshList.end();
                for (i = mSubMeshList.begin(); i != iend; ++i)
                {
                    SubMesh* s = *i;
                    if (s->operationType != RenderOperation::OT_TRIANGLE_FAN && 
                        s->operationType != RenderOperation::OT_TRIANGLE_LIST && 
                        s->operationType != RenderOperation::OT_TRIANGLE_STRIP)
                    {
                        continue;
                    }
                    if (s->useSharedVertices)
                    {
                        // Use shared vertex data, index as set 0
                        if (lodIndex == 0)
                        {
                            eb.addIndexData(s->indexData, 0, s->operationType);
                        }
                        else
                        {
                            eb.addIndexData(s->mLodFaceList[lodIndex-1], 0,
                                s->operationType);
                        }
                    }
                    else if(s->isBuildEdgesEnabled())
                    {
                        // own vertex data, add it and reference it directly
                        eb.addVertexData(s->vertexData);
                        if (lodIndex == 0)
                        {
                            // Base index data
                            eb.addIndexData(s->indexData, vertexSetCount++,
                                s->operationType);
                        }
                        else
                        {
                            // LOD index data
                            eb.addIndexData(s->mLodFaceList[lodIndex-1],
                                vertexSetCount++, s->operationType);
                        }

                    }
                    atLeastOneIndexSet = true;
                }

                if (atLeastOneIndexSet)
                {
                    usage.edgeData = eb.build();

                #if OGRE_DEBUG_MODE
                    // Override default log
                    Log* log = LogManager::getSingleton().createLog(
                        mName + "_lod" + StringConverter::toString(lodIndex) +
                        "_prepshadow.log", false, false);
                    usage.edgeData->log(log);
                    // clean up log & close file handle
                    LogManager::getSingleton().destroyLog(log);
                #endif
                }
                else
                {
                    // create empty edge data
                    usage.edgeData = OGRE_NEW EdgeData();
                }
            }
        }
#else
        // Build
        EdgeListBuilder eb;
        size_t vertexSetCount = 0;
        if (sharedVertexData)
        {
            eb.addVertexData(sharedVertexData);
            vertexSetCount++;
        }

        // Prepare the builder using the submesh information
        SubMeshList::iterator i, iend;
        iend = mSubMeshList.end();
        for (i = mSubMeshList.begin(); i != iend; ++i)
        {
            SubMesh* s = *i;
            if (s->operationType != RenderOperation::OT_TRIANGLE_FAN && 
                s->operationType != RenderOperation::OT_TRIANGLE_LIST && 
                s->operationType != RenderOperation::OT_TRIANGLE_STRIP)
            {
                continue;
            }
            if (s->useSharedVertices)
            {
                eb.addIndexData(s->indexData, 0, s->operationType);
            }
            else if(s->isBuildEdgesEnabled())
            {
                // own vertex data, add it and reference it directly
                eb.addVertexData(s->vertexData);
                // Base index data
                eb.addIndexData(s->indexData, vertexSetCount++,
                    s->operationType);
            }
        }

            mMeshLodUsageList[0].edgeData = eb.build();

#if OGRE_DEBUG_MODE
            // Override default log
            Log* log = LogManager::getSingleton().createLog(
                mName + "_lod0"+
                "_prepshadow.log", false, false);
            mMeshLodUsageList[0].edgeData->log(log);
            // clean up log & close file handle
            LogManager::getSingleton().destroyLog(log);
#endif
#endif
        mEdgeListsBuilt = true;
    }
    //---------------------------------------------------------------------
    void Mesh::freeEdgeList(void)
    {
        if (!mEdgeListsBuilt)
            return;
#if !OGRE_NO_MESHLOD
        // Loop over LODs
        MeshLodUsageList::iterator i, iend;
        iend = mMeshLodUsageList.end();
        unsigned short index = 0;
        for (i = mMeshLodUsageList.begin(); i != iend; ++i, ++index)
        {
            MeshLodUsage& usage = *i;

            if (usage.manualName.empty() || index == 0)
            {
                // Only delete if we own this data
                // Manual LODs > 0 own their own
                OGRE_DELETE usage.edgeData;
            }
            usage.edgeData = NULL;
        }
#else
        OGRE_DELETE mMeshLodUsageList[0].edgeData;
        mMeshLodUsageList[0].edgeData = NULL;
#endif
        mEdgeListsBuilt = false;
    }
    //---------------------------------------------------------------------
    void Mesh::prepareForShadowVolume(void)
    {
        if (mPreparedForShadowVolumes)
            return;

        if (sharedVertexData)
        {
            sharedVertexData->prepareForShadowVolume();
        }
        SubMeshList::iterator i, iend;
        iend = mSubMeshList.end();
        for (i = mSubMeshList.begin(); i != iend; ++i)
        {
            SubMesh* s = *i;
            if (!s->useSharedVertices && 
                (s->operationType == RenderOperation::OT_TRIANGLE_FAN || 
                s->operationType == RenderOperation::OT_TRIANGLE_LIST ||
                s->operationType == RenderOperation::OT_TRIANGLE_STRIP))
            {
                s->vertexData->prepareForShadowVolume();
            }
        }
        mPreparedForShadowVolumes = true;
    }
    //---------------------------------------------------------------------
    EdgeData* Mesh::getEdgeList(unsigned short lodIndex)
    {
        // Build edge list on demand
        if (!mEdgeListsBuilt && mAutoBuildEdgeLists)
        {
            buildEdgeList();
        }
#if !OGRE_NO_MESHLOD
        return getLodLevel(lodIndex).edgeData;
#else
        assert(lodIndex == 0);
        return mMeshLodUsageList[0].edgeData;
#endif
    }
    //---------------------------------------------------------------------
    const EdgeData* Mesh::getEdgeList(unsigned short lodIndex) const
    {
#if !OGRE_NO_MESHLOD
        return getLodLevel(lodIndex).edgeData;
#else
        assert(lodIndex == 0);
        return mMeshLodUsageList[0].edgeData;
#endif
    }
    //---------------------------------------------------------------------
    void Mesh::prepareMatricesForVertexBlend(const Matrix4** blendMatrices,
        const Matrix4* boneMatrices, const IndexMap& indexMap)
    {
        assert(indexMap.size() <= 256);
        IndexMap::const_iterator it, itend;
        itend = indexMap.end();
        for (it = indexMap.begin(); it != itend; ++it)
        {
            *blendMatrices++ = boneMatrices + *it;
        }
    }
    //---------------------------------------------------------------------
    void Mesh::softwareVertexBlend(const VertexData* sourceVertexData,
        const VertexData* targetVertexData,
        const Matrix4* const* blendMatrices, size_t numMatrices,
        bool blendNormals)
    {
        float *pSrcPos = 0;
        float *pSrcNorm = 0;
        float *pDestPos = 0;
        float *pDestNorm = 0;
        float *pBlendWeight = 0;
        unsigned char* pBlendIdx = 0;
        size_t srcPosStride = 0;
        size_t srcNormStride = 0;
        size_t destPosStride = 0;
        size_t destNormStride = 0;
        size_t blendWeightStride = 0;
        size_t blendIdxStride = 0;


        // Get elements for source
        const VertexElement* srcElemPos =
            sourceVertexData->vertexDeclaration->findElementBySemantic(VES_POSITION);
        const VertexElement* srcElemNorm =
            sourceVertexData->vertexDeclaration->findElementBySemantic(VES_NORMAL);
        const VertexElement* srcElemBlendIndices =
            sourceVertexData->vertexDeclaration->findElementBySemantic(VES_BLEND_INDICES);
        const VertexElement* srcElemBlendWeights =
            sourceVertexData->vertexDeclaration->findElementBySemantic(VES_BLEND_WEIGHTS);
        assert (srcElemPos && srcElemBlendIndices && srcElemBlendWeights &&
            "You must supply at least positions, blend indices and blend weights");
        // Get elements for target
        const VertexElement* destElemPos =
            targetVertexData->vertexDeclaration->findElementBySemantic(VES_POSITION);
        const VertexElement* destElemNorm =
            targetVertexData->vertexDeclaration->findElementBySemantic(VES_NORMAL);

        // Do we have normals and want to blend them?
        bool includeNormals = blendNormals && (srcElemNorm != NULL) && (destElemNorm != NULL);


        // Get buffers for source
        HardwareVertexBufferSharedPtr srcPosBuf = sourceVertexData->vertexBufferBinding->getBuffer(srcElemPos->getSource());
        HardwareVertexBufferSharedPtr srcIdxBuf = sourceVertexData->vertexBufferBinding->getBuffer(srcElemBlendIndices->getSource());
        HardwareVertexBufferSharedPtr srcWeightBuf = sourceVertexData->vertexBufferBinding->getBuffer(srcElemBlendWeights->getSource());
        HardwareVertexBufferSharedPtr srcNormBuf;

        srcPosStride = srcPosBuf->getVertexSize();
        
        blendIdxStride = srcIdxBuf->getVertexSize();
        
        blendWeightStride = srcWeightBuf->getVertexSize();
        if (includeNormals)
        {
            srcNormBuf = sourceVertexData->vertexBufferBinding->getBuffer(srcElemNorm->getSource());
            srcNormStride = srcNormBuf->getVertexSize();
        }
        // Get buffers for target
        HardwareVertexBufferSharedPtr destPosBuf = targetVertexData->vertexBufferBinding->getBuffer(destElemPos->getSource());
        HardwareVertexBufferSharedPtr destNormBuf;
        destPosStride = destPosBuf->getVertexSize();
        if (includeNormals)
        {
            destNormBuf = targetVertexData->vertexBufferBinding->getBuffer(destElemNorm->getSource());
            destNormStride = destNormBuf->getVertexSize();
        }

        void* pBuffer;

        // Lock source buffers for reading
        pBuffer = srcPosBuf->lock(HardwareBuffer::HBL_READ_ONLY);
        srcElemPos->baseVertexPointerToElement(pBuffer, &pSrcPos);
        if (includeNormals)
        {
            if (srcNormBuf != srcPosBuf)
            {
                // Different buffer
                pBuffer = srcNormBuf->lock(HardwareBuffer::HBL_READ_ONLY);
            }
            srcElemNorm->baseVertexPointerToElement(pBuffer, &pSrcNorm);
        }

        // Indices must be 4 bytes
        assert(srcElemBlendIndices->getType() == VET_UBYTE4 &&
               "Blend indices must be VET_UBYTE4");
        pBuffer = srcIdxBuf->lock(HardwareBuffer::HBL_READ_ONLY);
        srcElemBlendIndices->baseVertexPointerToElement(pBuffer, &pBlendIdx);
        if (srcWeightBuf != srcIdxBuf)
        {
            // Lock buffer
            pBuffer = srcWeightBuf->lock(HardwareBuffer::HBL_READ_ONLY);
        }
        srcElemBlendWeights->baseVertexPointerToElement(pBuffer, &pBlendWeight);
        unsigned short numWeightsPerVertex =
            VertexElement::getTypeCount(srcElemBlendWeights->getType());


        // Lock destination buffers for writing
        pBuffer = destPosBuf->lock(
            (destNormBuf != destPosBuf && destPosBuf->getVertexSize() == destElemPos->getSize()) ||
            (destNormBuf == destPosBuf && destPosBuf->getVertexSize() == destElemPos->getSize() + destElemNorm->getSize()) ?
            HardwareBuffer::HBL_DISCARD : HardwareBuffer::HBL_NORMAL);
        destElemPos->baseVertexPointerToElement(pBuffer, &pDestPos);
        if (includeNormals)
        {
            if (destNormBuf != destPosBuf)
            {
                pBuffer = destNormBuf->lock(
                    destNormBuf->getVertexSize() == destElemNorm->getSize() ?
                    HardwareBuffer::HBL_DISCARD : HardwareBuffer::HBL_NORMAL);
            }
            destElemNorm->baseVertexPointerToElement(pBuffer, &pDestNorm);
        }

        OptimisedUtil::getImplementation()->softwareVertexSkinning(
            pSrcPos, pDestPos,
            pSrcNorm, pDestNorm,
            pBlendWeight, pBlendIdx,
            blendMatrices,
            srcPosStride, destPosStride,
            srcNormStride, destNormStride,
            blendWeightStride, blendIdxStride,
            numWeightsPerVertex,
            targetVertexData->vertexCount);

        // Unlock source buffers
        srcPosBuf->unlock();
        srcIdxBuf->unlock();
        if (srcWeightBuf != srcIdxBuf)
        {
            srcWeightBuf->unlock();
        }
        if (includeNormals && srcNormBuf != srcPosBuf)
        {
            srcNormBuf->unlock();
        }
        // Unlock destination buffers
        destPosBuf->unlock();
        if (includeNormals && destNormBuf != destPosBuf)
        {
            destNormBuf->unlock();
        }

    }
    //---------------------------------------------------------------------
    void Mesh::softwareVertexMorph(Real t,
        const HardwareVertexBufferSharedPtr& b1,
        const HardwareVertexBufferSharedPtr& b2,
        VertexData* targetVertexData)
    {
        float* pb1 = static_cast<float*>(b1->lock(HardwareBuffer::HBL_READ_ONLY));
        float* pb2;
        if (b1.get() != b2.get())
        {
            pb2 = static_cast<float*>(b2->lock(HardwareBuffer::HBL_READ_ONLY));
        }
        else
        {
            // Same buffer - track with only one entry or time index exactly matching
            // one keyframe
            // For simplicity of main code, interpolate still but with same val
            pb2 = pb1;
        }

        const VertexElement* posElem =
            targetVertexData->vertexDeclaration->findElementBySemantic(VES_POSITION);
        assert(posElem);
        const VertexElement* normElem =
            targetVertexData->vertexDeclaration->findElementBySemantic(VES_NORMAL);
        
        bool morphNormals = false;
        if (normElem && normElem->getSource() == posElem->getSource() &&
            b1->getVertexSize() == 24 && b2->getVertexSize() == 24)
            morphNormals = true;
        
        HardwareVertexBufferSharedPtr destBuf =
            targetVertexData->vertexBufferBinding->getBuffer(
                posElem->getSource());
        assert((posElem->getSize() == destBuf->getVertexSize()
                || (morphNormals && posElem->getSize() + normElem->getSize() == destBuf->getVertexSize())) &&
            "Positions (or positions & normals) must be in a buffer on their own for morphing");
        float* pdst = static_cast<float*>(
            destBuf->lock(HardwareBuffer::HBL_DISCARD));

        OptimisedUtil::getImplementation()->softwareVertexMorph(
            t, pb1, pb2, pdst,
            b1->getVertexSize(), b2->getVertexSize(), destBuf->getVertexSize(),
            targetVertexData->vertexCount,
            morphNormals);

        destBuf->unlock();
        b1->unlock();
        if (b1.get() != b2.get())
            b2->unlock();
    }
    //---------------------------------------------------------------------
    void Mesh::softwareVertexPoseBlend(Real weight,
        const map<size_t, Vector3>::type& vertexOffsetMap,
        const map<size_t, Vector3>::type& normalsMap,
        VertexData* targetVertexData)
    {
        // Do nothing if no weight
        if (weight == 0.0f)
            return;

        const VertexElement* posElem =
            targetVertexData->vertexDeclaration->findElementBySemantic(VES_POSITION);
        const VertexElement* normElem =
            targetVertexData->vertexDeclaration->findElementBySemantic(VES_NORMAL);
        assert(posElem);
        // Support normals if they're in the same buffer as positions and pose includes them
        bool normals = normElem && !normalsMap.empty() && posElem->getSource() == normElem->getSource();
        HardwareVertexBufferSharedPtr destBuf =
            targetVertexData->vertexBufferBinding->getBuffer(
            posElem->getSource());

        size_t elemsPerVertex = destBuf->getVertexSize()/sizeof(float);

        // Have to lock in normal mode since this is incremental
        float* pBase = static_cast<float*>(
            destBuf->lock(HardwareBuffer::HBL_NORMAL));
                
        // Iterate over affected vertices
        for (map<size_t, Vector3>::type::const_iterator i = vertexOffsetMap.begin();
            i != vertexOffsetMap.end(); ++i)
        {
            // Adjust pointer
            float *pdst = pBase + i->first*elemsPerVertex;

            *pdst = *pdst + (i->second.x * weight);
            ++pdst;
            *pdst = *pdst + (i->second.y * weight);
            ++pdst;
            *pdst = *pdst + (i->second.z * weight);
            ++pdst;
            
        }
        
        if (normals)
        {
            float* pNormBase;
            normElem->baseVertexPointerToElement((void*)pBase, &pNormBase);
            for (map<size_t, Vector3>::type::const_iterator i = normalsMap.begin();
                i != normalsMap.end(); ++i)
            {
                // Adjust pointer
                float *pdst = pNormBase + i->first*elemsPerVertex;

                *pdst = *pdst + (i->second.x * weight);
                ++pdst;
                *pdst = *pdst + (i->second.y * weight);
                ++pdst;
                *pdst = *pdst + (i->second.z * weight);
                ++pdst;             
                
            }
        }
        destBuf->unlock();
    }
    //---------------------------------------------------------------------
    size_t Mesh::calculateSize(void) const
    {
        // calculate GPU size
        size_t ret = 0;
        unsigned short i;
        // Shared vertices
        if (sharedVertexData)
        {
            for (i = 0;
                i < sharedVertexData->vertexBufferBinding->getBufferCount();
                ++i)
            {
                ret += sharedVertexData->vertexBufferBinding
                    ->getBuffer(i)->getSizeInBytes();
            }
        }

        SubMeshList::const_iterator si;
        for (si = mSubMeshList.begin(); si != mSubMeshList.end(); ++si)
        {
            // Dedicated vertices
            if (!(*si)->useSharedVertices)
            {
                for (i = 0;
                    i < (*si)->vertexData->vertexBufferBinding->getBufferCount();
                    ++i)
                {
                    ret += (*si)->vertexData->vertexBufferBinding
                        ->getBuffer(i)->getSizeInBytes();
                }
            }
            if (!(*si)->indexData->indexBuffer.isNull())
            {
                // Index data
                ret += (*si)->indexData->indexBuffer->getSizeInBytes();
            }

        }
        return ret;
    }
    //-----------------------------------------------------------------------------
    bool Mesh::hasVertexAnimation(void) const
    {
        return !mAnimationsList.empty();
    }
    //---------------------------------------------------------------------
    VertexAnimationType Mesh::getSharedVertexDataAnimationType(void) const
    {
        if (mAnimationTypesDirty)
        {
            _determineAnimationTypes();
        }

        return mSharedVertexDataAnimationType;
    }
    //---------------------------------------------------------------------
    void Mesh::_determineAnimationTypes(void) const
    {
        // Don't check flag here; since detail checks on track changes are not
        // done, allow caller to force if they need to

        // Initialise all types to nothing
        mSharedVertexDataAnimationType = VAT_NONE;
        mSharedVertexDataAnimationIncludesNormals = false;
        for (SubMeshList::const_iterator i = mSubMeshList.begin();
            i != mSubMeshList.end(); ++i)
        {
            (*i)->mVertexAnimationType = VAT_NONE;
            (*i)->mVertexAnimationIncludesNormals = false;
        }
        
        mPosesIncludeNormals = false;
        for (PoseList::const_iterator i = mPoseList.begin(); i != mPoseList.end(); ++i)
        {
            if (i == mPoseList.begin())
                mPosesIncludeNormals = (*i)->getIncludesNormals();
            else if (mPosesIncludeNormals != (*i)->getIncludesNormals())
                // only support normals if consistently included
                mPosesIncludeNormals = mPosesIncludeNormals && (*i)->getIncludesNormals();
        }

        // Scan all animations and determine the type of animation tracks
        // relating to each vertex data
        for(AnimationList::const_iterator ai = mAnimationsList.begin();
            ai != mAnimationsList.end(); ++ai)
        {
            Animation* anim = ai->second;
            Animation::VertexTrackIterator vit = anim->getVertexTrackIterator();
            while (vit.hasMoreElements())
            {
                VertexAnimationTrack* track = vit.getNext();
                ushort handle = track->getHandle();
                if (handle == 0)
                {
                    // shared data
                    if (mSharedVertexDataAnimationType != VAT_NONE &&
                        mSharedVertexDataAnimationType != track->getAnimationType())
                    {
                        // Mixing of morph and pose animation on same data is not allowed
                        OGRE_EXCEPT(Exception::ERR_INVALIDPARAMS,
                            "Animation tracks for shared vertex data on mesh "
                            + mName + " try to mix vertex animation types, which is "
                            "not allowed.",
                            "Mesh::_determineAnimationTypes");
                    }
                    mSharedVertexDataAnimationType = track->getAnimationType();
                    if (track->getAnimationType() == VAT_MORPH)
                        mSharedVertexDataAnimationIncludesNormals = track->getVertexAnimationIncludesNormals();
                    else 
                        mSharedVertexDataAnimationIncludesNormals = mPosesIncludeNormals;

                }
                else
                {
                    // submesh index (-1)
                    SubMesh* sm = getSubMesh(handle-1);
                    if (sm->mVertexAnimationType != VAT_NONE &&
                        sm->mVertexAnimationType != track->getAnimationType())
                    {
                        // Mixing of morph and pose animation on same data is not allowed
                        OGRE_EXCEPT(Exception::ERR_INVALIDPARAMS,
                            "Animation tracks for dedicated vertex data "
                            + StringConverter::toString(handle-1) + " on mesh "
                            + mName + " try to mix vertex animation types, which is "
                            "not allowed.",
                            "Mesh::_determineAnimationTypes");
                    }
                    sm->mVertexAnimationType = track->getAnimationType();
                    if (track->getAnimationType() == VAT_MORPH)
                        sm->mVertexAnimationIncludesNormals = track->getVertexAnimationIncludesNormals();
                    else 
                        sm->mVertexAnimationIncludesNormals = mPosesIncludeNormals;

                }
            }
        }

        mAnimationTypesDirty = false;
    }
    //---------------------------------------------------------------------
    Animation* Mesh::createAnimation(const String& name, Real length)
    {
        // Check name not used
        if (mAnimationsList.find(name) != mAnimationsList.end())
        {
            OGRE_EXCEPT(
                Exception::ERR_DUPLICATE_ITEM,
                "An animation with the name " + name + " already exists",
                "Mesh::createAnimation");
        }

        Animation* ret = OGRE_NEW Animation(name, length);
        ret->_notifyContainer(this);

        // Add to list
        mAnimationsList[name] = ret;

        // Mark animation types dirty
        mAnimationTypesDirty = true;

        return ret;

    }
    //---------------------------------------------------------------------
    Animation* Mesh::getAnimation(const String& name) const
    {
        Animation* ret = _getAnimationImpl(name);
        if (!ret)
        {
            OGRE_EXCEPT(Exception::ERR_ITEM_NOT_FOUND,
                "No animation entry found named " + name,
                "Mesh::getAnimation");
        }

        return ret;
    }
    //---------------------------------------------------------------------
    Animation* Mesh::getAnimation(unsigned short index) const
    {
        // If you hit this assert, then the index is out of bounds.
        assert( index < mAnimationsList.size() );

        AnimationList::const_iterator i = mAnimationsList.begin();

        std::advance(i, index);

        return i->second;

    }
    //---------------------------------------------------------------------
    unsigned short Mesh::getNumAnimations(void) const
    {
        return static_cast<unsigned short>(mAnimationsList.size());
    }
    //---------------------------------------------------------------------
    bool Mesh::hasAnimation(const String& name) const
    {
        return _getAnimationImpl(name) != 0;
    }
    //---------------------------------------------------------------------
    Animation* Mesh::_getAnimationImpl(const String& name) const
    {
        Animation* ret = 0;
        AnimationList::const_iterator i = mAnimationsList.find(name);

        if (i != mAnimationsList.end())
        {
            ret = i->second;
        }

        return ret;

    }
    //---------------------------------------------------------------------
    void Mesh::removeAnimation(const String& name)
    {
        AnimationList::iterator i = mAnimationsList.find(name);

        if (i == mAnimationsList.end())
        {
            OGRE_EXCEPT(Exception::ERR_ITEM_NOT_FOUND, "No animation entry found named " + name,
                "Mesh::getAnimation");
        }

        OGRE_DELETE i->second;

        mAnimationsList.erase(i);

        mAnimationTypesDirty = true;
    }
    //---------------------------------------------------------------------
    void Mesh::removeAllAnimations(void)
    {
        AnimationList::iterator i = mAnimationsList.begin();
        for (; i != mAnimationsList.end(); ++i)
        {
            OGRE_DELETE i->second;
        }
        mAnimationsList.clear();
        mAnimationTypesDirty = true;
    }
    //---------------------------------------------------------------------
    VertexData* Mesh::getVertexDataByTrackHandle(unsigned short handle)
    {
        if (handle == 0)
        {
            return sharedVertexData;
        }
        else
        {
            return getSubMesh(handle-1)->vertexData;
        }
    }
    //---------------------------------------------------------------------
    Pose* Mesh::createPose(ushort target, const String& name)
    {
        Pose* retPose = OGRE_NEW Pose(target, name);
        mPoseList.push_back(retPose);
        return retPose;
    }
    //---------------------------------------------------------------------
    Pose* Mesh::getPose(ushort index)
    {
        if (index >= getPoseCount())
        {
            OGRE_EXCEPT(Exception::ERR_INVALIDPARAMS,
                "Index out of bounds",
                "Mesh::getPose");
        }

        return mPoseList[index];

    }
    //---------------------------------------------------------------------
    Pose* Mesh::getPose(const String& name)
    {
        for (PoseList::iterator i = mPoseList.begin(); i != mPoseList.end(); ++i)
        {
            if ((*i)->getName() == name)
                return *i;
        }
        StringStream str;
        str << "No pose called " << name << " found in Mesh " << mName;
        OGRE_EXCEPT(Exception::ERR_ITEM_NOT_FOUND,
            str.str(),
            "Mesh::getPose");

    }
    //---------------------------------------------------------------------
    void Mesh::removePose(ushort index)
    {
        if (index >= getPoseCount())
        {
            OGRE_EXCEPT(Exception::ERR_INVALIDPARAMS,
                "Index out of bounds",
                "Mesh::removePose");
        }
        PoseList::iterator i = mPoseList.begin();
        std::advance(i, index);
        OGRE_DELETE *i;
        mPoseList.erase(i);

    }
    //---------------------------------------------------------------------
    void Mesh::removePose(const String& name)
    {
        for (PoseList::iterator i = mPoseList.begin(); i != mPoseList.end(); ++i)
        {
            if ((*i)->getName() == name)
            {
                OGRE_DELETE *i;
                mPoseList.erase(i);
                return;
            }
        }
        StringStream str;
        str << "No pose called " << name << " found in Mesh " << mName;
        OGRE_EXCEPT(Exception::ERR_ITEM_NOT_FOUND,
            str.str(),
            "Mesh::removePose");
    }
    //---------------------------------------------------------------------
    void Mesh::removeAllPoses(void)
    {
        for (PoseList::iterator i = mPoseList.begin(); i != mPoseList.end(); ++i)
        {
            OGRE_DELETE *i;
        }
        mPoseList.clear();
    }
    //---------------------------------------------------------------------
    Mesh::PoseIterator Mesh::getPoseIterator(void)
    {
        return PoseIterator(mPoseList.begin(), mPoseList.end());
    }
    //---------------------------------------------------------------------
    Mesh::ConstPoseIterator Mesh::getPoseIterator(void) const
    {
        return ConstPoseIterator(mPoseList.begin(), mPoseList.end());
    }
    //-----------------------------------------------------------------------------
    const PoseList& Mesh::getPoseList(void) const
    {
        return mPoseList;
    }
    //---------------------------------------------------------------------
    void Mesh::updateMaterialForAllSubMeshes(void)
    {
        // iterate through each sub mesh and request the submesh to update its material
        vector<SubMesh*>::type::iterator subi;
        for (subi = mSubMeshList.begin(); subi != mSubMeshList.end(); ++subi)
        {
            (*subi)->updateMaterialUsingTextureAliases();
        }

    }
    //---------------------------------------------------------------------
<<<<<<< HEAD
=======
    const LodStrategy *Mesh::getLodStrategy() const
    {
        return mLodStrategy;
    }
#if !OGRE_NO_MESHLOD
    //---------------------------------------------------------------------
    void Mesh::setLodStrategy(LodStrategy *lodStrategy)
    {
        mLodStrategy = lodStrategy;

        assert(mMeshLodUsageList.size());
        
        // Re-transform user LOD values (starting at index 1, no need to transform base value)
        for (MeshLodUsageList::iterator i = mMeshLodUsageList.begin()+1; i != mMeshLodUsageList.end(); ++i)
            i->value = mLodStrategy->transformUserValue(i->userValue);

        // Rewrite first value
        mMeshLodUsageList[0].value = mLodStrategy->getBaseValue();
    }
#endif

>>>>>>> 4270cc96
}
<|MERGE_RESOLUTION|>--- conflicted
+++ resolved
@@ -220,18 +220,17 @@
         assert( mLodValues.size() == mMeshLodUsageList.size()  );
         LodValueArray::iterator lodValueIt = mLodValues.begin();
         // Transform user LOD values (starting at index 1, no need to transform base value)
-<<<<<<< HEAD
         for (MeshLodUsageList::iterator i = mMeshLodUsageList.begin(); i != mMeshLodUsageList.end(); ++i)
         {
             i->value = lodStrategy->transformUserValue(i->userValue);
             *lodValueIt++ = i->value;
         }
-=======
-        for (MeshLodUsageList::iterator i = mMeshLodUsageList.begin() + 1; i != mMeshLodUsageList.end(); ++i)
-            i->value = mLodStrategy->transformUserValue(i->userValue);
-        // Rewrite first value
-        mMeshLodUsageList[0].value = mLodStrategy->getBaseValue();
->>>>>>> 4270cc96
+        if( !mLodValues.empty() )
+        {
+                // Rewrite first value
+                mLodValues[0] = mLodStrategy->getBaseValue();
+                mMeshLodUsageList[0].value = mLodStrategy->getBaseValue();
+        }
 #endif
     }
     //-----------------------------------------------------------------------
@@ -2478,28 +2477,4 @@
 
     }
     //---------------------------------------------------------------------
-<<<<<<< HEAD
-=======
-    const LodStrategy *Mesh::getLodStrategy() const
-    {
-        return mLodStrategy;
-    }
-#if !OGRE_NO_MESHLOD
-    //---------------------------------------------------------------------
-    void Mesh::setLodStrategy(LodStrategy *lodStrategy)
-    {
-        mLodStrategy = lodStrategy;
-
-        assert(mMeshLodUsageList.size());
-        
-        // Re-transform user LOD values (starting at index 1, no need to transform base value)
-        for (MeshLodUsageList::iterator i = mMeshLodUsageList.begin()+1; i != mMeshLodUsageList.end(); ++i)
-            i->value = mLodStrategy->transformUserValue(i->userValue);
-
-        // Rewrite first value
-        mMeshLodUsageList[0].value = mLodStrategy->getBaseValue();
-    }
-#endif
-
->>>>>>> 4270cc96
 }
