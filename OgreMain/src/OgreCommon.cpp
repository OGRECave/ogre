--- conflicted
+++ resolved
@@ -79,10 +79,6 @@
     uint32 _OgreExport FastHash (const char * data, int len, uint32 hashSoFar)
     {
         uint32 hash;
-<<<<<<< HEAD
-        uint32 tmp;
-=======
->>>>>>> 83e497b5
         int rem;
 
         if (hashSoFar)
@@ -98,11 +94,7 @@
         /* Main loop */
         for (;len > 0; len--) {
             hash  += OGRE_GET16BITS (data);
-<<<<<<< HEAD
-            tmp    = (OGRE_GET16BITS (data+2) << 11) ^ hash;
-=======
             uint32 tmp    = (OGRE_GET16BITS (data+2) << 11) ^ hash;
->>>>>>> 83e497b5
             hash   = (hash << 16) ^ tmp;
             data  += 2*sizeof (uint16);
             hash  += hash >> 11;
