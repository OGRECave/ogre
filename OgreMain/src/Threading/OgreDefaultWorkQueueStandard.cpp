--- conflicted
+++ resolved
@@ -35,11 +35,7 @@
 {
     //---------------------------------------------------------------------
     DefaultWorkQueue::DefaultWorkQueue(const String& name)
-<<<<<<< HEAD
-    : DefaultWorkQueueBase(name)
-=======
     : DefaultWorkQueueBase(name), mNumThreadsRegisteredWithRS(0)
->>>>>>> 83e497b5
     {
     }
     //---------------------------------------------------------------------
@@ -137,23 +133,10 @@
         mWorkers.clear();
 #endif
 
-<<<<<<< HEAD
-        if (mWorkerFunc)
-        {
-            OGRE_DELETE_T(mWorkerFunc, WorkerFunc, MEMCATEGORY_GENERAL);
-            mWorkerFunc = 0;
-        }
-
-
-        mIsRunning = false;
-
-
-=======
         OGRE_DELETE_T(mWorkerFunc, WorkerFunc, MEMCATEGORY_GENERAL);
         mWorkerFunc = 0;
 
         mIsRunning = false;
->>>>>>> 83e497b5
     }
     //---------------------------------------------------------------------
     void DefaultWorkQueue::notifyWorkers()
