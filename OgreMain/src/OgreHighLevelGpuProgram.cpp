--- conflicted
+++ resolved
@@ -197,12 +197,8 @@
         getConstantDefinitions();
         params->_setNamedConstants(mConstantDefs);
         // also set logical / physical maps for programs which use this
-<<<<<<< HEAD
-        params->_setLogicalIndexes(mFloatLogicalToPhysical, mDoubleLogicalToPhysical, mIntLogicalToPhysical);
-=======
         params->_setLogicalIndexes(mFloatLogicalToPhysical, mDoubleLogicalToPhysical, 
                                            mIntLogicalToPhysical, mUIntLogicalToPhysical,
                                            mBoolLogicalToPhysical);
->>>>>>> 83e497b5
     }
 }