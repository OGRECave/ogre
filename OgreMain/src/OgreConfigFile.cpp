/*
-----------------------------------------------------------------------------
This source file is part of OGRE
    (Object-oriented Graphics Rendering Engine)
For the latest info, see http://www.ogre3d.org/

Copyright (c) 2000-2014 Torus Knot Software Ltd

Permission is hereby granted, free of charge, to any person obtaining a copy
of this software and associated documentation files (the "Software"), to deal
in the Software without restriction, including without limitation the rights
to use, copy, modify, merge, publish, distribute, sublicense, and/or sell
copies of the Software, and to permit persons to whom the Software is
furnished to do so, subject to the following conditions:

The above copyright notice and this permission notice shall be included in
all copies or substantial portions of the Software.

THE SOFTWARE IS PROVIDED "AS IS", WITHOUT WARRANTY OF ANY KIND, EXPRESS OR
IMPLIED, INCLUDING BUT NOT LIMITED TO THE WARRANTIES OF MERCHANTABILITY,
FITNESS FOR A PARTICULAR PURPOSE AND NONINFRINGEMENT. IN NO EVENT SHALL THE
AUTHORS OR COPYRIGHT HOLDERS BE LIABLE FOR ANY CLAIM, DAMAGES OR OTHER
LIABILITY, WHETHER IN AN ACTION OF CONTRACT, TORT OR OTHERWISE, ARISING FROM,
OUT OF OR IN CONNECTION WITH THE SOFTWARE OR THE USE OR OTHER DEALINGS IN
THE SOFTWARE.
-----------------------------------------------------------------------------
*/
#include "OgreStableHeaders.h"
#include "OgreConfigFile.h"
#include "OgreResourceGroupManager.h"

#include "OgreException.h"

#include <iostream>

namespace Ogre {

    //-----------------------------------------------------------------------
    ConfigFile::ConfigFile()
    {
    }
    //-----------------------------------------------------------------------
    ConfigFile::~ConfigFile()
    {
        SettingsBySection::iterator seci, secend;
        secend = mSettings.end();
        for (seci = mSettings.begin(); seci != secend; ++seci)
        {
            OGRE_DELETE_T(seci->second, SettingsMultiMap, MEMCATEGORY_GENERAL);
        }
    }
    //-----------------------------------------------------------------------
    void ConfigFile::clear(void)
    {
        for (SettingsBySection::iterator seci = mSettings.begin(); 
            seci != mSettings.end(); ++seci)
        {
             OGRE_DELETE_T(seci->second, SettingsMultiMap, MEMCATEGORY_GENERAL);
        }
        mSettings.clear();
    }
    //-----------------------------------------------------------------------
    void ConfigFile::load(const String& filename, const String& separators, bool trimWhitespace)
    {
        loadDirect(filename, separators, trimWhitespace);
    }
    //-----------------------------------------------------------------------
<<<<<<< HEAD
=======
    void ConfigFile::load(const String& filename, const String& resourceGroup, 
        const String& separators, bool trimWhitespace)
    {
        loadFromResourceSystem(filename, resourceGroup, separators, trimWhitespace);
    }
    //-----------------------------------------------------------------------
>>>>>>> 83e497b5
    void ConfigFile::loadDirect(const String& filename, const String& separators, 
        bool trimWhitespace)
    {
#if OGRE_PLATFORM == OGRE_PLATFORM_NACL
        OGRE_EXCEPT(Exception::ERR_CANNOT_WRITE_TO_FILE, "loadDirect is not supported on NaCl - tried to open: " + filename,
            "ConfigFile::loadDirect");
#endif

        /* Open the configuration file */
        std::ifstream fp;
        // Always open in binary mode
        fp.open(filename.c_str(), std::ios::in | std::ios::binary);
        if(!fp)
            OGRE_EXCEPT(
            Exception::ERR_FILE_NOT_FOUND, "'" + filename + "' file not found!", "ConfigFile::load" );

        // Wrap as a stream
        DataStreamPtr stream(OGRE_NEW FileStreamDataStream(filename, &fp, false));

        load(stream, separators, trimWhitespace);

    }
    //-----------------------------------------------------------------------
    void ConfigFile::loadFromResourceSystem(const String& filename, 
        const String& resourceGroup, const String& separators, bool trimWhitespace)
    {
        DataStreamPtr stream = 
            ResourceGroupManager::getSingleton().openResource(filename, resourceGroup);
        load(stream, separators, trimWhitespace);
    }
    //-----------------------------------------------------------------------
    void ConfigFile::load(const DataStreamPtr& stream, const String& separators, 
        bool trimWhitespace)
    {
        /* Clear current settings map */
        clear();

        String currentSection = BLANKSTRING;
        SettingsMultiMap* currentSettings = OGRE_NEW_T(SettingsMultiMap, MEMCATEGORY_GENERAL)();
        mSettings[currentSection] = currentSettings;


        /* Process the file line for line */
        String line, optName, optVal;
        while (!stream->eof())
        {
            line = stream->getLine();
            /* Ignore comments & blanks */
            if (line.length() > 0 && line.at(0) != '#' && line.at(0) != '@')
            {
                if (line.at(0) == '[' && line.at(line.length()-1) == ']')
                {
                    // Section
                    currentSection = line.substr(1, line.length() - 2);
                    SettingsBySection::const_iterator seci = mSettings.find(currentSection);
                    if (seci == mSettings.end())
                    {
                        currentSettings = OGRE_NEW_T(SettingsMultiMap, MEMCATEGORY_GENERAL)();
                        mSettings[currentSection] = currentSettings;
                    }
                    else
                    {
                        currentSettings = seci->second;
                    } 
                }
                else
                {
                    /* Find the first separator character and split the string there */
                    Ogre::String::size_type separator_pos = line.find_first_of(separators, 0);
                    if (separator_pos != Ogre::String::npos)
                    {
                        optName = line.substr(0, separator_pos);
                        /* Find the first non-separator character following the name */
                        Ogre::String::size_type nonseparator_pos = line.find_first_not_of(separators, separator_pos);
                        /* ... and extract the value */
                        /* Make sure we don't crash on an empty setting (it might be a valid value) */
                        optVal = (nonseparator_pos == Ogre::String::npos) ? "" : line.substr(nonseparator_pos);
                        if (trimWhitespace)
                        {
                            StringUtil::trim(optVal);
                            StringUtil::trim(optName);
                        }
                        currentSettings->insert(SettingsMultiMap::value_type(optName, optVal));
                    }
                }
            }
        }
    }
    //-----------------------------------------------------------------------
    String ConfigFile::getSetting(const String& key, const String& section, const String& defaultValue) const
    {
        
        SettingsBySection::const_iterator seci = mSettings.find(section);
        if (seci == mSettings.end())
        {
            return defaultValue;
        }
        else
        {
            SettingsMultiMap::const_iterator i = seci->second->find(key);
            if (i == seci->second->end())
            {
                return defaultValue;
            }
            else
            {
                return i->second;
            }
        }
    }
    //-----------------------------------------------------------------------
    StringVector ConfigFile::getMultiSetting(const String& key, const String& section) const
    {
        StringVector ret;


        SettingsBySection::const_iterator seci = mSettings.find(section);
        if (seci != mSettings.end())
        {
            SettingsMultiMap::const_iterator i;

            i = seci->second->find(key);
            // Iterate over matches
            while (i != seci->second->end() && i->first == key)
            {
                ret.push_back(i->second);
                ++i;
            }
        }
        return ret;


    }
    //-----------------------------------------------------------------------
    ConfigFile::SettingsIterator ConfigFile::getSettingsIterator(const String& section)
    {
        SettingsBySection::const_iterator seci = mSettings.find(section);
        if (seci == mSettings.end())
        {
            OGRE_EXCEPT(Exception::ERR_ITEM_NOT_FOUND, 
                "Cannot find section " + section, 
                "ConfigFile::getSettingsIterator");
        }
        else
        {
            return SettingsIterator(seci->second->begin(), seci->second->end());
        }
    }
    //-----------------------------------------------------------------------
    ConfigFile::SectionIterator ConfigFile::getSectionIterator(void)
    {
        return SectionIterator(mSettings.begin(), mSettings.end());
    }

}<|MERGE_RESOLUTION|>--- conflicted
+++ resolved
@@ -65,15 +65,12 @@
         loadDirect(filename, separators, trimWhitespace);
     }
     //-----------------------------------------------------------------------
-<<<<<<< HEAD
-=======
     void ConfigFile::load(const String& filename, const String& resourceGroup, 
         const String& separators, bool trimWhitespace)
     {
         loadFromResourceSystem(filename, resourceGroup, separators, trimWhitespace);
     }
     //-----------------------------------------------------------------------
->>>>>>> 83e497b5
     void ConfigFile::loadDirect(const String& filename, const String& separators, 
         bool trimWhitespace)
     {
