/*
-----------------------------------------------------------------------------
This source file is part of OGRE
(Object-oriented Graphics Rendering Engine)
For the latest info, see http://www.ogre3d.org/

Copyright (c) 2000-2014 Torus Knot Software Ltd

Permission is hereby granted, free of charge, to any person obtaining a copy
of this software and associated documentation files (the "Software"), to deal
in the Software without restriction, including without limitation the rights
to use, copy, modify, merge, publish, distribute, sublicense, and/or sell
copies of the Software, and to permit persons to whom the Software is
furnished to do so, subject to the following conditions:

The above copyright notice and this permission notice shall be included in
all copies or substantial portions of the Software.

THE SOFTWARE IS PROVIDED "AS IS", WITHOUT WARRANTY OF ANY KIND, EXPRESS OR
IMPLIED, INCLUDING BUT NOT LIMITED TO THE WARRANTIES OF MERCHANTABILITY,
FITNESS FOR A PARTICULAR PURPOSE AND NONINFRINGEMENT. IN NO EVENT SHALL THE
AUTHORS OR COPYRIGHT HOLDERS BE LIABLE FOR ANY CLAIM, DAMAGES OR OTHER
LIABILITY, WHETHER IN AN ACTION OF CONTRACT, TORT OR OTHERWISE, ARISING FROM,
OUT OF OR IN CONNECTION WITH THE SOFTWARE OR THE USE OR OTHER DEALINGS IN
THE SOFTWARE.
-----------------------------------------------------------------------------
*/
#include "OgreStableHeaders.h"
#include "OgreWorkQueue.h"
#include "OgreLogManager.h"
#include "OgreRoot.h"
#include "OgreTimer.h"

namespace Ogre {
    //---------------------------------------------------------------------
    uint16 WorkQueue::getChannel(const String& channelName)
    {
            OGRE_LOCK_MUTEX(mChannelMapMutex);

        ChannelMap::iterator i = mChannelMap.find(channelName);
        if (i == mChannelMap.end())
        {
            i = mChannelMap.insert(ChannelMap::value_type(channelName, mNextChannel++)).first;
        }
        return i->second;
    }
    //---------------------------------------------------------------------
    WorkQueue::Request::Request(uint16 channel, uint16 rtype, const Any& rData, uint8 retry, RequestID rid)
        : mChannel(channel), mType(rtype), mData(rData), mRetryCount(retry), mID(rid), mAborted(false)
    {

    }
    //---------------------------------------------------------------------
    WorkQueue::Request::~Request()
    {

    }
    //---------------------------------------------------------------------
    //---------------------------------------------------------------------
    WorkQueue::Response::Response(const Request* rq, bool success, const Any& data, const String& msg)
        : mRequest(rq), mSuccess(success), mMessages(msg), mData(data)
    {
        
    }
    //---------------------------------------------------------------------
    WorkQueue::Response::~Response()
    {
        OGRE_DELETE mRequest;
    }
    //---------------------------------------------------------------------
    //---------------------------------------------------------------------
    DefaultWorkQueueBase::DefaultWorkQueueBase(const String& name)
        : mName(name)
        , mWorkerThreadCount(1)
        , mWorkerRenderSystemAccess(false)
        , mIsRunning(false)
        , mResposeTimeLimitMS(8)
        , mWorkerFunc(0)
        , mRequestCount(0)
        , mPaused(false)
        , mAcceptRequests(true)
<<<<<<< HEAD
=======
        , mShuttingDown(false)
        , mIdleThreadRunning(false)
>>>>>>> 83e497b5
        , mIdleProcessed(0)
    {
    }
    //---------------------------------------------------------------------
    const String& DefaultWorkQueueBase::getName() const
    {
        return mName;
    }
    //---------------------------------------------------------------------
    size_t DefaultWorkQueueBase::getWorkerThreadCount() const
    {
        return mWorkerThreadCount;
    }
    //---------------------------------------------------------------------
    void DefaultWorkQueueBase::setWorkerThreadCount(size_t c)
    {
        mWorkerThreadCount = c;
    }
    //---------------------------------------------------------------------
    bool DefaultWorkQueueBase::getWorkersCanAccessRenderSystem() const
    {
        return mWorkerRenderSystemAccess;
    }
    //---------------------------------------------------------------------
    void DefaultWorkQueueBase::setWorkersCanAccessRenderSystem(bool access)
    {
        mWorkerRenderSystemAccess = access;
    }
    //---------------------------------------------------------------------
    DefaultWorkQueueBase::~DefaultWorkQueueBase()
    {
        //shutdown(); // can't call here; abstract function

        for (RequestQueue::iterator i = mRequestQueue.begin(); i != mRequestQueue.end(); ++i)
        {
            OGRE_DELETE (*i);
        }
        mRequestQueue.clear();

        for (ResponseQueue::iterator i = mResponseQueue.begin(); i != mResponseQueue.end(); ++i)
        {
            OGRE_DELETE (*i);
        }
        mResponseQueue.clear();
    }
    //---------------------------------------------------------------------
    void DefaultWorkQueueBase::addRequestHandler(uint16 channel, RequestHandler* rh)
    {
            OGRE_LOCK_RW_MUTEX_WRITE(mRequestHandlerMutex);

        RequestHandlerListByChannel::iterator i = mRequestHandlers.find(channel);
        if (i == mRequestHandlers.end())
            i = mRequestHandlers.insert(RequestHandlerListByChannel::value_type(channel, RequestHandlerList())).first;

        RequestHandlerList& handlers = i->second;
        bool duplicate = false;
        for (RequestHandlerList::iterator j = handlers.begin(); j != handlers.end(); ++j)
        {
            if ((*j)->getHandler() == rh)
            {
                duplicate = true;
                break;
            }
        }
        if (!duplicate)
            handlers.push_back(RequestHandlerHolderPtr(OGRE_NEW RequestHandlerHolder(rh)));

    }
    //---------------------------------------------------------------------
    void DefaultWorkQueueBase::removeRequestHandler(uint16 channel, RequestHandler* rh)
    {
        OGRE_LOCK_RW_MUTEX_WRITE(mRequestHandlerMutex);

        RequestHandlerListByChannel::iterator i = mRequestHandlers.find(channel);
        if (i != mRequestHandlers.end())
        {
            RequestHandlerList& handlers = i->second;
            for (RequestHandlerList::iterator j = handlers.begin(); j != handlers.end(); ++j)
            {
                if ((*j)->getHandler() == rh)
                {
                    // Disconnect - this will make it safe across copies of the list
                    // this is threadsafe and will wait for existing processes to finish
                    (*j)->disconnectHandler();
                    handlers.erase(j);  
                    break;
                }
            }

        }

    }
    //---------------------------------------------------------------------
    void DefaultWorkQueueBase::addResponseHandler(uint16 channel, ResponseHandler* rh)
    {
        ResponseHandlerListByChannel::iterator i = mResponseHandlers.find(channel);
        if (i == mResponseHandlers.end())
            i = mResponseHandlers.insert(ResponseHandlerListByChannel::value_type(channel, ResponseHandlerList())).first;

        ResponseHandlerList& handlers = i->second;
        if (std::find(handlers.begin(), handlers.end(), rh) == handlers.end())
            handlers.push_back(rh);
    }
    //---------------------------------------------------------------------
    void DefaultWorkQueueBase::removeResponseHandler(uint16 channel, ResponseHandler* rh)
    {
        ResponseHandlerListByChannel::iterator i = mResponseHandlers.find(channel);
        if (i != mResponseHandlers.end())
        {
            ResponseHandlerList& handlers = i->second;
            ResponseHandlerList::iterator j = std::find(
                handlers.begin(), handlers.end(), rh);
            if (j != handlers.end())
                handlers.erase(j);

        }
    }
    //---------------------------------------------------------------------
    WorkQueue::RequestID DefaultWorkQueueBase::addRequest(uint16 channel, uint16 requestType, 
        const Any& rData, uint8 retryCount, bool forceSynchronous, bool idleThread)
    {
        Request* req = 0;
        RequestID rid = 0;

        {
            // lock to acquire rid and push request to the queue
                    OGRE_LOCK_MUTEX(mRequestMutex);

            if (!mAcceptRequests || mShuttingDown)
                return 0;

            rid = ++mRequestCount;
            req = OGRE_NEW Request(channel, requestType, rData, retryCount, rid);

            LogManager::getSingleton().stream(LML_TRIVIAL) << 
                "DefaultWorkQueueBase('" << mName << "') - QUEUED(thread:" <<
#if OGRE_THREAD_SUPPORT
                OGRE_THREAD_CURRENT_ID
#else
                "main"
#endif
                << "): ID=" << rid
                << " channel=" << channel << " requestType=" << requestType;
#if OGRE_THREAD_SUPPORT
            if (!forceSynchronous&& !idleThread)
            {
                mRequestQueue.push_back(req);
                notifyWorkers();
                return rid;
            }
#endif
        }
<<<<<<< HEAD
        if(idleThread){
=======
        if(OGRE_THREAD_SUPPORT && idleThread){
>>>>>>> 83e497b5
            OGRE_LOCK_MUTEX(mIdleMutex);
            mIdleRequestQueue.push_back(req);
            if(!mIdleThreadRunning)
            {
                notifyWorkers();
            }
        } else { //forceSynchronous
            processRequestResponse(req, true);
        }
        return rid;

    }
    //---------------------------------------------------------------------
    void DefaultWorkQueueBase::addRequestWithRID(WorkQueue::RequestID rid, uint16 channel, 
        uint16 requestType, const Any& rData, uint8 retryCount)
    {
        // lock to push request to the queue
            OGRE_LOCK_MUTEX(mRequestMutex);

        if (mShuttingDown)
            return;

        Request* req = OGRE_NEW Request(channel, requestType, rData, retryCount, rid);

        LogManager::getSingleton().stream(LML_TRIVIAL) << 
            "DefaultWorkQueueBase('" << mName << "') - REQUEUED(thread:" <<
#if OGRE_THREAD_SUPPORT
            OGRE_THREAD_CURRENT_ID
#else
            "main"
#endif
            << "): ID=" << rid
                   << " channel=" << channel << " requestType=" << requestType;
#if OGRE_THREAD_SUPPORT
        mRequestQueue.push_back(req);
        notifyWorkers();
#else
        processRequestResponse(req, true);
#endif
    }
    //---------------------------------------------------------------------
    void DefaultWorkQueueBase::abortRequest(RequestID id)
    {
            OGRE_LOCK_MUTEX(mProcessMutex);

        // NOTE: Pending requests are exist any of RequestQueue, ProcessQueue and
        // ResponseQueue when keeping ProcessMutex, so we check all of these queues.

        for (RequestQueue::iterator i = mProcessQueue.begin(); i != mProcessQueue.end(); ++i)
        {
            if ((*i)->getID() == id)
            {
                (*i)->abortRequest();
                break;
            }
        }

        {
                    OGRE_LOCK_MUTEX(mRequestMutex);

            for (RequestQueue::iterator i = mRequestQueue.begin(); i != mRequestQueue.end(); ++i)
            {
                if ((*i)->getID() == id)
                {
                    (*i)->abortRequest();
                    break;
                }
            }
        }

        {
            if(mIdleProcessed)
            {
                mIdleProcessed->abortRequest();
            }

            OGRE_LOCK_MUTEX(mIdleMutex);
            for (RequestQueue::iterator i = mIdleRequestQueue.begin(); i != mIdleRequestQueue.end(); ++i)
            {
                (*i)->abortRequest();
            }
        }

        {
                    OGRE_LOCK_MUTEX(mResponseMutex);

            for (ResponseQueue::iterator i = mResponseQueue.begin(); i != mResponseQueue.end(); ++i)
            {
                if( (*i)->getRequest()->getID() == id )
                {
                    (*i)->abortRequest();
                    break;
                }
            }
        }
    }
    //---------------------------------------------------------------------
    void DefaultWorkQueueBase::abortRequestsByChannel(uint16 channel)
    {
            OGRE_LOCK_MUTEX(mProcessMutex);

        for (RequestQueue::iterator i = mProcessQueue.begin(); i != mProcessQueue.end(); ++i)
        {
            if ((*i)->getChannel() == channel)
            {
                (*i)->abortRequest();
            }
        }

        {
                    OGRE_LOCK_MUTEX(mRequestMutex);

            for (RequestQueue::iterator i = mRequestQueue.begin(); i != mRequestQueue.end(); ++i)
            {
                if ((*i)->getChannel() == channel)
                {
                    (*i)->abortRequest();
                }
            }
        }
        {
            if (mIdleProcessed && mIdleProcessed->getChannel() == channel)
            {
                mIdleProcessed->abortRequest();
            }

            OGRE_LOCK_MUTEX(mIdleMutex);

            for (RequestQueue::iterator i = mIdleRequestQueue.begin(); i != mIdleRequestQueue.end(); ++i)
            {
                if ((*i)->getChannel() == channel)
                {
                    (*i)->abortRequest();
                }
            }
        }

        {
                    OGRE_LOCK_MUTEX(mResponseMutex);

            for (ResponseQueue::iterator i = mResponseQueue.begin(); i != mResponseQueue.end(); ++i)
            {
                if( (*i)->getRequest()->getChannel() == channel )
                {
                    (*i)->abortRequest();
                }
            }
        }
    }
    //---------------------------------------------------------------------
    void DefaultWorkQueueBase::abortPendingRequestsByChannel(uint16 channel)
    {
        {
                    OGRE_LOCK_MUTEX(mRequestMutex);
            for (RequestQueue::iterator i = mRequestQueue.begin(); i != mRequestQueue.end(); ++i)
            {
                if ((*i)->getChannel() == channel)
                {
                    (*i)->abortRequest();
                }
            }
        }
        {
                    OGRE_LOCK_MUTEX(mIdleMutex);

                for (RequestQueue::iterator i = mIdleRequestQueue.begin(); i != mIdleRequestQueue.end(); ++i)
                {
                    if ((*i)->getChannel() == channel)
                    {
                        (*i)->abortRequest();
                    }
                }
        }
    }
    //---------------------------------------------------------------------
    void DefaultWorkQueueBase::abortAllRequests()
    {
            OGRE_LOCK_MUTEX(mProcessMutex);
        {
            for (RequestQueue::iterator i = mProcessQueue.begin(); i != mProcessQueue.end(); ++i)
            {
                (*i)->abortRequest();
            }
        }
        

        {
                    OGRE_LOCK_MUTEX(mRequestMutex);

            for (RequestQueue::iterator i = mRequestQueue.begin(); i != mRequestQueue.end(); ++i)
            {
                (*i)->abortRequest();
            }
        }

        {

            if(mIdleProcessed)
            {
                mIdleProcessed->abortRequest();
            }

            OGRE_LOCK_MUTEX(mIdleMutex);

            for (RequestQueue::iterator i = mIdleRequestQueue.begin(); i != mIdleRequestQueue.end(); ++i)
            {
                (*i)->abortRequest();
            }
        }

        {
                    OGRE_LOCK_MUTEX(mResponseMutex);

            for (ResponseQueue::iterator i = mResponseQueue.begin(); i != mResponseQueue.end(); ++i)
            {
                (*i)->abortRequest();
            }
        }

    }
    //---------------------------------------------------------------------
    void DefaultWorkQueueBase::setPaused(bool pause)
    {
            OGRE_LOCK_MUTEX(mRequestMutex);

        mPaused = pause;
    }
    //---------------------------------------------------------------------
    bool DefaultWorkQueueBase::isPaused() const
    {
        return mPaused;
    }
    //---------------------------------------------------------------------
    void DefaultWorkQueueBase::setRequestsAccepted(bool accept)
    {
            OGRE_LOCK_MUTEX(mRequestMutex);

        mAcceptRequests = accept;
    }
    //---------------------------------------------------------------------
    bool DefaultWorkQueueBase::getRequestsAccepted() const
    {
        return mAcceptRequests;
    }
    //---------------------------------------------------------------------
    void DefaultWorkQueueBase::_processNextRequest()
    {
        if(processIdleRequests()){
            // Found idle requests.
            return;
        }
        Request* request = 0;
        {
            // scoped to only lock while retrieving the next request
                    OGRE_LOCK_MUTEX(mProcessMutex);
            {
                            OGRE_LOCK_MUTEX(mRequestMutex);

                if (!mRequestQueue.empty())
                {
                    request = mRequestQueue.front();
                    mRequestQueue.pop_front();
                    mProcessQueue.push_back( request );
                }
            }
        }

        if (request)
        {
            processRequestResponse(request, false);
        }


    }
    //---------------------------------------------------------------------
    void DefaultWorkQueueBase::processRequestResponse(Request* r, bool synchronous)
    {
        Response* response = processRequest(r);

        OGRE_LOCK_MUTEX(mProcessMutex);

        RequestQueue::iterator it;
        for( it = mProcessQueue.begin(); it != mProcessQueue.end(); ++it )
        {
            if( (*it) == r )
            {
                mProcessQueue.erase( it );
                break;
            }
        }
        if( mIdleProcessed == r )
        {
            mIdleProcessed = 0;
        }
        if (response)
        {
            if (!response->succeeded())
            {
                // Failed, should we retry?
                const Request* req = response->getRequest();
                if (req->getRetryCount())
                {
                    addRequestWithRID(req->getID(), req->getChannel(), req->getType(), req->getData(), 
                        req->getRetryCount() - 1);
                    // discard response (this also deletes request)
                    OGRE_DELETE response;
                    return;
                }
            }
            if (synchronous)
            {
                processResponse(response);
                OGRE_DELETE response;
            }
            else
            {
                if( response->getRequest()->getAborted() )
                {
                    // destroy response user data
                    response->abortRequest();
                }
                // Queue response
                OGRE_LOCK_MUTEX(mResponseMutex);
                mResponseQueue.push_back(response);
                // no need to wake thread, this is processed by the main thread
            }

        }
        else
        {
<<<<<<< HEAD
=======
            if (!r->getAborted())
            {
>>>>>>> 83e497b5
            // no response, delete request
            LogManager::getSingleton().stream() << 
                "DefaultWorkQueueBase('" << mName << "') warning: no handler processed request "
                << r->getID() << ", channel " << r->getChannel()
                << ", type " << r->getType();
<<<<<<< HEAD
=======
            }
>>>>>>> 83e497b5
            OGRE_DELETE r;
        }

    }
    //---------------------------------------------------------------------
    void DefaultWorkQueueBase::processResponses() 
    {
        unsigned long msStart = Root::getSingleton().getTimer()->getMilliseconds();
        unsigned long msCurrent = 0;

        // keep going until we run out of responses or out of time
        while(true)
        {
            Response* response = 0;
            {
                            OGRE_LOCK_MUTEX(mResponseMutex);

                if (mResponseQueue.empty())
                    break; // exit loop
                else
                {
                    response = mResponseQueue.front();
                    mResponseQueue.pop_front();
                }
            }

            if (response)
            {
                processResponse(response);

                OGRE_DELETE response;

            }

            // time limit
            if (mResposeTimeLimitMS)
            {
                msCurrent = Root::getSingleton().getTimer()->getMilliseconds();
                if (msCurrent - msStart > mResposeTimeLimitMS)
                    break;
            }
        }
    }
    //---------------------------------------------------------------------
    WorkQueue::Response* DefaultWorkQueueBase::processRequest(Request* r)
    {
        RequestHandlerListByChannel handlerListCopy;
        {
            // lock the list only to make a copy of it, to maximise parallelism
                    OGRE_LOCK_RW_MUTEX_READ(mRequestHandlerMutex);
            
            handlerListCopy = mRequestHandlers;
            
        }

        Response* response = 0;

<<<<<<< HEAD
        StringUtil::StrStreamType dbgMsg;
=======
        StringStream dbgMsg;
>>>>>>> 83e497b5
        dbgMsg <<
#if OGRE_THREAD_SUPPORT
            OGRE_THREAD_CURRENT_ID
#else
            "main"
#endif
            << "): ID=" << r->getID() << " channel=" << r->getChannel() 
            << " requestType=" << r->getType();

        LogManager::getSingleton().stream(LML_TRIVIAL) << 
            "DefaultWorkQueueBase('" << mName << "') - PROCESS_REQUEST_START(" << dbgMsg.str();

        RequestHandlerListByChannel::iterator i = handlerListCopy.find(r->getChannel());
        if (i != handlerListCopy.end())
        {
            RequestHandlerList& handlers = i->second;
            for (RequestHandlerList::reverse_iterator j = handlers.rbegin(); j != handlers.rend(); ++j)
            {
                // threadsafe call which tests canHandleRequest and calls it if so 
                response = (*j)->handleRequest(r, this);

                if (response)
                    break;
            }
        }

        LogManager::getSingleton().stream(LML_TRIVIAL) << 
            "DefaultWorkQueueBase('" << mName << "') - PROCESS_REQUEST_END(" << dbgMsg.str()
            << " processed=" << (response!=0);

        return response;

    }
    //---------------------------------------------------------------------
    void DefaultWorkQueueBase::processResponse(Response* r)
    {
<<<<<<< HEAD
        StringUtil::StrStreamType dbgMsg;
=======
        StringStream dbgMsg;
>>>>>>> 83e497b5
        dbgMsg << "thread:" <<
#if OGRE_THREAD_SUPPORT
            OGRE_THREAD_CURRENT_ID
#else
            "main"
#endif
            << "): ID=" << r->getRequest()->getID()
            << " success=" << r->succeeded() << " messages=[" << r->getMessages() << "] channel=" 
            << r->getRequest()->getChannel() << " requestType=" << r->getRequest()->getType();

        LogManager::getSingleton().stream(LML_TRIVIAL) << 
            "DefaultWorkQueueBase('" << mName << "') - PROCESS_RESPONSE_START(" << dbgMsg.str();

        ResponseHandlerListByChannel::iterator i = mResponseHandlers.find(r->getRequest()->getChannel());
        if (i != mResponseHandlers.end())
        {
            ResponseHandlerList& handlers = i->second;
            for (ResponseHandlerList::reverse_iterator j = handlers.rbegin(); j != handlers.rend(); ++j)
            {
                if ((*j)->canHandleResponse(r, this))
                {
                    (*j)->handleResponse(r, this);
                }
            }
        }
        LogManager::getSingleton().stream(LML_TRIVIAL) << 
            "DefaultWorkQueueBase('" << mName << "') - PROCESS_RESPONSE_END(" << dbgMsg.str();

    }

    bool DefaultWorkQueueBase::processIdleRequests()
    {
        {
                    OGRE_LOCK_MUTEX(mIdleMutex);
            if(mIdleRequestQueue.empty() || mIdleThreadRunning){
                return false;
            } else {
                mIdleThreadRunning = true;
            }
        }
        try {
            while(1){
                {
                                    OGRE_LOCK_MUTEX(mProcessMutex); // mProcessMutex needs to be the top mutex to prevent livelocks
                    {
                                            OGRE_LOCK_MUTEX(mIdleMutex);
                        if(!mIdleRequestQueue.empty()){
                            mIdleProcessed = mIdleRequestQueue.front();
                            mIdleRequestQueue.pop_front();
                        } else {
                            mIdleProcessed = 0;
                            mIdleThreadRunning = false;
                            return true;
                        }
                    }
                }
                processRequestResponse(mIdleProcessed, false);
            }
        } catch (...) { // Normally this should not happen.
            {
                // It is very important to clean up or the idle thread will be locked forever!
                            OGRE_LOCK_MUTEX(mProcessMutex);
                {
                                    OGRE_LOCK_MUTEX(mIdleMutex);
                    if(mIdleProcessed){
                        mIdleProcessed->abortRequest();
                    }
                    mIdleProcessed = 0;
                    mIdleThreadRunning = false;
                }
            }
            Ogre::LogManager::getSingleton().stream() << "Exception caught in top of worker thread!";

            return true;
        }
    }


    //---------------------------------------------------------------------

    void DefaultWorkQueueBase::WorkerFunc::operator()()
    {
        mQueue->_threadMain();
    }
    
    void DefaultWorkQueueBase::WorkerFunc::operator()() const
    {
        mQueue->_threadMain();
    }

    void DefaultWorkQueueBase::WorkerFunc::run()
    {
        mQueue->_threadMain();
    }
}<|MERGE_RESOLUTION|>--- conflicted
+++ resolved
@@ -79,11 +79,8 @@
         , mRequestCount(0)
         , mPaused(false)
         , mAcceptRequests(true)
-<<<<<<< HEAD
-=======
         , mShuttingDown(false)
         , mIdleThreadRunning(false)
->>>>>>> 83e497b5
         , mIdleProcessed(0)
     {
     }
@@ -236,11 +233,7 @@
             }
 #endif
         }
-<<<<<<< HEAD
-        if(idleThread){
-=======
         if(OGRE_THREAD_SUPPORT && idleThread){
->>>>>>> 83e497b5
             OGRE_LOCK_MUTEX(mIdleMutex);
             mIdleRequestQueue.push_back(req);
             if(!mIdleThreadRunning)
@@ -571,20 +564,14 @@
         }
         else
         {
-<<<<<<< HEAD
-=======
             if (!r->getAborted())
             {
->>>>>>> 83e497b5
             // no response, delete request
             LogManager::getSingleton().stream() << 
                 "DefaultWorkQueueBase('" << mName << "') warning: no handler processed request "
                 << r->getID() << ", channel " << r->getChannel()
                 << ", type " << r->getType();
-<<<<<<< HEAD
-=======
-            }
->>>>>>> 83e497b5
+            }
             OGRE_DELETE r;
         }
 
@@ -642,11 +629,7 @@
 
         Response* response = 0;
 
-<<<<<<< HEAD
-        StringUtil::StrStreamType dbgMsg;
-=======
         StringStream dbgMsg;
->>>>>>> 83e497b5
         dbgMsg <<
 #if OGRE_THREAD_SUPPORT
             OGRE_THREAD_CURRENT_ID
@@ -683,11 +666,7 @@
     //---------------------------------------------------------------------
     void DefaultWorkQueueBase::processResponse(Response* r)
     {
-<<<<<<< HEAD
-        StringUtil::StrStreamType dbgMsg;
-=======
         StringStream dbgMsg;
->>>>>>> 83e497b5
         dbgMsg << "thread:" <<
 #if OGRE_THREAD_SUPPORT
             OGRE_THREAD_CURRENT_ID
