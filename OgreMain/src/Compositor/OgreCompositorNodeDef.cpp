--- conflicted
+++ resolved
@@ -72,7 +72,6 @@
         }
     }
     //-----------------------------------------------------------------------------------
-<<<<<<< HEAD
     void CompositorNodeDef::removeTexture( IdString name )
     {
         size_t index;
@@ -137,7 +136,8 @@
         }
 
         TextureDefinitionBase::removeTexture( name );
-=======
+    }
+    //-----------------------------------------------------------------------------------
     size_t CompositorNodeDef::getPassNumber( const CompositorPassDef *passDef ) const
     {
         size_t passCount = 0;
@@ -161,6 +161,5 @@
         }
 
         return -1;
->>>>>>> 2bbd7713
     }
 }