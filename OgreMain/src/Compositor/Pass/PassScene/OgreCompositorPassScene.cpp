/*
-----------------------------------------------------------------------------
This source file is part of OGRE
    (Object-oriented Graphics Rendering Engine)
For the latest info, see http://www.ogre3d.org/

Copyright (c) 2000-2014 Torus Knot Software Ltd

Permission is hereby granted, free of charge, to any person obtaining a copy
of this software and associated documentation files (the "Software"), to deal
in the Software without restriction, including without limitation the rights
to use, copy, modify, merge, publish, distribute, sublicense, and/or sell
copies of the Software, and to permit persons to whom the Software is
furnished to do so, subject to the following conditions:

The above copyright notice and this permission notice shall be included in
all copies or substantial portions of the Software.

THE SOFTWARE IS PROVIDED "AS IS", WITHOUT WARRANTY OF ANY KIND, EXPRESS OR
IMPLIED, INCLUDING BUT NOT LIMITED TO THE WARRANTIES OF MERCHANTABILITY,
FITNESS FOR A PARTICULAR PURPOSE AND NONINFRINGEMENT. IN NO EVENT SHALL THE
AUTHORS OR COPYRIGHT HOLDERS BE LIABLE FOR ANY CLAIM, DAMAGES OR OTHER
LIABILITY, WHETHER IN AN ACTION OF CONTRACT, TORT OR OTHERWISE, ARISING FROM,
OUT OF OR IN CONNECTION WITH THE SOFTWARE OR THE USE OR OTHER DEALINGS IN
THE SOFTWARE.
-----------------------------------------------------------------------------
*/

#include "OgreStableHeaders.h"

#include "Compositor/Pass/PassScene/OgreCompositorPassScene.h"
#include "Compositor/OgreCompositorWorkspace.h"
#include "Compositor/OgreCompositorWorkspaceListener.h"
#include "Compositor/OgreCompositorShadowNode.h"

#include "OgreViewport.h"
#include "OgreRenderTarget.h"
#include "OgreSceneManager.h"

#include "OgreHardwarePixelBuffer.h"
#include "OgreRenderTexture.h"

namespace Ogre
{
    CompositorPassScene::CompositorPassScene( const CompositorPassSceneDef *definition,
                                                Camera *defaultCamera, const CompositorChannel &target,
                                                CompositorNode *parentNode ) :
                CompositorPass( definition, target, parentNode ),
                mDefinition( definition ),
                mShadowNode( 0 ),
                mCamera( 0 ),
                mLodCamera( 0 ),
<<<<<<< HEAD
                mUpdateShadowNode( false ),
                mPrePassTextures( 0 ),
                mSsrTexture( 0 )
=======
                mCullCamera( 0 ),
                mUpdateShadowNode( false )
>>>>>>> ea223dba
    {
        CompositorWorkspace *workspace = parentNode->getWorkspace();

        if( mDefinition->mShadowNode != IdString() )
        {
            bool shadowNodeCreated;
            mShadowNode = workspace->findOrCreateShadowNode( mDefinition->mShadowNode,
                                                             shadowNodeCreated );

            // Passes with "first_only" option are set in CompositorWorkspace::setupPassesShadowNodes
            if( mDefinition->mShadowNodeRecalculation != SHADOW_NODE_FIRST_ONLY )
                mUpdateShadowNode = mDefinition->mShadowNodeRecalculation == SHADOW_NODE_RECALCULATE;
        }

        if( mDefinition->mCameraName != IdString() )
            mCamera = workspace->findCamera( mDefinition->mCameraName );
        else
            mCamera = defaultCamera;

        if( mDefinition->mLodCameraName != IdString() )
            mLodCamera = workspace->findCamera( mDefinition->mLodCameraName );
        else
            mLodCamera = mCamera;

<<<<<<< HEAD
        if( mDefinition->mPrePassMode == PrePassUse && mDefinition->mPrePassTexture != IdString() )
        {
            const CompositorChannel *channel = parentNode->_getDefinedTexture(
                        mDefinition->mPrePassTexture );
            mPrePassTextures = &channel->textures;

            if( mDefinition->mPrePassSsrTexture != IdString() )
            {
                const CompositorChannel *ssrChannel = parentNode->_getDefinedTexture(
                            mDefinition->mPrePassSsrTexture );
                mSsrTexture = &ssrChannel->textures;
            }
        }
=======
        if( mDefinition->mCullCameraName != IdString() )
            mCullCamera = workspace->findCamera( mDefinition->mCullCameraName );
        else
            mCullCamera = mCamera;
>>>>>>> ea223dba
    }
    //-----------------------------------------------------------------------------------
    CompositorPassScene::~CompositorPassScene()
    {
    }
    //-----------------------------------------------------------------------------------
    void CompositorPassScene::execute( const Camera *lodCamera )
    {
        //Execute a limited number of times?
        if( mNumPassesLeft != std::numeric_limits<uint32>::max() )
        {
            if( !mNumPassesLeft )
                return;
            --mNumPassesLeft;
        }

        Camera const *usedLodCamera = mLodCamera;
        if( lodCamera && mCamera == mLodCamera )
            usedLodCamera = lodCamera;

        //store the viewports current material scheme and use the one set in the scene pass def
        String oldViewportMatScheme = mViewport->getMaterialScheme();
        mViewport->setMaterialScheme(mDefinition->mMaterialScheme);

        //Let the code receive valid camera->getLastViewport() return values.
        mCamera->_notifyViewport( mViewport );
        const_cast<Camera*>(usedLodCamera)->_notifyViewport( mViewport ); //TODO: Ugly const_cast

        //Call beginUpdate if we're the first to use this RT
        if( mDefinition->mBeginRtUpdate )
            mTarget->_beginUpdate();

        SceneManager *sceneManager = mCamera->getSceneManager();

        const Quaternion oldCameraOrientation( mCamera->getOrientation() );

        //We have to do this first in case usedLodCamera == mCamera
        if( mDefinition->mCameraCubemapReorient )
        {
            uint32 sliceIdx = std::min<uint32>( mDefinition->getRtIndex(), 5 );
            mCamera->setOrientation( oldCameraOrientation * CubemapRotations[sliceIdx] );
        }

        if( mDefinition->mUpdateLodLists )
        {
            sceneManager->updateAllLods( usedLodCamera, mDefinition->mLodBias,
                                         mDefinition->mFirstRQ, mDefinition->mLastRQ );
        }

        //Passes belonging to a ShadowNode should not override their parent.
        CompositorShadowNode* shadowNode = ( mShadowNode && mShadowNode->getEnabled() ) ? mShadowNode : 0;
        if( mDefinition->mShadowNodeRecalculation != SHADOW_NODE_CASTER_PASS )
        {
            sceneManager->_setCurrentShadowNode( shadowNode, mDefinition->mShadowNodeRecalculation ==
                                                                                    SHADOW_NODE_REUSE );
        }

        mViewport->_setVisibilityMask( mDefinition->mVisibilityMask );

        //Fire the listener in case it wants to change anything
        CompositorWorkspaceListener *listener = mParentNode->getWorkspace()->getListener();
        if( listener )
            listener->passPreExecute( this );        

        if( mUpdateShadowNode && shadowNode )
        {
            //We need to prepare for rendering another RT (we broke the contiguous chain)
            mTarget->_endUpdate();

            //Save the value in case the listener changed it
            const uint32 oldVisibilityMask = mViewport->getVisibilityMask();

            shadowNode->_update( mCamera, usedLodCamera, sceneManager );

            //ShadowNode passes may've overriden these settings.
            sceneManager->_setCurrentShadowNode( shadowNode, mDefinition->mShadowNodeRecalculation ==
                                                                                    SHADOW_NODE_REUSE );
            sceneManager->_setCompositorTarget( mTargetTexture );
            mViewport->_setVisibilityMask( oldVisibilityMask );
            mCamera->_notifyViewport( mViewport );

            //We need to restore the previous RT's update
            mTarget->_beginUpdate();
        }
        sceneManager->_setForwardPlusEnabledInPass( mDefinition->mEnableForwardPlus );
        sceneManager->_setPrePassMode( mDefinition->mPrePassMode, mPrePassTextures, mSsrTexture );

        if( !mDefinition->mReuseCullData )
        {
            mTarget->_updateViewportCullPhase01( mViewport, mCullCamera, usedLodCamera,
                                                 mDefinition->mFirstRQ, mDefinition->mLastRQ );
        }

        executeResourceTransitions();

        mTarget->setFsaaResolveDirty();
        mTarget->_updateViewportRenderPhase02( mViewport, mCamera, usedLodCamera,
                                               mDefinition->mFirstRQ, mDefinition->mLastRQ, true );

        if( mDefinition->mCameraCubemapReorient )
        {
            //Restore orientation
            mCamera->setOrientation( oldCameraOrientation );
        }

        //restore viewport material scheme
        mViewport->setMaterialScheme(oldViewportMatScheme);

        sceneManager->_setPrePassMode( PrePassNone, 0, 0 );

        if( listener )
            listener->passPosExecute( this );

        //Call endUpdate if we're the last pass in a row to use this RT
        if( mDefinition->mEndRtUpdate )
            mTarget->_endUpdate();
    }
    //-----------------------------------------------------------------------------------
    void CompositorPassScene::_placeBarriersAndEmulateUavExecution( BoundUav boundUavs[64],
                                                                    ResourceAccessMap &uavsAccess,
                                                                    ResourceLayoutMap &resourcesLayout )
    {
        if( mShadowNode && mUpdateShadowNode )
        {
            mShadowNode->_placeBarriersAndEmulateUavExecution( boundUavs, uavsAccess,
                                                               resourcesLayout );
        }

        RenderSystem *renderSystem = mParentNode->getRenderSystem();
        const RenderSystemCapabilities *caps = renderSystem->getCapabilities();
        const bool explicitApi = caps->hasCapability( RSC_EXPLICIT_API );

        //Check <anything> -> Texture (GBuffers)
        if( mPrePassTextures )
        {
            TextureVec::const_iterator itor = mPrePassTextures->begin();
            TextureVec::const_iterator end  = mPrePassTextures->end();

            while( itor != end )
            {
                const TexturePtr &texture = *itor;
                RenderTarget *renderTarget = texture->getBuffer()->getRenderTarget();

                ResourceLayoutMap::iterator currentLayout = resourcesLayout.find( renderTarget );

                if( (currentLayout->second != ResourceLayout::Texture && explicitApi) ||
                        currentLayout->second == ResourceLayout::Uav )
                {
                    addResourceTransition( currentLayout,
                                           ResourceLayout::Texture,
                                           ReadBarrier::Texture );
                }

                ++itor;
            }
        }

        //Check <anything> -> Texture (SSR Texture)
        if( mSsrTexture )
        {
            TextureVec::const_iterator itor = mSsrTexture->begin();
            TextureVec::const_iterator end  = mSsrTexture->end();

            while( itor != end )
            {
                const TexturePtr &texture = *itor;
                RenderTarget *renderTarget = texture->getBuffer()->getRenderTarget();

                ResourceLayoutMap::iterator currentLayout = resourcesLayout.find( renderTarget );

                if( (currentLayout->second != ResourceLayout::Texture && explicitApi) ||
                        currentLayout->second == ResourceLayout::Uav )
                {
                    addResourceTransition( currentLayout,
                                           ResourceLayout::Texture,
                                           ReadBarrier::Texture );
                }

                ++itor;
            }
        }

        CompositorPass::_placeBarriersAndEmulateUavExecution( boundUavs, uavsAccess, resourcesLayout );
    }
    //-----------------------------------------------------------------------------------
    void CompositorPassScene::notifyCleared(void)
    {
        mShadowNode = 0; //Allow changes to our shadow nodes too.
        CompositorPass::notifyCleared();
    }
}<|MERGE_RESOLUTION|>--- conflicted
+++ resolved
@@ -50,14 +50,10 @@
                 mShadowNode( 0 ),
                 mCamera( 0 ),
                 mLodCamera( 0 ),
-<<<<<<< HEAD
+                mCullCamera( 0 ),
                 mUpdateShadowNode( false ),
                 mPrePassTextures( 0 ),
                 mSsrTexture( 0 )
-=======
-                mCullCamera( 0 ),
-                mUpdateShadowNode( false )
->>>>>>> ea223dba
     {
         CompositorWorkspace *workspace = parentNode->getWorkspace();
 
@@ -82,7 +78,11 @@
         else
             mLodCamera = mCamera;
 
-<<<<<<< HEAD
+        if( mDefinition->mCullCameraName != IdString() )
+            mCullCamera = workspace->findCamera( mDefinition->mCullCameraName );
+        else
+            mCullCamera = mCamera;
+
         if( mDefinition->mPrePassMode == PrePassUse && mDefinition->mPrePassTexture != IdString() )
         {
             const CompositorChannel *channel = parentNode->_getDefinedTexture(
@@ -96,12 +96,6 @@
                 mSsrTexture = &ssrChannel->textures;
             }
         }
-=======
-        if( mDefinition->mCullCameraName != IdString() )
-            mCullCamera = workspace->findCamera( mDefinition->mCullCameraName );
-        else
-            mCullCamera = mCamera;
->>>>>>> ea223dba
     }
     //-----------------------------------------------------------------------------------
     CompositorPassScene::~CompositorPassScene()
