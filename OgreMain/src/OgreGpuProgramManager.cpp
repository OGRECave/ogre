/*
-----------------------------------------------------------------------------
This source file is part of OGRE
    (Object-oriented Graphics Rendering Engine)
For the latest info, see http://www.ogre3d.org/

Copyright (c) 2000-2014 Torus Knot Software Ltd

Permission is hereby granted, free of charge, to any person obtaining a copy
of this software and associated documentation files (the "Software"), to deal
in the Software without restriction, including without limitation the rights
to use, copy, modify, merge, publish, distribute, sublicense, and/or sell
copies of the Software, and to permit persons to whom the Software is
furnished to do so, subject to the following conditions:

The above copyright notice and this permission notice shall be included in
all copies or substantial portions of the Software.

THE SOFTWARE IS PROVIDED "AS IS", WITHOUT WARRANTY OF ANY KIND, EXPRESS OR
IMPLIED, INCLUDING BUT NOT LIMITED TO THE WARRANTIES OF MERCHANTABILITY,
FITNESS FOR A PARTICULAR PURPOSE AND NONINFRINGEMENT. IN NO EVENT SHALL THE
AUTHORS OR COPYRIGHT HOLDERS BE LIABLE FOR ANY CLAIM, DAMAGES OR OTHER
LIABILITY, WHETHER IN AN ACTION OF CONTRACT, TORT OR OTHERWISE, ARISING FROM,
OUT OF OR IN CONNECTION WITH THE SOFTWARE OR THE USE OR OTHER DEALINGS IN
THE SOFTWARE.
-----------------------------------------------------------------------------
*/
#include "OgreStableHeaders.h"
#include "OgreGpuProgramManager.h"
#include "OgreHighLevelGpuProgramManager.h"
#include "OgreRoot.h"
#include "OgreRenderSystem.h"


namespace Ogre {
    //-----------------------------------------------------------------------
    template<> GpuProgramManager* Singleton<GpuProgramManager>::msSingleton = 0;
    GpuProgramManager* GpuProgramManager::getSingletonPtr(void)
    {
        return msSingleton;
    }
    GpuProgramManager& GpuProgramManager::getSingleton(void)
    {  
        assert( msSingleton );  return ( *msSingleton );  
    }
    //-----------------------------------------------------------------------
    GpuProgramPtr GpuProgramManager::getByName(const String& name, bool preferHighLevelPrograms)
    {
        return getResourceByName(name, preferHighLevelPrograms).staticCast<GpuProgram>();
    }
    //---------------------------------------------------------------------------
    GpuProgramManager::GpuProgramManager()
    {
        // Loading order
        mLoadOrder = 50.0f;
        // Resource type
        mResourceType = "GpuProgram";
        mSaveMicrocodesToCache = false;
        mCacheDirty = false;

        // subclasses should register with resource group manager
    }
    //---------------------------------------------------------------------------
    GpuProgramManager::~GpuProgramManager()
    {
        // subclasses should unregister with resource group manager
    }
    //---------------------------------------------------------------------------
    GpuProgramPtr GpuProgramManager::load(const String& name,
        const String& groupName, const String& filename, 
        GpuProgramType gptype, const String& syntaxCode)
    {
        GpuProgramPtr prg;
        {
                    OGRE_LOCK_AUTO_MUTEX;
            prg = getByName(name);
            if (prg.isNull())
            {
                prg = createProgram(name, groupName, filename, gptype, syntaxCode);
            }

        }
        prg->load();
        return prg;
    }
    //---------------------------------------------------------------------------
    GpuProgramPtr GpuProgramManager::loadFromString(const String& name, 
        const String& groupName, const String& code, 
        GpuProgramType gptype, const String& syntaxCode)
    {
        GpuProgramPtr prg;
        {
                    OGRE_LOCK_AUTO_MUTEX;
            prg = getByName(name);
            if (prg.isNull())
            {
                prg = createProgramFromString(name, groupName, code, gptype, syntaxCode);
            }

        }
        prg->load();
        return prg;
    }
    //---------------------------------------------------------------------------
    ResourcePtr GpuProgramManager::create(const String& name, const String& group, 
        GpuProgramType gptype, const String& syntaxCode, bool isManual, 
        ManualResourceLoader* loader)
    {
        // Call creation implementation
        ResourcePtr ret = ResourcePtr(
            createImpl(name, getNextHandle(), group, isManual, loader, gptype, syntaxCode));

        addImpl(ret);
        // Tell resource group manager
        ResourceGroupManager::getSingleton()._notifyResourceCreated(ret);
        return ret;
    }
    //---------------------------------------------------------------------------
    GpuProgramPtr GpuProgramManager::createProgram(const String& name, 
        const String& groupName, const String& filename, 
        GpuProgramType gptype, const String& syntaxCode)
    {
        GpuProgramPtr prg = create(name, groupName, gptype, syntaxCode).staticCast<GpuProgram>();
        // Set all prarmeters (create does not set, just determines factory)
        prg->setType(gptype);
        prg->setSyntaxCode(syntaxCode);
        prg->setSourceFile(filename);
        return prg;
    }
    //---------------------------------------------------------------------------
    GpuProgramPtr GpuProgramManager::createProgramFromString(const String& name, 
        const String& groupName, const String& code, GpuProgramType gptype, 
        const String& syntaxCode)
    {
        GpuProgramPtr prg = create(name, groupName, gptype, syntaxCode).staticCast<GpuProgram>();
        // Set all prarmeters (create does not set, just determines factory)
        prg->setType(gptype);
        prg->setSyntaxCode(syntaxCode);
        prg->setSource(code);
        return prg;
    }
    //---------------------------------------------------------------------------
    const GpuProgramManager::SyntaxCodes& GpuProgramManager::getSupportedSyntax(void) const
    {
        // Use the current render system
        RenderSystem* rs = Root::getSingleton().getRenderSystem();

        // Get the supported syntaxed from RenderSystemCapabilities 
        return rs->getCapabilities()->getSupportedShaderProfiles();
    }

    //---------------------------------------------------------------------------
    bool GpuProgramManager::isSyntaxSupported(const String& syntaxCode) const
    {
        // Use the current render system
        RenderSystem* rs = Root::getSingleton().getRenderSystem();

        // Get the supported syntax from RenderSystemCapabilities 
        return rs->getCapabilities()->isShaderProfileSupported(syntaxCode);
    }
    //---------------------------------------------------------------------------
    ResourcePtr GpuProgramManager::getResourceByName(const String& name, bool preferHighLevelPrograms)
    {
        ResourcePtr ret;
        if (preferHighLevelPrograms)
        {
            ret = HighLevelGpuProgramManager::getSingleton().getResourceByName(name);
            if (!ret.isNull())
                return ret;
        }
        return ResourceManager::getResourceByName(name);
    }
    //-----------------------------------------------------------------------------
    GpuProgramParametersSharedPtr GpuProgramManager::createParameters(void)
    {
        return GpuProgramParametersSharedPtr(OGRE_NEW GpuProgramParameters());
    }
    //---------------------------------------------------------------------
    GpuSharedParametersPtr GpuProgramManager::createSharedParameters(const String& name)
    {
        if (mSharedParametersMap.find(name) != mSharedParametersMap.end())
        {
            OGRE_EXCEPT(Exception::ERR_INVALIDPARAMS, 
                "The shared parameter set '" + name + "' already exists!", 
                "GpuProgramManager::createSharedParameters");
        }
        GpuSharedParametersPtr ret(OGRE_NEW GpuSharedParameters(name));
        mSharedParametersMap[name] = ret;
        return ret;
    }
    //---------------------------------------------------------------------
    GpuSharedParametersPtr GpuProgramManager::getSharedParameters(const String& name) const
    {
        SharedParametersMap::const_iterator i = mSharedParametersMap.find(name);
        if (i == mSharedParametersMap.end())
        {
            OGRE_EXCEPT(Exception::ERR_INVALIDPARAMS, 
                "No shared parameter set with name '" + name + "'!", 
                "GpuProgramManager::createSharedParameters");
        }
        return i->second;
    }
    //---------------------------------------------------------------------
    const GpuProgramManager::SharedParametersMap& 
    GpuProgramManager::getAvailableSharedParameters() const
    {
        return mSharedParametersMap;
    }
    //---------------------------------------------------------------------
    bool GpuProgramManager::getSaveMicrocodesToCache()
    {
        return mSaveMicrocodesToCache;
    }
    //---------------------------------------------------------------------
    bool GpuProgramManager::canGetCompiledShaderBuffer()
    {
        // Use the current render system
        RenderSystem* rs = Root::getSingleton().getRenderSystem();

        // Check if the supported  
        return rs->getCapabilities()->hasCapability(RSC_CAN_GET_COMPILED_SHADER_BUFFER);
    }
    //---------------------------------------------------------------------
    void GpuProgramManager::setSaveMicrocodesToCache( const bool val )
    {
        // Check that saving shader microcode is supported
        if(!canGetCompiledShaderBuffer())
            mSaveMicrocodesToCache = false;
        else
            mSaveMicrocodesToCache = val;
    }
    //---------------------------------------------------------------------
    bool GpuProgramManager::isCacheDirty( void ) const
    {
        return mCacheDirty;     
    }
    //---------------------------------------------------------------------
    String GpuProgramManager::addRenderSystemToName( const String & name )
    {
        // Use the current render system
        RenderSystem* rs = Root::getSingleton().getRenderSystem();

        return rs->getName() + "_" + name;
    }
    //---------------------------------------------------------------------
    bool GpuProgramManager::isMicrocodeAvailableInCache( const String & name ) const
    {
        return mMicrocodeCache.find(addRenderSystemToName(name)) != mMicrocodeCache.end();
    }
    //---------------------------------------------------------------------
    const GpuProgramManager::Microcode & GpuProgramManager::getMicrocodeFromCache( const String & name ) const
    {
        return mMicrocodeCache.find(addRenderSystemToName(name))->second;
    }
    //---------------------------------------------------------------------
    GpuProgramManager::Microcode GpuProgramManager::createMicrocode( const uint32 size ) const
    {   
        return Microcode(OGRE_NEW MemoryDataStream(size));  
    }
    //---------------------------------------------------------------------
    void GpuProgramManager::addMicrocodeToCache( const String & name, const GpuProgramManager::Microcode & microcode )
    {   
        String nameWithRenderSystem = addRenderSystemToName(name);
        MicrocodeMap::iterator foundIter = mMicrocodeCache.find(nameWithRenderSystem);
        if ( foundIter == mMicrocodeCache.end() )
        {
            mMicrocodeCache.insert(make_pair(nameWithRenderSystem, microcode));
            // if cache is modified, mark it as dirty.
            mCacheDirty = true;
        }
        else
        {
            foundIter->second = microcode;

        }       
    }
    //---------------------------------------------------------------------
    void GpuProgramManager::removeMicrocodeFromCache( const String & name )
    {
        String nameWithRenderSystem = addRenderSystemToName(name);
        MicrocodeMap::iterator foundIter = mMicrocodeCache.find(nameWithRenderSystem);

        if (foundIter != mMicrocodeCache.end())
        {
            mMicrocodeCache.erase( foundIter );
            mCacheDirty = true;
        }
    }
    //---------------------------------------------------------------------
    void GpuProgramManager::saveMicrocodeCache( DataStreamPtr stream ) const
    {
        if (!mCacheDirty)
            return; 

        if (!stream->isWriteable())
        {
            OGRE_EXCEPT(Exception::ERR_CANNOT_WRITE_TO_FILE,
                "Unable to write to stream " + stream->getName(),
                "GpuProgramManager::saveMicrocodeCache");
        }
        
        // write the size of the array
        uint32 sizeOfArray = static_cast<uint32>(mMicrocodeCache.size());
        stream->write(&sizeOfArray, sizeof(uint32));
        
        // loop the array and save it
        MicrocodeMap::const_iterator iter = mMicrocodeCache.begin();
        MicrocodeMap::const_iterator iterE = mMicrocodeCache.end();
<<<<<<< HEAD
        for ( ; iter != iterE ; iter++ )
=======
        for ( ; iter != iterE ; ++iter )
>>>>>>> 83e497b5
        {
            // saves the name of the shader
            {
                const String & nameOfShader = iter->first;
                uint32 stringLength = static_cast<uint32>(nameOfShader.size());
                stream->write(&stringLength, sizeof(uint32));               
                stream->write(&nameOfShader[0], stringLength);
            }
            // saves the microcode
            {
                const Microcode & microcodeOfShader = iter->second;
                uint32 microcodeLength = static_cast<uint32>(microcodeOfShader->size());
                stream->write(&microcodeLength, sizeof(uint32));                
                stream->write(microcodeOfShader->getPtr(), microcodeLength);
            }
        }
    }
    //---------------------------------------------------------------------
    void GpuProgramManager::loadMicrocodeCache( DataStreamPtr stream )
    {
        mMicrocodeCache.clear();

        // write the size of the array
        uint32 sizeOfArray = 0;
        stream->read(&sizeOfArray, sizeof(uint32));
        
        // loop the array and load it

        for ( uint32 i = 0 ; i < sizeOfArray ; i++ )
        {
            String nameOfShader;
            // loads the name of the shader
            uint32 stringLength  = 0;
            stream->read(&stringLength, sizeof(uint32));
            nameOfShader.resize(stringLength);              
            stream->read(&nameOfShader[0], stringLength);

            // loads the microcode
            uint32 microcodeLength = 0;
            stream->read(&microcodeLength, sizeof(uint32));     

            Microcode microcodeOfShader(OGRE_NEW MemoryDataStream(nameOfShader, microcodeLength));      
            microcodeOfShader->seek(0);
            stream->read(microcodeOfShader->getPtr(), microcodeLength);

            mMicrocodeCache.insert(make_pair(nameOfShader, microcodeOfShader));
        }

        // if cache is not modified, mark it as clean.
        mCacheDirty = false;
        
    }
    //---------------------------------------------------------------------

}<|MERGE_RESOLUTION|>--- conflicted
+++ resolved
@@ -306,11 +306,7 @@
         // loop the array and save it
         MicrocodeMap::const_iterator iter = mMicrocodeCache.begin();
         MicrocodeMap::const_iterator iterE = mMicrocodeCache.end();
-<<<<<<< HEAD
-        for ( ; iter != iterE ; iter++ )
-=======
         for ( ; iter != iterE ; ++iter )
->>>>>>> 83e497b5
         {
             // saves the name of the shader
             {
