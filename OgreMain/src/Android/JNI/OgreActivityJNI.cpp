/*
-----------------------------------------------------------------------------
This source file is part of OGRE
(Object-oriented Graphics Rendering Engine)
For the latest info, see http://www.ogre3d.org/

Copyright (c) 2000-2012 Torus Knot Software Ltd

Permission is hereby granted, free of charge, to any person obtaining a copy
of this software and associated documentation files (the "Software"), to deal
in the Software without restriction, including without limitation the rights
to use, copy, modify, merge, publish, distribute, sublicense, and/or sell
copies of the Software, and to permit persons to whom the Software is
furnished to do so, subject to the following conditions:

The above copyright notice and this permission notice shall be included in
all copies or substantial portions of the Software.

THE SOFTWARE IS PROVIDED "AS IS", WITHOUT WARRANTY OF ANY KIND, EXPRESS OR
IMPLIED, INCLUDING BUT NOT LIMITED TO THE WARRANTIES OF MERCHANTABILITY,
FITNESS FOR A PARTICULAR PURPOSE AND NONINFRINGEMENT. IN NO EVENT SHALL THE
AUTHORS OR COPYRIGHT HOLDERS BE LIABLE FOR ANY CLAIM, DAMAGES OR OTHER
LIABILITY, WHETHER IN AN ACTION OF CONTRACT, TORT OR OTHERWISE, ARISING FROM,
OUT OF OR IN CONNECTION WITH THE SOFTWARE OR THE USE OR OTHER DEALINGS IN
THE SOFTWARE.
-----------------------------------------------------------------------------
*/

#include <jni.h>
#include <EGL/egl.h>
#include <android/api-level.h>
#include <android/native_window_jni.h>
#include <android/asset_manager.h>
#include <android/asset_manager_jni.h>
#include "OgrePlatform.h"
#include "OgreRoot.h"
#include "OgreRenderWindow.h"
#include "OgreArchiveManager.h"
<<<<<<< HEAD
#include "Android/OgreAndroidEGLWindow.h"
#include "Android/OgreAPKFileSystemArchive.h"
#include "Android/OgreAPKZipArchive.h"
#include "Compositor/OgreCompositorManager2.h"
=======
#include "OgreViewport.h"

#include "Android/OgreAndroidEGLWindow.h"
#include "Android/OgreAPKFileSystemArchive.h"
#include "Android/OgreAPKZipArchive.h"
>>>>>>> 83e497b5

#ifdef OGRE_BUILD_PLUGIN_OCTREE
#   include "OgreOctreePlugin.h"
#endif

#ifdef OGRE_BUILD_PLUGIN_PFX
#   include "OgreParticleFXPlugin.h"
#endif

#ifdef OGRE_BUILD_COMPONENT_OVERLAY
#   include "OgreOverlaySystem.h"
#endif

#include "OgreConfigFile.h"

#ifdef OGRE_BUILD_RENDERSYSTEM_GLES2
#   include "OgreGLES2Plugin.h"
#   define GLESRS GLES2Plugin
#else
#   include "OgreGLESPlugin.h"
#   define GLESRS GLESPlugin
#endif

using namespace Ogre;

static bool gInit = false;
static Ogre::Root* gRoot = NULL;
static Ogre::RenderWindow* gRenderWnd = NULL;

#ifdef OGRE_BUILD_PLUGIN_OCTREE
static Ogre::OctreePlugin* gOctreePlugin = NULL;
#endif

#ifdef OGRE_BUILD_PLUGIN_PFX
static Ogre::ParticleFXPlugin* gParticleFXPlugin = NULL;
#endif

#ifdef OGRE_BUILD_COMPONENT_OVERLAY
static Ogre::OverlaySystem* gOverlaySystem = NULL; 
#endif

static Ogre::GLESRS* gGLESPlugin = NULL;

<<<<<<< HEAD
static Ogre::CompositorManager2* gCompositorManager = NULL;
=======
>>>>>>> 83e497b5
static Ogre::SceneManager* pSceneMgr = NULL;
static Ogre::Camera* pCamera = NULL;
static JavaVM* gVM = NULL;
extern "C" 
{
    JNIEXPORT jint JNI_OnLoad(JavaVM *vm, void *reserved) 
    {
        gVM = vm;
        return JNI_VERSION_1_4;
    }

    JNIEXPORT void JNICALL  Java_org_ogre3d_android_OgreActivityJNI_create(JNIEnv * env, jobject obj, jobject assetManager)
    {
        if(gInit)
            return;
         
        gRoot = new Ogre::Root();

        gGLESPlugin = OGRE_NEW GLESRS();
        gRoot->installPlugin(gGLESPlugin);
            
#ifdef OGRE_BUILD_PLUGIN_OCTREE
        gOctreePlugin = OGRE_NEW OctreePlugin();
        gRoot->installPlugin(gOctreePlugin);
#endif
            
#ifdef OGRE_BUILD_PLUGIN_PFX
        gParticleFXPlugin = OGRE_NEW ParticleFXPlugin();
        gRoot->installPlugin(gParticleFXPlugin);
#endif

#ifdef OGRE_BUILD_COMPONENT_OVERLAY
        gOverlaySystem = OGRE_NEW OverlaySystem(); 
#endif
        
        gRoot->setRenderSystem(gRoot->getAvailableRenderers().at(0));
        gRoot->initialise(false);
        gInit = true;
        
        AAssetManager* assetMgr = AAssetManager_fromJava(env, assetManager);
        if (assetMgr) 
        {
            ArchiveManager::getSingleton().addArchiveFactory( new APKFileSystemArchiveFactory(assetMgr) );
            ArchiveManager::getSingleton().addArchiveFactory( new APKZipArchiveFactory(assetMgr) );
        }
    }
    
    JNIEXPORT void JNICALL Java_org_ogre3d_android_OgreActivityJNI_destroy(JNIEnv * env, jobject obj)
    {
        if(!gInit)
            return;
                
        gInit = false;
                
#ifdef OGRE_BUILD_COMPONENT_OVERLAY
        OGRE_DELETE gOverlaySystem; 
        gOverlaySystem = NULL;
#endif

        OGRE_DELETE gRoot;
        gRoot = NULL;
        gRenderWnd = NULL;

#ifdef OGRE_BUILD_PLUGIN_PFX
        OGRE_DELETE gParticleFXPlugin;
        gParticleFXPlugin = NULL;
#endif

#ifdef OGRE_BUILD_PLUGIN_OCTREE
        OGRE_DELETE gOctreePlugin;
        gOctreePlugin = NULL;
#endif
<<<<<<< HEAD
        
        OGRE_DELETE gGLESPlugin;
        gGLESPlugin = NULL;
        
        gCompositorManager->removeAllWorkspaces();
        gCompositorManager->removeAllWorkspaceDefinitions();
        gCompositorManager->removeAllNodeDefinitions();
        gCompositorManager->removeAllShadowNodeDefinitions();
=======

        OGRE_DELETE gGLESPlugin;
        gGLESPlugin = NULL;
>>>>>>> 83e497b5
    }
    

    JNIEXPORT void JNICALL Java_org_ogre3d_android_OgreActivityJNI_initWindow(JNIEnv * env, jobject obj,  jobject surface)
    {
        if(surface)
        {
            ANativeWindow* nativeWnd = ANativeWindow_fromSurface(env, surface);
            if (nativeWnd && gRoot)
            {
                if (!gRenderWnd) 
                {
                    Ogre::NameValuePairList opt;
                    opt["externalWindowHandle"] = Ogre::StringConverter::toString((int)nativeWnd);
                    gRenderWnd = Ogre::Root::getSingleton().createRenderWindow("OgreWindow", 0, 0, false, &opt);
                    
                    
<<<<<<< HEAD
                    if(gCompositorManager == NULL)
=======
                    if(pSceneMgr == NULL)
>>>>>>> 83e497b5
                    {
                        pSceneMgr = gRoot->createSceneManager(Ogre::ST_GENERIC);
                        pCamera = pSceneMgr->createCamera("MyCam");
        
<<<<<<< HEAD
                        gCompositorManager = mRoot->getCompositorManager2();
                        if( !gCompositorManager->hasWorkspaceDefinition( "SampleBrowserWorkspace" ) )
                        {
                            gCompositorManager->createBasicWorkspaceDef( "SampleBrowserWorkspace",
                                                                       Ogre::ColourValue( 1.0f, 0.0f, 0.0f ),
                                                                       Ogre::IdString() );
                        }
                        compositorManager->addWorkspace( pSceneMgr, gRenderWnd, pCamera,
                                                        "SampleBrowserWorkspace", true );
=======
                        Ogre::Viewport* vp = gRenderWnd->addViewport(pCamera);
                        vp->setBackgroundColour(Ogre::ColourValue(1,0,0));
>>>>>>> 83e497b5
                    }                       
                }
                else
                {
                    static_cast<Ogre::AndroidEGLWindow*>(gRenderWnd)->_createInternalResources(nativeWnd, NULL);
                }                        
            }
        }
    }
    
    JNIEXPORT void JNICALL Java_org_ogre3d_android_OgreActivityJNI_termWindow(JNIEnv * env, jobject obj)
    {
        if(gRoot && gRenderWnd)
        {
            static_cast<Ogre::AndroidEGLWindow*>(gRenderWnd)->_destroyInternalResources();
        }
    }
    
    JNIEXPORT void JNICALL Java_org_ogre3d_android_OgreActivityJNI_renderOneFrame(JNIEnv * env, jobject obj)
    {
        if(gRenderWnd != NULL && gRenderWnd->isActive())
        {
            try
            {
                if(gVM->AttachCurrentThread(&env, NULL) < 0)                    
                    return;
                
                gRenderWnd->windowMovedOrResized();
                gRoot->renderOneFrame();
                
                //gVM->DetachCurrentThread();               
            }catch(Ogre::RenderingAPIException ex) {}
        }
    }
};<|MERGE_RESOLUTION|>--- conflicted
+++ resolved
@@ -36,18 +36,12 @@
 #include "OgreRoot.h"
 #include "OgreRenderWindow.h"
 #include "OgreArchiveManager.h"
-<<<<<<< HEAD
+#include "OgreViewport.h"
+
 #include "Android/OgreAndroidEGLWindow.h"
 #include "Android/OgreAPKFileSystemArchive.h"
 #include "Android/OgreAPKZipArchive.h"
 #include "Compositor/OgreCompositorManager2.h"
-=======
-#include "OgreViewport.h"
-
-#include "Android/OgreAndroidEGLWindow.h"
-#include "Android/OgreAPKFileSystemArchive.h"
-#include "Android/OgreAPKZipArchive.h"
->>>>>>> 83e497b5
 
 #ifdef OGRE_BUILD_PLUGIN_OCTREE
 #   include "OgreOctreePlugin.h"
@@ -91,10 +85,7 @@
 
 static Ogre::GLESRS* gGLESPlugin = NULL;
 
-<<<<<<< HEAD
 static Ogre::CompositorManager2* gCompositorManager = NULL;
-=======
->>>>>>> 83e497b5
 static Ogre::SceneManager* pSceneMgr = NULL;
 static Ogre::Camera* pCamera = NULL;
 static JavaVM* gVM = NULL;
@@ -167,7 +158,6 @@
         OGRE_DELETE gOctreePlugin;
         gOctreePlugin = NULL;
 #endif
-<<<<<<< HEAD
         
         OGRE_DELETE gGLESPlugin;
         gGLESPlugin = NULL;
@@ -176,11 +166,6 @@
         gCompositorManager->removeAllWorkspaceDefinitions();
         gCompositorManager->removeAllNodeDefinitions();
         gCompositorManager->removeAllShadowNodeDefinitions();
-=======
-
-        OGRE_DELETE gGLESPlugin;
-        gGLESPlugin = NULL;
->>>>>>> 83e497b5
     }
     
 
@@ -198,16 +183,11 @@
                     gRenderWnd = Ogre::Root::getSingleton().createRenderWindow("OgreWindow", 0, 0, false, &opt);
                     
                     
-<<<<<<< HEAD
                     if(gCompositorManager == NULL)
-=======
-                    if(pSceneMgr == NULL)
->>>>>>> 83e497b5
                     {
                         pSceneMgr = gRoot->createSceneManager(Ogre::ST_GENERIC);
                         pCamera = pSceneMgr->createCamera("MyCam");
         
-<<<<<<< HEAD
                         gCompositorManager = mRoot->getCompositorManager2();
                         if( !gCompositorManager->hasWorkspaceDefinition( "SampleBrowserWorkspace" ) )
                         {
@@ -217,10 +197,6 @@
                         }
                         compositorManager->addWorkspace( pSceneMgr, gRenderWnd, pCamera,
                                                         "SampleBrowserWorkspace", true );
-=======
-                        Ogre::Viewport* vp = gRenderWnd->addViewport(pCamera);
-                        vp->setBackgroundColour(Ogre::ColourValue(1,0,0));
->>>>>>> 83e497b5
                     }                       
                 }
                 else
