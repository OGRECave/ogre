/*
-----------------------------------------------------------------------------
This source file is part of OGRE
    (Object-oriented Graphics Rendering Engine)
For the latest info, see http://www.ogre3d.org/

Copyright (c) 2000-2006 Torus Knot Software Ltd
Also see acknowledgements in Readme.html

This program is free software; you can redistribute it and/or modify it under
the terms of the GNU Lesser General Public License as published by the Free Software
Foundation; either version 2 of the License, or (at your option) any later
version.

This program is distributed in the hope that it will be useful, but WITHOUT
ANY WARRANTY; without even the implied warranty of MERCHANTABILITY or FITNESS
FOR A PARTICULAR PURPOSE. See the GNU Lesser General Public License for more details.

You should have received a copy of the GNU Lesser General Public License along with
this program; if not, write to the Free Software Foundation, Inc., 59 Temple
Place - Suite 330, Boston, MA 02111-1307, USA, or go to
http://www.gnu.org/copyleft/lesser.txt.

You may alternatively use this source under the terms of a specific version of
the OGRE Unrestricted License provided you have obtained such a license from
Torus Knot Software Ltd.
-----------------------------------------------------------------------------
*/
#include "OgreStableHeaders.h"

#include "OgreMovableObject.h"
#include "OgreSceneNode.h"
#include "OgreTagPoint.h"
#include "OgreLight.h"
#include "OgreEntity.h"
#include "OgreRoot.h"
#include "OgreSceneManager.h"
#include "OgreCamera.h"
#include "OgreLodListener.h"

namespace Ogre {
	//-----------------------------------------------------------------------
	//-----------------------------------------------------------------------
	uint32 MovableObject::msDefaultQueryFlags = 0xFFFFFFFF;
	uint32 MovableObject::msDefaultVisibilityFlags = 0xFFFFFFFF;
    //-----------------------------------------------------------------------
    MovableObject::MovableObject()
        : mCreator(0)
        , mManager(0)
        , mParentNode(0)
        , mParentIsTagPoint(false)
        , mVisible(true)
		, mDebugDisplay(false)
        , mUpperDistance(0)
        , mSquaredUpperDistance(0)
        , mBeyondFarDistance(false)
        , mRenderQueueID(RENDER_QUEUE_MAIN)
        , mRenderQueueIDSet(false)
        , mQueryFlags(msDefaultQueryFlags)
        , mVisibilityFlags(msDefaultVisibilityFlags)
        , mCastShadows(true)
        , mRenderingDisabled(false)
        , mListener(0)
        , mLightListUpdated(0)
		, mLightMask(0xFFFFFFFF)
    {
    }
    //-----------------------------------------------------------------------
    MovableObject::MovableObject(const String& name)
        : mName(name)
        , mCreator(0)
        , mManager(0)
        , mParentNode(0)
        , mParentIsTagPoint(false)
        , mVisible(true)
		, mDebugDisplay(false)
        , mUpperDistance(0)
        , mSquaredUpperDistance(0)
        , mBeyondFarDistance(false)
        , mRenderQueueID(RENDER_QUEUE_MAIN)
        , mRenderQueueIDSet(false)
        , mQueryFlags(msDefaultQueryFlags)
        , mVisibilityFlags(msDefaultVisibilityFlags)
        , mCastShadows(true)
        , mRenderingDisabled(false)
        , mListener(0)
        , mLightListUpdated(0)
		, mLightMask(0xFFFFFFFF)
    {
    }
    //-----------------------------------------------------------------------
    MovableObject::~MovableObject()
    {
        // Call listener (note, only called if there's something to do)
        if (mListener)
        {
            mListener->objectDestroyed(this);
        }

        if (mParentNode)
        {
            // detach from parent
            if (mParentIsTagPoint)
            {
                // May be we are a lod entity which not in the parent entity child object list,
                // call this method could safely ignore this case.
                static_cast<TagPoint*>(mParentNode)->getParentEntity()->detachObjectFromBone(this);
            }
            else
            {
                // May be we are a lod entity which not in the parent node child object list,
                // call this method could safely ignore this case.
                static_cast<SceneNode*>(mParentNode)->detachObject(this);
            }
        }
    }
    //-----------------------------------------------------------------------
    void MovableObject::_notifyAttached(Node* parent, bool isTagPoint)
    {
        assert(!mParentNode || !parent);

        bool different = (parent != mParentNode);

        mParentNode = parent;
        mParentIsTagPoint = isTagPoint;

        // Mark light list being dirty, simply decrease
        // counter by one for minimise overhead
        --mLightListUpdated;

        // Call listener (note, only called if there's something to do)
        if (mListener && different)
        {
            if (mParentNode)
                mListener->objectAttached(this);
            else
                mListener->objectDetached(this);
        }
    }
    //-----------------------------------------------------------------------
    Node* MovableObject::getParentNode(void) const
    {
        return mParentNode;
    }
    //-----------------------------------------------------------------------
    SceneNode* MovableObject::getParentSceneNode(void) const
    {
        if (mParentIsTagPoint)
        {
            TagPoint* tp = static_cast<TagPoint*>(mParentNode);
            return tp->getParentEntity()->getParentSceneNode();
        }
        else
        {
            return static_cast<SceneNode*>(mParentNode);
        }
    }
    //-----------------------------------------------------------------------
    bool MovableObject::isAttached(void) const
    {
        return (mParentNode != 0);

    }
	//---------------------------------------------------------------------
	void MovableObject::detachFromParent(void)
	{
		if (isAttached())
		{
			if (mParentIsTagPoint)
			{
				TagPoint* tp = static_cast<TagPoint*>(mParentNode);
				tp->getParentEntity()->detachObjectFromBone(this);
			}
			else
			{
				SceneNode* sn = static_cast<SceneNode*>(mParentNode);
				sn->detachObject(this);
			}
		}
	}
    //-----------------------------------------------------------------------
	bool MovableObject::isInScene(void) const
	{
		if (mParentNode != 0)
		{
			if (mParentIsTagPoint)
			{
				TagPoint* tp = static_cast<TagPoint*>(mParentNode);
				return tp->getParentEntity()->isInScene();
			}
			else
			{
				SceneNode* sn = static_cast<SceneNode*>(mParentNode);
				return sn->isInSceneGraph();
			}
		}
		else
		{
			return false;
		}
	}
    //-----------------------------------------------------------------------
    void MovableObject::_notifyMoved(void)
    {
        // Mark light list being dirty, simply decrease
        // counter by one for minimise overhead
        --mLightListUpdated;

        // Notify listener if exists
        if (mListener)
        {
            mListener->objectMoved(this);
        }
    }
    //-----------------------------------------------------------------------
    void MovableObject::setVisible(bool visible)
    {
        mVisible = visible;
    }
    //-----------------------------------------------------------------------
    bool MovableObject::getVisible(void) const
    {
        return mVisible;
    }
    //-----------------------------------------------------------------------
    bool MovableObject::isVisible(void) const
    {
        if (!mVisible || mBeyondFarDistance || mRenderingDisabled)
            return false;

        SceneManager* sm = Root::getSingleton()._getCurrentSceneManager();
        if (sm && !(mVisibilityFlags & sm->_getCombinedVisibilityMask()))
            return false;

        return true;
    }
	//-----------------------------------------------------------------------
	void MovableObject::_notifyCurrentCamera(Camera* cam)
	{
		if (mParentNode)
		{
			if (cam->getUseRenderingDistance() && mUpperDistance > 0)
			{
				Real rad = getBoundingRadius();
				Real squaredDepth = mParentNode->getSquaredViewDepth(cam->getLodCamera());
				// Max distance to still render
				Real maxDist = mUpperDistance + rad;
				if (squaredDepth > Math::Sqr(maxDist))
				{
					mBeyondFarDistance = true;
				}
				else
				{
					mBeyondFarDistance = false;
				}
			}
			else
			{
				mBeyondFarDistance = false;
			}

            // Construct event object
            MovableObjectLodChangedEvent evt;
            evt.movableObject = this;
            evt.camera = cam;

            // Notify lod event listeners
            cam->getSceneManager()->_notifyMovableObjectLodChanged(evt);

		}

        mRenderingDisabled = mListener && !mListener->objectRendering(this, cam);
	}
    //-----------------------------------------------------------------------
    void MovableObject::setRenderQueueGroup(uint8 queueID)
    {
		assert(queueID <= RENDER_QUEUE_MAX && "Render queue out of range!");
        mRenderQueueID = queueID;
        mRenderQueueIDSet = true;
    }
    //-----------------------------------------------------------------------
    uint8 MovableObject::getRenderQueueGroup(void) const
    {
        return mRenderQueueID;
    }
    //-----------------------------------------------------------------------
	const Matrix4& MovableObject::_getParentNodeFullTransform(void) const
	{
		
		if(mParentNode)
		{
			// object attached to a sceneNode
			return mParentNode->_getFullTransform();
		}
        // fallback
        return Matrix4::IDENTITY;
	}
    //-----------------------------------------------------------------------
    const AxisAlignedBox& MovableObject::getWorldBoundingBox(bool derive) const
    {
        if (derive)
        {
            mWorldAABB = this->getBoundingBox();
            mWorldAABB.transformAffine(_getParentNodeFullTransform());
        }

        return mWorldAABB;

    }
    //-----------------------------------------------------------------------
	const Sphere& MovableObject::getWorldBoundingSphere(bool derive) const
	{
		if (derive)
		{
			mWorldBoundingSphere.setRadius(getBoundingRadius());
			mWorldBoundingSphere.setCenter(mParentNode->_getDerivedPosition());
		}
		return mWorldBoundingSphere;
	}
    //-----------------------------------------------------------------------
    const LightList& MovableObject::queryLights(void) const
    {
        // Try listener first
        if (mListener)
        {
            const LightList* lightList =
                mListener->objectQueryLights(this);
            if (lightList)
            {
                return *lightList;
            }
        }

        // Query from parent entity if exists
        if (mParentIsTagPoint)
        {
            TagPoint* tp = static_cast<TagPoint*>(mParentNode);
            return tp->getParentEntity()->queryLights();
        }

        if (mParentNode)
        {
            SceneNode* sn = static_cast<SceneNode*>(mParentNode);

            // Make sure we only update this only if need.
            ulong frame = sn->getCreator()->_getLightsDirtyCounter();
            if (mLightListUpdated != frame)
            {
                mLightListUpdated = frame;

                sn->findLights(mLightList, this->getBoundingRadius(), this->getLightMask());
            }
        }
        else
        {
            mLightList.clear();
        }

        return mLightList;
    }
    //-----------------------------------------------------------------------
    ShadowCaster::ShadowRenderableListIterator MovableObject::getShadowVolumeRenderableIterator(
        ShadowTechnique shadowTechnique, const Light* light, 
        HardwareIndexBufferSharedPtr* indexBuffer, 
        bool extrudeVertices, Real extrusionDist, unsigned long flags )
    {
        static ShadowRenderableList dummyList;
        return ShadowRenderableListIterator(dummyList.begin(), dummyList.end());
    }
    //-----------------------------------------------------------------------
    const AxisAlignedBox& MovableObject::getLightCapBounds(void) const
    {
        // Same as original bounds
        return getWorldBoundingBox();
    }
    //-----------------------------------------------------------------------
    const AxisAlignedBox& MovableObject::getDarkCapBounds(const Light& light, Real extrusionDist) const
    {
        // Extrude own light cap bounds
        mWorldDarkCapBounds = getLightCapBounds();
        this->extrudeBounds(mWorldDarkCapBounds, light.getAs4DVector(), 
            extrusionDist);
        return mWorldDarkCapBounds;

    }
    //-----------------------------------------------------------------------
    Real MovableObject::getPointExtrusionDistance(const Light* l) const
    {
        if (mParentNode)
        {
            return getExtrusionDistance(mParentNode->_getDerivedPosition(), l);
        }
        else
        {
            return 0;
        }
    }
	//-----------------------------------------------------------------------
	uint32 MovableObject::getTypeFlags(void) const
	{
		if (mCreator)
		{
			return mCreator->getTypeFlags();
		}
		else
		{
			return 0xFFFFFFFF;
		}
	}
<<<<<<< HEAD
	//---------------------------------------------------------------------
	void MovableObject::setLightMask(uint32 lightMask)
	{
		this->mLightMask = lightMask;
		//make sure to request a new light list from the scene manager if mask changed
		mLightListUpdated = 0;
=======
	class MORecvShadVisitor : public Renderable::Visitor
	{
	public:
		bool anyReceiveShadows;
		MORecvShadVisitor() : anyReceiveShadows(false)
		{

		}
		void visit(Renderable* rend, ushort lodIndex, bool isDebug, 
			Any* pAny = 0)
		{
			anyReceiveShadows = anyReceiveShadows || 
				rend->getTechnique()->getParent()->getReceiveShadows();
		}
	};
	//---------------------------------------------------------------------
	bool MovableObject::getReceivesShadows()
	{
		MORecvShadVisitor visitor;
		visitRenderables(&visitor);
		return visitor.anyReceiveShadows;		

>>>>>>> 20519e82
	}
	//-----------------------------------------------------------------------
	//-----------------------------------------------------------------------
	MovableObject* MovableObjectFactory::createInstance(
		const String& name, SceneManager* manager, 
		const NameValuePairList* params)
	{
		MovableObject* m = createInstanceImpl(name, params);
		m->_notifyCreator(this);
		m->_notifyManager(manager);
		return m;
	}


}
<|MERGE_RESOLUTION|>--- conflicted
+++ resolved
@@ -407,14 +407,14 @@
 			return 0xFFFFFFFF;
 		}
 	}
-<<<<<<< HEAD
 	//---------------------------------------------------------------------
 	void MovableObject::setLightMask(uint32 lightMask)
 	{
 		this->mLightMask = lightMask;
 		//make sure to request a new light list from the scene manager if mask changed
 		mLightListUpdated = 0;
-=======
+	}
+	//---------------------------------------------------------------------
 	class MORecvShadVisitor : public Renderable::Visitor
 	{
 	public:
@@ -437,7 +437,6 @@
 		visitRenderables(&visitor);
 		return visitor.anyReceiveShadows;		
 
->>>>>>> 20519e82
 	}
 	//-----------------------------------------------------------------------
 	//-----------------------------------------------------------------------
