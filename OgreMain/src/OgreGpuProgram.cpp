/*
-----------------------------------------------------------------------------
This source file is part of OGRE
(Object-oriented Graphics Rendering Engine)
For the latest info, see http://www.ogre3d.org/

Copyright (c) 2000-2014 Torus Knot Software Ltd

Permission is hereby granted, free of charge, to any person obtaining a copy
of this software and associated documentation files (the "Software"), to deal
in the Software without restriction, including without limitation the rights
to use, copy, modify, merge, publish, distribute, sublicense, and/or sell
copies of the Software, and to permit persons to whom the Software is
furnished to do so, subject to the following conditions:

The above copyright notice and this permission notice shall be included in
all copies or substantial portions of the Software.

THE SOFTWARE IS PROVIDED "AS IS", WITHOUT WARRANTY OF ANY KIND, EXPRESS OR
IMPLIED, INCLUDING BUT NOT LIMITED TO THE WARRANTIES OF MERCHANTABILITY,
FITNESS FOR A PARTICULAR PURPOSE AND NONINFRINGEMENT. IN NO EVENT SHALL THE
AUTHORS OR COPYRIGHT HOLDERS BE LIABLE FOR ANY CLAIM, DAMAGES OR OTHER
LIABILITY, WHETHER IN AN ACTION OF CONTRACT, TORT OR OTHERWISE, ARISING FROM,
OUT OF OR IN CONNECTION WITH THE SOFTWARE OR THE USE OR OTHER DEALINGS IN
THE SOFTWARE.
-----------------------------------------------------------------------------
*/
#include "OgreStableHeaders.h"
#include "OgreGpuProgram.h"
#include "OgreGpuProgramManager.h"
#include "OgreRoot.h"
#include "OgreRenderSystem.h"
#include "OgreRenderSystemCapabilities.h"
#include "OgreStringConverter.h"
#include "OgreLogManager.h"

namespace Ogre
{
    //-----------------------------------------------------------------------------
    GpuProgram::CmdType GpuProgram::msTypeCmd;
    GpuProgram::CmdSyntax GpuProgram::msSyntaxCmd;
    GpuProgram::CmdSkeletal GpuProgram::msSkeletalCmd;
    GpuProgram::CmdMorph GpuProgram::msMorphCmd;
    GpuProgram::CmdPose GpuProgram::msPoseCmd;
    GpuProgram::CmdVTF GpuProgram::msVTFCmd;
    GpuProgram::CmdManualNamedConstsFile GpuProgram::msManNamedConstsFileCmd;
    GpuProgram::CmdAdjacency GpuProgram::msAdjacencyCmd;
<<<<<<< HEAD
=======
    GpuProgram::CmdComputeGroupDims GpuProgram::msComputeGroupDimsCmd;
>>>>>>> 83e497b5
    

    //-----------------------------------------------------------------------------
    GpuProgram::GpuProgram(ResourceManager* creator, const String& name, ResourceHandle handle,
        const String& group, bool isManual, ManualResourceLoader* loader) 
        :Resource(creator, name, handle, group, isManual, loader),
        mType(GPT_VERTEX_PROGRAM), mLoadFromFile(true), mSkeletalAnimation(false),
        mMorphAnimation(false), mPoseAnimation(0),
        mVertexTextureFetch(false), mNeedsAdjacencyInfo(false),
        mCompileError(false), mLoadedManualNamedConstants(false)
    {
        createParameterMappingStructures();
    }
    //-----------------------------------------------------------------------------
    void GpuProgram::setType(GpuProgramType t)
    {
        mType = t;
    }
    //-----------------------------------------------------------------------------
    void GpuProgram::setSyntaxCode(const String& syntax)
    {
        mSyntaxCode = syntax;
    }
    //-----------------------------------------------------------------------------
    void GpuProgram::setSourceFile(const String& filename)
    {
        mFilename = filename;
        mSource.clear();
        mLoadFromFile = true;
        mCompileError = false;
    }
    //-----------------------------------------------------------------------------
    void GpuProgram::setSource(const String& source)
    {
        mSource = source;
        mFilename.clear();
        mLoadFromFile = false;
        mCompileError = false;
    }
    size_t GpuProgram::calculateSize(void) const
    {
        size_t memSize = 0;
        memSize += sizeof(bool) * 7;
        memSize += mManualNamedConstantsFile.size() * sizeof(char);
        memSize += mFilename.size() * sizeof(char);
        memSize += mSource.size() * sizeof(char);
        memSize += mSyntaxCode.size() * sizeof(char);
        memSize += sizeof(GpuProgramType);
        memSize += sizeof(ushort);

        size_t paramsSize = 0;
        if(!mDefaultParams.isNull())
            paramsSize += mDefaultParams.getPointer()->calculateSize();
        if(!mFloatLogicalToPhysical.isNull())
            paramsSize += mFloatLogicalToPhysical.getPointer()->bufferSize;
        if(!mDoubleLogicalToPhysical.isNull())
            paramsSize += mDoubleLogicalToPhysical.getPointer()->bufferSize;
        if(!mIntLogicalToPhysical.isNull())
            paramsSize += mIntLogicalToPhysical.getPointer()->bufferSize;
        if(!mConstantDefs.isNull())
            paramsSize += mConstantDefs->calculateSize();

        return memSize + paramsSize;
    }
    //-----------------------------------------------------------------------------
    void GpuProgram::loadImpl(void)
    {
        if (mLoadFromFile)
        {
            // find & load source code
            DataStreamPtr stream = 
                ResourceGroupManager::getSingleton().openResource(
                    mFilename, mGroup, true, this);
            mSource = stream->getAsString();
        }

        // Call polymorphic load
        try 
        {
            loadFromSource();

            if (!mDefaultParams.isNull())
            {
                // Keep a reference to old ones to copy
                GpuProgramParametersSharedPtr savedParams = mDefaultParams;
                // reset params to stop them being referenced in the next create
                mDefaultParams.setNull();

                // Create new params
                mDefaultParams = createParameters();

                // Copy old (matching) values across
                // Don't use copyConstantsFrom since program may be different
                mDefaultParams->copyMatchingNamedConstantsFrom(*savedParams.get());

            }
        }
        catch (const Exception&)
        {
            // will already have been logged
            LogManager::getSingleton().stream()
                << "Gpu program " << mName << " encountered an error "
                << "during loading and is thus not supported.";

            mCompileError = true;
        }

    }
    //-----------------------------------------------------------------------------
    bool GpuProgram::isRequiredCapabilitiesSupported(void) const
    {
        const RenderSystemCapabilities* caps = 
            Root::getSingleton().getRenderSystem()->getCapabilities();

        // If skeletal animation is being done, we need support for UBYTE4
        if (isSkeletalAnimationIncluded() && 
            !caps->hasCapability(RSC_VERTEX_FORMAT_UBYTE4))
        {
            return false;
        }

        // Vertex texture fetch required?
        if (isVertexTextureFetchRequired() && 
            !caps->hasCapability(RSC_VERTEX_TEXTURE_FETCH))
        {
            return false;
        }

        return true;
    }
    //-----------------------------------------------------------------------------
    bool GpuProgram::isSupported(void) const
    {
        if (mCompileError || !isRequiredCapabilitiesSupported())
            return false;

        return GpuProgramManager::getSingleton().isSyntaxSupported(mSyntaxCode);
    }
    //---------------------------------------------------------------------
    void GpuProgram::createParameterMappingStructures(bool recreateIfExists) const
    {
        createLogicalParameterMappingStructures(recreateIfExists);
        createNamedParameterMappingStructures(recreateIfExists);
    }
    //---------------------------------------------------------------------
    void GpuProgram::createLogicalParameterMappingStructures(bool recreateIfExists) const
    {
        if (recreateIfExists || mFloatLogicalToPhysical.isNull())
            mFloatLogicalToPhysical = GpuLogicalBufferStructPtr(OGRE_NEW GpuLogicalBufferStruct());
        if (recreateIfExists || mIntLogicalToPhysical.isNull())
            mIntLogicalToPhysical = GpuLogicalBufferStructPtr(OGRE_NEW GpuLogicalBufferStruct());
    }
    //---------------------------------------------------------------------
    void GpuProgram::createNamedParameterMappingStructures(bool recreateIfExists) const
    {
        if (recreateIfExists || mConstantDefs.isNull())
            mConstantDefs = GpuNamedConstantsPtr(OGRE_NEW GpuNamedConstants());
    }
    //---------------------------------------------------------------------
    void GpuProgram::setManualNamedConstantsFile(const String& paramDefFile)
    {
        mManualNamedConstantsFile = paramDefFile;
        mLoadedManualNamedConstants = false;
    }
    //---------------------------------------------------------------------
    void GpuProgram::setManualNamedConstants(const GpuNamedConstants& namedConstants)
    {
        createParameterMappingStructures();
        *mConstantDefs.get() = namedConstants;

        mFloatLogicalToPhysical->bufferSize = mConstantDefs->floatBufferSize;
        mIntLogicalToPhysical->bufferSize = mConstantDefs->intBufferSize;
        mFloatLogicalToPhysical->map.clear();
        mIntLogicalToPhysical->map.clear();
        // need to set up logical mappings too for some rendersystems
        for (GpuConstantDefinitionMap::const_iterator i = mConstantDefs->map.begin();
            i != mConstantDefs->map.end(); ++i)
        {
            const String& name = i->first;
            const GpuConstantDefinition& def = i->second;
            // only consider non-array entries
            if (name.find("[") == String::npos)
            {
                GpuLogicalIndexUseMap::value_type val(def.logicalIndex, 
                    GpuLogicalIndexUse(def.physicalIndex, def.arraySize * def.elementSize, def.variability));
                if (def.isFloat())
                {
                    mFloatLogicalToPhysical->map.insert(val);
                }
                else
                {
                    mIntLogicalToPhysical->map.insert(val);
                }
            }
        }


    }
    //-----------------------------------------------------------------------------
    GpuProgramParametersSharedPtr GpuProgram::createParameters(void)
    {
        // Default implementation simply returns standard parameters.
        GpuProgramParametersSharedPtr ret = 
            GpuProgramManager::getSingleton().createParameters();
        
        
        // optionally load manually supplied named constants
        if (!mManualNamedConstantsFile.empty() && !mLoadedManualNamedConstants)
        {
            try 
            {
                GpuNamedConstants namedConstants;
                DataStreamPtr stream = 
                    ResourceGroupManager::getSingleton().openResource(
                    mManualNamedConstantsFile, mGroup, true, this);
                namedConstants.load(stream);
                setManualNamedConstants(namedConstants);
            }
            catch(const Exception& e)
            {
                LogManager::getSingleton().stream() <<
                    "Unable to load manual named constants for GpuProgram " << mName <<
                    ": " << e.getDescription();
            }
            mLoadedManualNamedConstants = true;
        }
        
        
        // set up named parameters, if any
        if (!mConstantDefs.isNull() && !mConstantDefs->map.empty())
        {
            ret->_setNamedConstants(mConstantDefs);
        }
        // link shared logical / physical map for low-level use
<<<<<<< HEAD
        ret->_setLogicalIndexes(mFloatLogicalToPhysical, mDoubleLogicalToPhysical, mIntLogicalToPhysical);
=======
        ret->_setLogicalIndexes(mFloatLogicalToPhysical, mDoubleLogicalToPhysical, 
                                        mIntLogicalToPhysical, mUIntLogicalToPhysical,
                                        mBoolLogicalToPhysical);
>>>>>>> 83e497b5

        // Copy in default parameters if present
        if (!mDefaultParams.isNull())
            ret->copyConstantsFrom(*(mDefaultParams.get()));
        
        return ret;
    }
    //-----------------------------------------------------------------------------
    GpuProgramParametersSharedPtr GpuProgram::getDefaultParameters(void)
    {
        if (mDefaultParams.isNull())
        {
            mDefaultParams = createParameters();
        }
        return mDefaultParams;
    }
    //-----------------------------------------------------------------------------
    void GpuProgram::setupBaseParamDictionary(void)
    {
        ParamDictionary* dict = getParamDictionary();

        dict->addParameter(
            ParameterDef("type", "'vertex_program', 'geometry_program', 'fragment_program', 'hull_program', 'domain_program', 'compute_program'",
                         PT_STRING), &msTypeCmd);
        dict->addParameter(
            ParameterDef("syntax", "Syntax code, e.g. vs_1_1", PT_STRING), &msSyntaxCmd);
        dict->addParameter(
            ParameterDef("includes_skeletal_animation", 
                         "Whether this vertex program includes skeletal animation", PT_BOOL), 
            &msSkeletalCmd);
        dict->addParameter(
            ParameterDef("includes_morph_animation", 
<<<<<<< HEAD
            "Whether this vertex program includes morph animation", PT_BOOL), 
            &msMorphCmd);
        dict->addParameter(
            ParameterDef("includes_pose_animation", 
            "The number of poses this vertex program supports for pose animation", PT_INT), 
            &msPoseCmd);
        dict->addParameter(
            ParameterDef("uses_vertex_texture_fetch", 
            "Whether this vertex program requires vertex texture fetch support.", PT_BOOL), 
            &msVTFCmd);
        dict->addParameter(
            ParameterDef("manual_named_constants", 
            "File containing named parameter mappings for low-level programs.", PT_BOOL), 
            &msManNamedConstsFileCmd);
        dict->addParameter(
            ParameterDef("uses_adjacency_information",
            "Whether this geometry program requires adjacency information from the input primitives.", PT_BOOL),
            &msAdjacencyCmd);
=======
                         "Whether this vertex program includes morph animation", PT_BOOL), 
            &msMorphCmd);
        dict->addParameter(
            ParameterDef("includes_pose_animation", 
                         "The number of poses this vertex program supports for pose animation", PT_INT),
            &msPoseCmd);
        dict->addParameter(
            ParameterDef("uses_vertex_texture_fetch", 
                         "Whether this vertex program requires vertex texture fetch support.", PT_BOOL), 
            &msVTFCmd);
        dict->addParameter(
            ParameterDef("manual_named_constants", 
                         "File containing named parameter mappings for low-level programs.", PT_BOOL), 
            &msManNamedConstsFileCmd);
        dict->addParameter(
            ParameterDef("uses_adjacency_information",
                         "Whether this geometry program requires adjacency information from the input primitives.", PT_BOOL),
            &msAdjacencyCmd);
        dict->addParameter(
            ParameterDef("compute_group_dimensions",
                         "The number of process groups created by this compute program.", PT_VECTOR3),
            &msComputeGroupDimsCmd);
            
>>>>>>> 83e497b5
    }

    //-----------------------------------------------------------------------
    const String& GpuProgram::getLanguage(void) const
    {
        static const String language = "asm";

        return language;
    }
    //-----------------------------------------------------------------------
    //-----------------------------------------------------------------------
    String GpuProgram::CmdType::doGet(const void* target) const
    {
        const GpuProgram* t = static_cast<const GpuProgram*>(target);
        if (t->getType() == GPT_VERTEX_PROGRAM)
        {
            return "vertex_program";
        }
        else if (t->getType() == GPT_GEOMETRY_PROGRAM)
        {
            return "geometry_program";
        }
        else if (t->getType() == GPT_DOMAIN_PROGRAM)
        {
            return "domain_program";
        }
        else if (t->getType() == GPT_HULL_PROGRAM)
        {
            return "hull_program";
        }
        else if (t->getType() == GPT_COMPUTE_PROGRAM)
        {
            return "compute_program";
        }
        else
        {
            return "fragment_program";
        }
    }
    void GpuProgram::CmdType::doSet(void* target, const String& val)
    {
        GpuProgram* t = static_cast<GpuProgram*>(target);
        if (val == "vertex_program")
        {
            t->setType(GPT_VERTEX_PROGRAM);
        }
        else if (val == "geometry_program")
        {
            t->setType(GPT_GEOMETRY_PROGRAM);
        }
        else if (val == "domain_program")
        {
            t->setType(GPT_DOMAIN_PROGRAM);
        }
        else if (val == "hull_program")
        {
            t->setType(GPT_HULL_PROGRAM);
        }
        else if (val == "compute_program")
        {
            t->setType(GPT_COMPUTE_PROGRAM);
        }
        else
        {
            t->setType(GPT_FRAGMENT_PROGRAM);
        }
    }
    //-----------------------------------------------------------------------
    String GpuProgram::CmdSyntax::doGet(const void* target) const
    {
        const GpuProgram* t = static_cast<const GpuProgram*>(target);
        return t->getSyntaxCode();
    }
    void GpuProgram::CmdSyntax::doSet(void* target, const String& val)
    {
        GpuProgram* t = static_cast<GpuProgram*>(target);
        t->setSyntaxCode(val);
    }
    //-----------------------------------------------------------------------
    String GpuProgram::CmdSkeletal::doGet(const void* target) const
    {
        const GpuProgram* t = static_cast<const GpuProgram*>(target);
        return StringConverter::toString(t->isSkeletalAnimationIncluded());
    }
    void GpuProgram::CmdSkeletal::doSet(void* target, const String& val)
    {
        GpuProgram* t = static_cast<GpuProgram*>(target);
        t->setSkeletalAnimationIncluded(StringConverter::parseBool(val));
    }
    //-----------------------------------------------------------------------
    String GpuProgram::CmdMorph::doGet(const void* target) const
    {
        const GpuProgram* t = static_cast<const GpuProgram*>(target);
        return StringConverter::toString(t->isMorphAnimationIncluded());
    }
    void GpuProgram::CmdMorph::doSet(void* target, const String& val)
    {
        GpuProgram* t = static_cast<GpuProgram*>(target);
        t->setMorphAnimationIncluded(StringConverter::parseBool(val));
    }
    //-----------------------------------------------------------------------
    String GpuProgram::CmdPose::doGet(const void* target) const
    {
        const GpuProgram* t = static_cast<const GpuProgram*>(target);
        return StringConverter::toString(t->getNumberOfPosesIncluded());
    }
    void GpuProgram::CmdPose::doSet(void* target, const String& val)
    {
        GpuProgram* t = static_cast<GpuProgram*>(target);
        t->setPoseAnimationIncluded((ushort)StringConverter::parseUnsignedInt(val));
    }
    //-----------------------------------------------------------------------
    String GpuProgram::CmdVTF::doGet(const void* target) const
    {
        const GpuProgram* t = static_cast<const GpuProgram*>(target);
        return StringConverter::toString(t->isVertexTextureFetchRequired());
    }
    void GpuProgram::CmdVTF::doSet(void* target, const String& val)
    {
        GpuProgram* t = static_cast<GpuProgram*>(target);
        t->setVertexTextureFetchRequired(StringConverter::parseBool(val));
    }
    //-----------------------------------------------------------------------
    String GpuProgram::CmdManualNamedConstsFile::doGet(const void* target) const
    {
        const GpuProgram* t = static_cast<const GpuProgram*>(target);
        return t->getManualNamedConstantsFile();
    }
    void GpuProgram::CmdManualNamedConstsFile::doSet(void* target, const String& val)
    {
        GpuProgram* t = static_cast<GpuProgram*>(target);
        t->setManualNamedConstantsFile(val);
    }
    //-----------------------------------------------------------------------
    String GpuProgram::CmdAdjacency::doGet(const void* target) const
    {
        const GpuProgram* t = static_cast<const GpuProgram*>(target);
        return StringConverter::toString(t->isAdjacencyInfoRequired());
    }
    void GpuProgram::CmdAdjacency::doSet(void* target, const String& val)
    {
        GpuProgram* t = static_cast<GpuProgram*>(target);
        t->setAdjacencyInfoRequired(StringConverter::parseBool(val));
    }
<<<<<<< HEAD
=======
    //-----------------------------------------------------------------------
    String GpuProgram::CmdComputeGroupDims::doGet(const void* target) const
    {
        const GpuProgram* t = static_cast<const GpuProgram*>(target);
        return StringConverter::toString(t->getComputeGroupDimensions());
    }
    void GpuProgram::CmdComputeGroupDims::doSet(void* target, const String& val)
    {
        GpuProgram* t = static_cast<GpuProgram*>(target);
        t->setComputeGroupDimensions(StringConverter::parseVector3(val));
    }
>>>>>>> 83e497b5
}
<|MERGE_RESOLUTION|>--- conflicted
+++ resolved
@@ -45,10 +45,7 @@
     GpuProgram::CmdVTF GpuProgram::msVTFCmd;
     GpuProgram::CmdManualNamedConstsFile GpuProgram::msManNamedConstsFileCmd;
     GpuProgram::CmdAdjacency GpuProgram::msAdjacencyCmd;
-<<<<<<< HEAD
-=======
     GpuProgram::CmdComputeGroupDims GpuProgram::msComputeGroupDimsCmd;
->>>>>>> 83e497b5
     
 
     //-----------------------------------------------------------------------------
@@ -283,13 +280,9 @@
             ret->_setNamedConstants(mConstantDefs);
         }
         // link shared logical / physical map for low-level use
-<<<<<<< HEAD
-        ret->_setLogicalIndexes(mFloatLogicalToPhysical, mDoubleLogicalToPhysical, mIntLogicalToPhysical);
-=======
         ret->_setLogicalIndexes(mFloatLogicalToPhysical, mDoubleLogicalToPhysical, 
                                         mIntLogicalToPhysical, mUIntLogicalToPhysical,
                                         mBoolLogicalToPhysical);
->>>>>>> 83e497b5
 
         // Copy in default parameters if present
         if (!mDefaultParams.isNull())
@@ -322,26 +315,6 @@
             &msSkeletalCmd);
         dict->addParameter(
             ParameterDef("includes_morph_animation", 
-<<<<<<< HEAD
-            "Whether this vertex program includes morph animation", PT_BOOL), 
-            &msMorphCmd);
-        dict->addParameter(
-            ParameterDef("includes_pose_animation", 
-            "The number of poses this vertex program supports for pose animation", PT_INT), 
-            &msPoseCmd);
-        dict->addParameter(
-            ParameterDef("uses_vertex_texture_fetch", 
-            "Whether this vertex program requires vertex texture fetch support.", PT_BOOL), 
-            &msVTFCmd);
-        dict->addParameter(
-            ParameterDef("manual_named_constants", 
-            "File containing named parameter mappings for low-level programs.", PT_BOOL), 
-            &msManNamedConstsFileCmd);
-        dict->addParameter(
-            ParameterDef("uses_adjacency_information",
-            "Whether this geometry program requires adjacency information from the input primitives.", PT_BOOL),
-            &msAdjacencyCmd);
-=======
                          "Whether this vertex program includes morph animation", PT_BOOL), 
             &msMorphCmd);
         dict->addParameter(
@@ -365,7 +338,6 @@
                          "The number of process groups created by this compute program.", PT_VECTOR3),
             &msComputeGroupDimsCmd);
             
->>>>>>> 83e497b5
     }
 
     //-----------------------------------------------------------------------
@@ -510,8 +482,6 @@
         GpuProgram* t = static_cast<GpuProgram*>(target);
         t->setAdjacencyInfoRequired(StringConverter::parseBool(val));
     }
-<<<<<<< HEAD
-=======
     //-----------------------------------------------------------------------
     String GpuProgram::CmdComputeGroupDims::doGet(const void* target) const
     {
@@ -523,5 +493,4 @@
         GpuProgram* t = static_cast<GpuProgram*>(target);
         t->setComputeGroupDimensions(StringConverter::parseVector3(val));
     }
->>>>>>> 83e497b5
 }
