/*
-----------------------------------------------------------------------------
This source file is part of OGRE
    (Object-oriented Graphics Rendering Engine)
For the latest info, see http://www.ogre3d.org/

Copyright (c) 2000-2014 Torus Knot Software Ltd

Permission is hereby granted, free of charge, to any person obtaining a copy
of this software and associated documentation files (the "Software"), to deal
in the Software without restriction, including without limitation the rights
to use, copy, modify, merge, publish, distribute, sublicense, and/or sell
copies of the Software, and to permit persons to whom the Software is
furnished to do so, subject to the following conditions:

The above copyright notice and this permission notice shall be included in
all copies or substantial portions of the Software.

THE SOFTWARE IS PROVIDED "AS IS", WITHOUT WARRANTY OF ANY KIND, EXPRESS OR
IMPLIED, INCLUDING BUT NOT LIMITED TO THE WARRANTIES OF MERCHANTABILITY,
FITNESS FOR A PARTICULAR PURPOSE AND NONINFRINGEMENT. IN NO EVENT SHALL THE
AUTHORS OR COPYRIGHT HOLDERS BE LIABLE FOR ANY CLAIM, DAMAGES OR OTHER
LIABILITY, WHETHER IN AN ACTION OF CONTRACT, TORT OR OTHERWISE, ARISING FROM,
OUT OF OR IN CONNECTION WITH THE SOFTWARE OR THE USE OR OTHER DEALINGS IN
THE SOFTWARE.
-----------------------------------------------------------------------------
*/
#include "OgreStableHeaders.h"
#include "OgreViewport.h"

#include "OgreLogManager.h"
#include "OgreCamera.h"
#include "OgreRoot.h"
#include "OgreMaterialManager.h"
#include "OgreRenderSystem.h"
#include "OgreRenderTarget.h"
#include <iomanip>

namespace Ogre {
    OrientationMode Viewport::mDefaultOrientationMode = OR_DEGREE_0;
    //---------------------------------------------------------------------
    Viewport::Viewport(RenderTarget* target, Real left, Real top, Real width, Real height)
        : mGlobalIndex( -1 )
        , mTarget(target)
        , mRelLeft(left)
        , mRelTop(top)
        , mRelWidth(width)
        , mRelHeight(height)
        // Actual dimensions will update later
        , mUpdated(false)
        , mShowOverlays(true)
        , mShowSkies(true)
        , mVisibilityMask(0)
        , mRQSequence(0)
        , mMaterialSchemeName(MaterialManager::DEFAULT_SCHEME_NAME)
<<<<<<< HEAD
=======
        , mIsAutoUpdated(true)
		, mColourBuffer(CBT_BACK)
>>>>>>> 6a259fee
    {           
        // Set the default orientation mode
        mOrientationMode = mDefaultOrientationMode;
            
        // Set the default material scheme
        RenderSystem* rs = Root::getSingleton().getRenderSystem();
        mMaterialSchemeName = rs->_getDefaultViewportMaterialScheme();
        
        // Calculate actual dimensions
        _updateDimensions();
    }
    //---------------------------------------------------------------------
    Viewport::~Viewport()
    {
        RenderSystem* rs = Root::getSingleton().getRenderSystem();
        if ((rs) && (rs->_getViewport() == this))
        {
            rs->_setViewport(NULL);
        }
    }
    //---------------------------------------------------------------------
    bool Viewport::_isUpdated(void) const
    {
        return mUpdated;
    }
    //---------------------------------------------------------------------
    void Viewport::_clearUpdatedFlag(void)
    {
        mUpdated = false;
    }
    //---------------------------------------------------------------------
    void Viewport::_updateDimensions(void)
    {
        Real height = (Real) mTarget->getHeight();
        Real width = (Real) mTarget->getWidth();

        mActLeft = (int) (mRelLeft * width);
        mActTop = (int) (mRelTop * height);
        mActWidth = (int) (mRelWidth * width);
        mActHeight = (int) (mRelHeight * height);

        mUpdated = true;
    }
    //---------------------------------------------------------------------
    RenderTarget* Viewport::getTarget(void) const
    {
        return mTarget;
    }
    //---------------------------------------------------------------------
    Real Viewport::getLeft(void) const
    {
        return mRelLeft;
    }
    //---------------------------------------------------------------------
    Real Viewport::getTop(void) const
    {
        return mRelTop;
    }
    //---------------------------------------------------------------------
    Real Viewport::getWidth(void) const
    {
        return mRelWidth;
    }
    //---------------------------------------------------------------------
    Real Viewport::getHeight(void) const
    {
        return mRelHeight;
    }
    //---------------------------------------------------------------------
    int Viewport::getActualLeft(void) const
    {
        return mActLeft;
    }
    //---------------------------------------------------------------------
    int Viewport::getActualTop(void) const
    {
        return mActTop;
    }
    //---------------------------------------------------------------------
    int Viewport::getActualWidth(void) const
    {
        return mActWidth;
    }
    //---------------------------------------------------------------------
    int Viewport::getActualHeight(void) const
    {
        return mActHeight;
    }
    //---------------------------------------------------------------------
    void Viewport::setDimensions(Real left, Real top, Real width, Real height)
    {
        mRelLeft = left;
        mRelTop = top;
        mRelWidth = width;
        mRelHeight = height;
        _updateDimensions();
    }
    //---------------------------------------------------------------------
    void Viewport::_updateCullPhase01( Camera* camera, const Camera *lodCamera,
                                       uint8 firstRq, uint8 lastRq )
    {
        // Automatic AR cameras are useful for cameras that draw into multiple viewports
        const Real aspectRatio = (Real) mActWidth / (Real) mActHeight;
        if( camera->getAutoAspectRatio() && camera->getAspectRatio() != aspectRatio )
        {
            camera->setAspectRatio( aspectRatio );
#if OGRE_NO_VIEWPORT_ORIENTATIONMODE == 0
            camera->setOrientationMode(mOrientationMode);
#endif
        }
        // Tell Camera to render into me
        camera->_notifyViewport(this);

        camera->_cullScenePhase01( lodCamera, this, firstRq, lastRq );
    }
    //---------------------------------------------------------------------
    void Viewport::_updateRenderPhase02( Camera* camera, const Camera *lodCamera,
                                         uint8 firstRq, uint8 lastRq )
    {
        camera->_renderScenePhase02( lodCamera, this, firstRq, lastRq, mShowOverlays );
    }
    //---------------------------------------------------------------------
    void Viewport::setOrientationMode(OrientationMode orientationMode, bool setDefault)
    {
#if OGRE_NO_VIEWPORT_ORIENTATIONMODE != 0
        OGRE_EXCEPT(Exception::ERR_NOT_IMPLEMENTED,
                    "Setting Viewport orientation mode is not supported",
                    __FUNCTION__);
#endif
        mOrientationMode = orientationMode;

        if (setDefault)
        {
            setDefaultOrientationMode(orientationMode);
        }

    // Update the render system config
#if OGRE_PLATFORM == OGRE_PLATFORM_APPLE_IOS
        RenderSystem* rs = Root::getSingleton().getRenderSystem();
        if(mOrientationMode == OR_LANDSCAPELEFT)
            rs->setConfigOption("Orientation", "Landscape Left");
        else if(mOrientationMode == OR_LANDSCAPERIGHT)
            rs->setConfigOption("Orientation", "Landscape Right");
        else if(mOrientationMode == OR_PORTRAIT)
            rs->setConfigOption("Orientation", "Portrait");
#endif
    }
    //---------------------------------------------------------------------
    OrientationMode Viewport::getOrientationMode() const
    {
#if OGRE_NO_VIEWPORT_ORIENTATIONMODE != 0
        OGRE_EXCEPT(Exception::ERR_NOT_IMPLEMENTED,
                    "Getting Viewport orientation mode is not supported",
                    __FUNCTION__);
#endif
        return mOrientationMode;
    }
    //---------------------------------------------------------------------
    void Viewport::setDefaultOrientationMode(OrientationMode orientationMode)
    {
#if OGRE_NO_VIEWPORT_ORIENTATIONMODE != 0
        OGRE_EXCEPT(Exception::ERR_NOT_IMPLEMENTED,
                    "Setting default Viewport orientation mode is not supported",
                    __FUNCTION__);
#endif
        mDefaultOrientationMode = orientationMode;
    }
    //---------------------------------------------------------------------
    OrientationMode Viewport::getDefaultOrientationMode()
    {
#if OGRE_NO_VIEWPORT_ORIENTATIONMODE != 0
        OGRE_EXCEPT(Exception::ERR_NOT_IMPLEMENTED,
                    "Getting default Viewport orientation mode is not supported",
                    __FUNCTION__);
#endif
        return mDefaultOrientationMode;
    }
    //---------------------------------------------------------------------
    void Viewport::clear(unsigned int buffers, const ColourValue& col,  
                         Real depth, unsigned short stencil)
    {
        RenderSystem* rs = Root::getSingleton().getRenderSystem();
        if (rs)
        {
            Viewport* currentvp = rs->_getViewport();
            if (currentvp == this)
                rs->clearFrameBuffer(buffers, col, depth, stencil);
            else
            {
                rs->_setViewport(this);
                rs->clearFrameBuffer(buffers, col, depth, stencil);
                rs->_setViewport(currentvp);
            }
        }
    }
    //---------------------------------------------------------------------
    void Viewport::getActualDimensions(int &left, int&top, int &width, int &height) const
    {
        left = mActLeft;
        top = mActTop;
        width = mActWidth;
        height = mActHeight;

    }
    //---------------------------------------------------------------------
    void Viewport::setOverlaysEnabled(bool enabled)
    {
        mShowOverlays = enabled;
    }
    //---------------------------------------------------------------------
    bool Viewport::getOverlaysEnabled(void) const
    {
        return mShowOverlays;
    }
    //---------------------------------------------------------------------
    void Viewport::setSkiesEnabled(bool enabled)
    {
        mShowSkies = enabled;
    }
    //---------------------------------------------------------------------
    bool Viewport::getSkiesEnabled(void) const
    {
        return mShowSkies;
    }
    //-----------------------------------------------------------------------
    void Viewport::setRenderQueueInvocationSequenceName(const String& sequenceName)
    {
        mRQSequenceName = sequenceName;
        if (mRQSequenceName.empty())
        {
            mRQSequence = 0;
        }
        else
        {
            mRQSequence =
                Root::getSingleton().getRenderQueueInvocationSequence(mRQSequenceName);
        }
    }
    //-----------------------------------------------------------------------
    const String& Viewport::getRenderQueueInvocationSequenceName(void) const
    {
        return mRQSequenceName;
    }
    //-----------------------------------------------------------------------
    RenderQueueInvocationSequence* Viewport::_getRenderQueueInvocationSequence(void)
    {
        return mRQSequence;
    }
    //-----------------------------------------------------------------------
    void Viewport::pointOrientedToScreen(const Vector2 &v, int orientationMode, Vector2 &outv)
    {
        pointOrientedToScreen(v.x, v.y, orientationMode, outv.x, outv.y);
    }
    //-----------------------------------------------------------------------
    void Viewport::pointOrientedToScreen(Real orientedX, Real orientedY, int orientationMode,
                                         Real &screenX, Real &screenY)
    {
        Real orX = orientedX;
        Real orY = orientedY;
        switch (orientationMode)
        {
        case 1:
            screenX = orY;
            screenY = Real(1.0) - orX;
            break;
        case 2:
            screenX = Real(1.0) - orX;
            screenY = Real(1.0) - orY;
            break;
        case 3:
            screenX = Real(1.0) - orY;
            screenY = orX;
            break;
        default:
            screenX = orX;
            screenY = orY;
            break;
        }
    }
<<<<<<< HEAD
=======
    //-----------------------------------------------------------------------
    void Viewport::addListener(Listener* l)
    {
        if (std::find(mListeners.begin(), mListeners.end(), l) == mListeners.end())
            mListeners.push_back(l);
    }
    //-----------------------------------------------------------------------
    void Viewport::removeListener(Listener* l)
    {
        ListenerList::iterator i = std::find(mListeners.begin(), mListeners.end(), l);
        if (i != mListeners.end())
            mListeners.erase(i);
    }
	//-----------------------------------------------------------------------
	void Viewport::setDrawBuffer(ColourBufferType colourBuffer) 
	{
		mColourBuffer = colourBuffer;
	}
	//-----------------------------------------------------------------------
	ColourBufferType Viewport::getDrawBuffer() const
	{
		return mColourBuffer;
	}
	//-----------------------------------------------------------------------
    //-----------------------------------------------------------------------
    void Viewport::Listener::viewportCameraChanged(Viewport*)
    {
    }

    //-----------------------------------------------------------------------
    void Viewport::Listener::viewportDimensionsChanged(Viewport*)
    {
    }

    //-----------------------------------------------------------------------
    void Viewport::Listener::viewportDestroyed(Viewport*)
    {
    }
>>>>>>> 6a259fee

}<|MERGE_RESOLUTION|>--- conflicted
+++ resolved
@@ -53,11 +53,7 @@
         , mVisibilityMask(0)
         , mRQSequence(0)
         , mMaterialSchemeName(MaterialManager::DEFAULT_SCHEME_NAME)
-<<<<<<< HEAD
-=======
-        , mIsAutoUpdated(true)
-		, mColourBuffer(CBT_BACK)
->>>>>>> 6a259fee
+        , mColourBuffer(CBT_BACK)
     {           
         // Set the default orientation mode
         mOrientationMode = mDefaultOrientationMode;
@@ -337,36 +333,17 @@
             break;
         }
     }
-<<<<<<< HEAD
-=======
-    //-----------------------------------------------------------------------
-    void Viewport::addListener(Listener* l)
-    {
-        if (std::find(mListeners.begin(), mListeners.end(), l) == mListeners.end())
-            mListeners.push_back(l);
-    }
-    //-----------------------------------------------------------------------
-    void Viewport::removeListener(Listener* l)
-    {
-        ListenerList::iterator i = std::find(mListeners.begin(), mListeners.end(), l);
-        if (i != mListeners.end())
-            mListeners.erase(i);
-    }
-	//-----------------------------------------------------------------------
-	void Viewport::setDrawBuffer(ColourBufferType colourBuffer) 
-	{
-		mColourBuffer = colourBuffer;
-	}
-	//-----------------------------------------------------------------------
-	ColourBufferType Viewport::getDrawBuffer() const
-	{
-		return mColourBuffer;
-	}
-	//-----------------------------------------------------------------------
-    //-----------------------------------------------------------------------
-    void Viewport::Listener::viewportCameraChanged(Viewport*)
-    {
-    }
+    //-----------------------------------------------------------------------
+    void Viewport::setDrawBuffer(ColourBufferType colourBuffer) 
+    {
+        mColourBuffer = colourBuffer;
+    }
+    //-----------------------------------------------------------------------
+    ColourBufferType Viewport::getDrawBuffer() const
+    {
+        return mColourBuffer;
+    }
+    //-----------------------------------------------------------------------
 
     //-----------------------------------------------------------------------
     void Viewport::Listener::viewportDimensionsChanged(Viewport*)
@@ -377,6 +354,5 @@
     void Viewport::Listener::viewportDestroyed(Viewport*)
     {
     }
->>>>>>> 6a259fee
 
 }