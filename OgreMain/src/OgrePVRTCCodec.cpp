/*
-----------------------------------------------------------------------------
This source file is part of OGRE
(Object-oriented Graphics Rendering Engine)
For the latest info, see http://www.ogre3d.org/

Copyright (c) 2000-2009 Torus Knot Software Ltd

Permission is hereby granted, free of charge, to any person obtaining a copy
of this software and associated documentation files (the "Software"), to deal
in the Software without restriction, including without limitation the rights
to use, copy, modify, merge, publish, distribute, sublicense, and/or sell
copies of the Software, and to permit persons to whom the Software is
furnished to do so, subject to the following conditions:

The above copyright notice and this permission notice shall be included in
all copies or substantial portions of the Software.

THE SOFTWARE IS PROVIDED "AS IS", WITHOUT WARRANTY OF ANY KIND, EXPRESS OR
IMPLIED, INCLUDING BUT NOT LIMITED TO THE WARRANTIES OF MERCHANTABILITY,
FITNESS FOR A PARTICULAR PURPOSE AND NONINFRINGEMENT. IN NO EVENT SHALL THE
AUTHORS OR COPYRIGHT HOLDERS BE LIABLE FOR ANY CLAIM, DAMAGES OR OTHER
LIABILITY, WHETHER IN AN ACTION OF CONTRACT, TORT OR OTHERWISE, ARISING FROM,
OUT OF OR IN CONNECTION WITH THE SOFTWARE OR THE USE OR OTHER DEALINGS IN
THE SOFTWARE.
-----------------------------------------------------------------------------
*/

#include "OgreStableHeaders.h"

#include "OgreRoot.h"
#include "OgreRenderSystem.h"
#include "OgrePVRTCCodec.h"
#include "OgreImage.h"
#include "OgreException.h"

#include "OgreLogManager.h"
#include "OgreStringConverter.h"

#include "OgreCoreFeature.h"

#define FOURCC(c0, c1, c2, c3) (c0 | (c1 << 8) | (c2 << 16) | (c3 << 24))
#define PVR_TEXTURE_FLAG_TYPE_MASK	0xff

namespace Ogre {
	
#if OGRE_COMPILER == OGRE_COMPILER_MSVC
#pragma pack (push, 1)
#else
#pragma pack (1)
#endif

    const uint32 PVR_MAGIC = FOURCC('P', 'V', 'R', '!');

    enum
    {
        kPVRTextureFlagTypePVRTC_2 = 24,
        kPVRTextureFlagTypePVRTC_4
    };
    
    typedef struct _PVRTCTexHeader
    {
        uint32 headerLength;
        uint32 height;
        uint32 width;
        uint32 numMipmaps;
        uint32 flags;
        uint32 dataLength;
        uint32 bpp;
        uint32 bitmaskRed;
        uint32 bitmaskGreen;
        uint32 bitmaskBlue;
        uint32 bitmaskAlpha;
        uint32 pvrTag;
        uint32 numSurfs;
    } PVRTCTexHeader;
	
#if OGRE_COMPILER == OGRE_COMPILER_MSVC
#pragma pack (pop)
#else
#pragma pack ()
#endif

	//---------------------------------------------------------------------
	PVRTCCodec* PVRTCCodec::msInstance = 0;
	//---------------------------------------------------------------------
	void PVRTCCodec::startup(void)
	{
		if (!msInstance)
		{
			LogManager::getSingleton().logMessage(
				LML_NORMAL,
				"PVRTC codec registering");

			msInstance = OGRE_NEW PVRTCCodec();
			Codec::registerCodec(msInstance);
		}
	}
	//---------------------------------------------------------------------
	void PVRTCCodec::shutdown(void)
	{
		if(msInstance)
		{
			Codec::unRegisterCodec(msInstance);
			OGRE_DELETE msInstance;
			msInstance = 0;
		}
	}
	//---------------------------------------------------------------------
    PVRTCCodec::PVRTCCodec():
        mType("pvr")
    { 
    }
    //---------------------------------------------------------------------
    DataStreamPtr PVRTCCodec::code(MemoryDataStreamPtr& input, Codec::CodecDataPtr& pData) const
    {        
		OGRE_EXCEPT(Exception::ERR_NOT_IMPLEMENTED,
                    "PVRTC encoding not supported",
                    "PVRTCCodec::code" ) ;
    }
    //---------------------------------------------------------------------
    void PVRTCCodec::codeToFile(MemoryDataStreamPtr& input, 
        const String& outFileName, Codec::CodecDataPtr& pData) const
    {
		OGRE_EXCEPT(Exception::ERR_NOT_IMPLEMENTED,
                    "PVRTC encoding not supported",
                    "PVRTCCodec::codeToFile" ) ;
	}
    //---------------------------------------------------------------------
    Codec::DecodeResult PVRTCCodec::decode(DataStreamPtr& stream) const
    {
        PVRTCTexHeader header;
        uint32 flags = 0, pvrTag = 0, formatFlags = 0;
        size_t numFaces = 1; // Assume one face until we know otherwise

        ImageData *imgData = OGRE_NEW ImageData();
		MemoryDataStreamPtr output;

        // Read the PVRTC header
        stream->read(&header, sizeof(PVRTCTexHeader));

        // Get the file type identifier
        pvrTag = header.pvrTag;

        if (PVR_MAGIC != pvrTag)
        {
            OGRE_EXCEPT(Exception::ERR_INVALIDPARAMS, 
                    "This is not a PVR file!", "PVRTCCodec::decode");
        }

        // Get format flags
        flags = header.flags;
        flipEndian((void *)flags, sizeof(uint32));
        formatFlags = flags & PVR_TEXTURE_FLAG_TYPE_MASK;

        uint32 bitmaskAlpha = header.bitmaskAlpha;
        flipEndian((void *)bitmaskAlpha, sizeof(uint32));

        if (formatFlags == kPVRTextureFlagTypePVRTC_4 || formatFlags == kPVRTextureFlagTypePVRTC_2)
        {
            if (formatFlags == kPVRTextureFlagTypePVRTC_4)
            {
                imgData->format = bitmaskAlpha ? PF_PVRTC_RGBA4 : PF_PVRTC_RGB4;
            }
            else if (formatFlags == kPVRTextureFlagTypePVRTC_2)
            {
                imgData->format = bitmaskAlpha ? PF_PVRTC_RGBA2 : PF_PVRTC_RGB2;
            }

            imgData->depth = 1;
            imgData->width = header.width;
            imgData->height = header.height;
            imgData->num_mipmaps = static_cast<ushort>(header.numMipmaps);

            // PVRTC is a compressed format
            imgData->flags |= IF_COMPRESSED;
        }

        // Calculate total size from number of mipmaps, faces and size
		imgData->size = Image::calculateSize(imgData->num_mipmaps, numFaces, 
                                             imgData->width, imgData->height, imgData->depth, imgData->format);

		// Bind output buffer
		output.bind(OGRE_NEW MemoryDataStream(imgData->size));

		// Now deal with the data
		void *destPtr = output->getPtr();
        stream->read(destPtr, imgData->size);
        destPtr = static_cast<void*>(static_cast<uchar*>(destPtr));

		DecodeResult ret;
		ret.first = output;
		ret.second = CodecDataPtr(imgData);

		return ret;
    }
    //---------------------------------------------------------------------    
    String PVRTCCodec::getType() const 
    {
        return mType;
    }
    //---------------------------------------------------------------------    
    void PVRTCCodec::flipEndian(void * pData, size_t size, size_t count) const
    {
#if OGRE_ENDIAN == OGRE_ENDIAN_BIG
		for(unsigned int index = 0; index < count; index++)
        {
            flipEndian((void *)((long)pData + (index * size)), size);
        }
#endif
    }
    //---------------------------------------------------------------------    
    void PVRTCCodec::flipEndian(void * pData, size_t size) const
    {
#if OGRE_ENDIAN == OGRE_ENDIAN_BIG
        char swapByte;
        for(unsigned int byteIndex = 0; byteIndex < size/2; byteIndex++)
        {
            swapByte = *(char *)((long)pData + byteIndex);
            *(char *)((long)pData + byteIndex) = *(char *)((long)pData + size - byteIndex - 1);
            *(char *)((long)pData + size - byteIndex - 1) = swapByte;
        }
#endif
    }
	//---------------------------------------------------------------------
	String PVRTCCodec::magicNumberToFileExt(const char *magicNumberPtr, size_t maxbytes) const
	{
		if (maxbytes >= sizeof(uint32))
		{
			uint32 fileType;
			memcpy(&fileType, magicNumberPtr, sizeof(uint32));
			flipEndian(&fileType, sizeof(uint32), 1);

			if (PVR_MAGIC == fileType)
			{
				return String("pvr");
			}
		}

		return StringUtil::BLANK;
	}
<<<<<<< HEAD
	//---------------------------------------------------------------------

	// register PVRTC Codec
	class PVRTCCodecFeature : public CoreFeature
	{
	public:
		void setup()
		{
			PVRTCCodec::startup();
		}

		void shutdown()
		{
			PVRTCCodec::shutdown();
		}

		void destroy() {}
	};
	OGRE_REGISTER_CORE_FEATURE(PVRTCCodecFeature, 0)
=======
>>>>>>> 76738e01
}<|MERGE_RESOLUTION|>--- conflicted
+++ resolved
@@ -36,8 +36,6 @@
 
 #include "OgreLogManager.h"
 #include "OgreStringConverter.h"
-
-#include "OgreCoreFeature.h"
 
 #define FOURCC(c0, c1, c2, c3) (c0 | (c1 << 8) | (c2 << 16) | (c3 << 24))
 #define PVR_TEXTURE_FLAG_TYPE_MASK	0xff
@@ -239,26 +237,4 @@
 
 		return StringUtil::BLANK;
 	}
-<<<<<<< HEAD
-	//---------------------------------------------------------------------
-
-	// register PVRTC Codec
-	class PVRTCCodecFeature : public CoreFeature
-	{
-	public:
-		void setup()
-		{
-			PVRTCCodec::startup();
-		}
-
-		void shutdown()
-		{
-			PVRTCCodec::shutdown();
-		}
-
-		void destroy() {}
-	};
-	OGRE_REGISTER_CORE_FEATURE(PVRTCCodecFeature, 0)
-=======
->>>>>>> 76738e01
 }