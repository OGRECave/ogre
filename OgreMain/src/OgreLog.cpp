--- conflicted
+++ resolved
@@ -80,24 +80,12 @@
                 }
 #else
                 if (mDebugOut && !maskDebug)
-<<<<<<< HEAD
-#   if OGRE_DEBUG_MODE && (OGRE_PLATFORM == OGRE_PLATFORM_WIN32 || OGRE_PLATFORM == OGRE_PLATFORM_WINRT)
-                {
-                    String logMessageString(message);
-                    logMessageString.append( "\n" );
-                    Ogre_OutputCString( logMessageString.c_str());
-                }
-#   else
-                    std::cerr << message << std::endl;
-#   endif
-=======
                 {
                     if (lml == LML_CRITICAL)
                         std::cerr << message << std::endl;
                     else
                         std::cout << message << std::endl;
                 }
->>>>>>> 83e497b5
 #endif
 
                 // Write time into log
