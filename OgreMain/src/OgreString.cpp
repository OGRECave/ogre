/*
-----------------------------------------------------------------------------
This source file is part of OGRE
    (Object-oriented Graphics Rendering Engine)
For the latest info, see http://www.ogre3d.org/

Copyright (c) 2000-2014 Torus Knot Software Ltd

Permission is hereby granted, free of charge, to any person obtaining a copy
of this software and associated documentation files (the "Software"), to deal
in the Software without restriction, including without limitation the rights
to use, copy, modify, merge, publish, distribute, sublicense, and/or sell
copies of the Software, and to permit persons to whom the Software is
furnished to do so, subject to the following conditions:

The above copyright notice and this permission notice shall be included in
all copies or substantial portions of the Software.

THE SOFTWARE IS PROVIDED "AS IS", WITHOUT WARRANTY OF ANY KIND, EXPRESS OR
IMPLIED, INCLUDING BUT NOT LIMITED TO THE WARRANTIES OF MERCHANTABILITY,
FITNESS FOR A PARTICULAR PURPOSE AND NONINFRINGEMENT. IN NO EVENT SHALL THE
AUTHORS OR COPYRIGHT HOLDERS BE LIABLE FOR ANY CLAIM, DAMAGES OR OTHER
LIABILITY, WHETHER IN AN ACTION OF CONTRACT, TORT OR OTHERWISE, ARISING FROM,
OUT OF OR IN CONNECTION WITH THE SOFTWARE OR THE USE OR OTHER DEALINGS IN
THE SOFTWARE.
-----------------------------------------------------------------------------
*/
#include "OgreStableHeaders.h"
#include "OgreString.h"

namespace Ogre {

    //-----------------------------------------------------------------------
<<<<<<< HEAD
    const String StringUtil::BLANK;
    //-----------------------------------------------------------------------
=======
>>>>>>> 83e497b5
    void StringUtil::trim(String& str, bool left, bool right)
    {
        /*
        size_t lspaces, rspaces, len = length(), i;

        lspaces = rspaces = 0;

        if( left )
        {
            // Find spaces / tabs on the left
            for( i = 0;
                i < len && ( at(i) == ' ' || at(i) == '\t' || at(i) == '\r');
                ++lspaces, ++i );
        }
        
        if( right && lspaces < len )
        {
            // Find spaces / tabs on the right
            for( i = len - 1;
                i >= 0 && ( at(i) == ' ' || at(i) == '\t' || at(i) == '\r');
                rspaces++, i-- );
        }

        *this = substr(lspaces, len-lspaces-rspaces);
        */
        static const String delims = " \t\r";
        if(right)
            str.erase(str.find_last_not_of(delims)+1); // trim right
        if(left)
            str.erase(0, str.find_first_not_of(delims)); // trim left
    }

    //-----------------------------------------------------------------------
    StringVector StringUtil::split( const String& str, const String& delims, unsigned int maxSplits, bool preserveDelims)
    {
        StringVector ret;
        // Pre-allocate some space for performance
        ret.reserve(maxSplits ? maxSplits+1 : 10);    // 10 is guessed capacity for most case

        unsigned int numSplits = 0;

        // Use STL methods 
        size_t start, pos;
        start = 0;
        do 
        {
            pos = str.find_first_of(delims, start);
            if (pos == start)
            {
                // Do nothing
                start = pos + 1;
            }
            else if (pos == String::npos || (maxSplits && numSplits == maxSplits))
            {
                // Copy the rest of the string
                ret.push_back( str.substr(start) );
                break;
            }
            else
            {
                // Copy up to delimiter
                ret.push_back( str.substr(start, pos - start) );

                if(preserveDelims)
                {
                    // Sometimes there could be more than one delimiter in a row.
                    // Loop until we don't find any more delims
                    size_t delimStart = pos, delimPos;
                    delimPos = str.find_first_not_of(delims, delimStart);
                    if (delimPos == String::npos)
                    {
                        // Copy the rest of the string
                        ret.push_back( str.substr(delimStart) );
                    }
                    else
                    {
                        ret.push_back( str.substr(delimStart, delimPos - delimStart) );
                    }
                }

                start = pos + 1;
            }
            // parse up to next real data
            start = str.find_first_not_of(delims, start);
            ++numSplits;

        } while (pos != String::npos);



        return ret;
    }
    //-----------------------------------------------------------------------
    StringVector StringUtil::tokenise( const String& str, const String& singleDelims, const String& doubleDelims, unsigned int maxSplits)
    {
        StringVector ret;
        // Pre-allocate some space for performance
        ret.reserve(maxSplits ? maxSplits+1 : 10);    // 10 is guessed capacity for most case

        unsigned int numSplits = 0;
        String delims = singleDelims + doubleDelims;

        // Use STL methods 
        size_t start, pos;
        char curDoubleDelim = 0;
        start = 0;
        do 
        {
            if (curDoubleDelim != 0)
            {
                pos = str.find(curDoubleDelim, start);
            }
            else
            {
                pos = str.find_first_of(delims, start);
            }

            if (pos == start)
            {
                char curDelim = str.at(pos);
                if (doubleDelims.find_first_of(curDelim) != String::npos)
                {
                    curDoubleDelim = curDelim;
                }
                // Do nothing
                start = pos + 1;
            }
            else if (pos == String::npos || (maxSplits && numSplits == maxSplits))
            {
                if (curDoubleDelim != 0)
                {
                    //Missing closer. Warn or throw exception?
                }
                // Copy the rest of the string
                ret.push_back( str.substr(start) );
                break;
            }
            else
            {
                if (curDoubleDelim != 0)
                {
                    curDoubleDelim = 0;
                }

                // Copy up to delimiter
                ret.push_back( str.substr(start, pos - start) );
                start = pos + 1;
            }
            if (curDoubleDelim == 0)
            {
                // parse up to next real data
                start = str.find_first_not_of(singleDelims, start);
            }
            
            ++numSplits;

        } while (start != String::npos);

        return ret;
    }
    //-----------------------------------------------------------------------
    void StringUtil::toLowerCase(String& str)
    {
        std::transform(
            str.begin(),
            str.end(),
            str.begin(),
            tolower);
    }

    //-----------------------------------------------------------------------
    void StringUtil::toUpperCase(String& str) 
    {
        std::transform(
            str.begin(),
            str.end(),
            str.begin(),
            toupper);
<<<<<<< HEAD
=======
    }
    //-----------------------------------------------------------------------
    void StringUtil::toTitleCase(String& str) 
    {
        String::iterator it = str.begin();
        *it = toupper(*it);
        for (; it != str.end() - 1; it++)
        {
            if (*it == ' ') 
            {
                *(it + 1) = toupper(*(it + 1));
            }
        }
>>>>>>> 83e497b5
    }
    //-----------------------------------------------------------------------
    bool StringUtil::startsWith(const String& str, const String& pattern, bool lowerCase)
    {
        size_t thisLen = str.length();
        size_t patternLen = pattern.length();
        if (thisLen < patternLen || patternLen == 0)
            return false;

        String startOfThis = str.substr(0, patternLen);
        if (lowerCase)
        {
            String lowerCasePattern = pattern;
            StringUtil::toLowerCase(lowerCasePattern);
            StringUtil::toLowerCase(startOfThis);
            return (startOfThis == lowerCasePattern);
        }

        return (startOfThis == pattern);
    }
    //-----------------------------------------------------------------------
    bool StringUtil::endsWith(const String& str, const String& pattern, bool lowerCase)
    {
        size_t thisLen = str.length();
        size_t patternLen = pattern.length();
        if (thisLen < patternLen || patternLen == 0)
            return false;

        String endOfThis = str.substr(thisLen - patternLen, patternLen);
        if (lowerCase)
        {
            String lowerCasePattern = pattern;
            StringUtil::toLowerCase(lowerCasePattern);
            StringUtil::toLowerCase(endOfThis);
            return (endOfThis == lowerCasePattern);
        }

        return (endOfThis == pattern);
    }
    //-----------------------------------------------------------------------
    String StringUtil::standardisePath(const String& init)
    {
        String path = init;

        std::replace( path.begin(), path.end(), '\\', '/' );
        if( path[path.length() - 1] != '/' )
            path += '/';

        return path;
    }
    //-----------------------------------------------------------------------
    String StringUtil::normalizeFilePath(const String& init, bool makeLowerCase)
    {
        const char* bufferSrc = init.c_str();
        int pathLen = (int)init.size();
        int indexSrc = 0;
        int indexDst = 0;
        int metaPathArea = 0;

        char reservedBuf[1024];
        char* bufferDst = reservedBuf;
        bool isDestAllocated = false;
        if (pathLen > 1023)
        {
            //if source path is to long ensure we don't do a buffer overrun by allocating some
            //new memory
            isDestAllocated = true;
            bufferDst = new char[pathLen + 1];
        }

        //The outer loop loops over directories
        while (indexSrc < pathLen)
        {       
            if ((bufferSrc[indexSrc] == '\\') || (bufferSrc[indexSrc] == '/'))
            {
                //check if we have a directory delimiter if so skip it (we should already
                //have written such a delimiter by this point
                ++indexSrc;
                continue;
            }
            else
            {
                //check if there is a directory to skip of type ".\"
                if ((bufferSrc[indexSrc] == '.') && 
                    ((bufferSrc[indexSrc + 1] == '\\') || (bufferSrc[indexSrc + 1] == '/')))
                {
                    indexSrc += 2;
                    continue;           
                }

                //check if there is a directory to skip of type "..\"
                else if ((bufferSrc[indexSrc] == '.') && (bufferSrc[indexSrc + 1] == '.') &&
                    ((bufferSrc[indexSrc + 2] == '\\') || (bufferSrc[indexSrc + 2] == '/')))
                {
                    if (indexDst > metaPathArea)
                    {
                        //skip a directory backward in the destination path
                        do {
                            --indexDst;
                        }
                        while ((indexDst > metaPathArea) && (bufferDst[indexDst - 1] != '/'));
                        indexSrc += 3;
                        continue;
                    }
                    else
                    {
                        //we are about to write "..\" to the destination buffer
                        //ensure we will not remove this in future "skip directories"
                        metaPathArea += 3;
                    }
                }
            }

            //transfer the current directory name from the source to the destination
            while (indexSrc < pathLen)
            {
                char curChar = bufferSrc[indexSrc];
                if (makeLowerCase) curChar = tolower(curChar);
                if ((curChar == '\\') || (curChar == '/')) curChar = '/';
                bufferDst[indexDst] = curChar;
                ++indexDst;
                ++indexSrc;
                if (curChar == '/') break;
            }
        }
        bufferDst[indexDst] = 0;

        String normalized(bufferDst); 
        if (isDestAllocated)
        {
            delete[] bufferDst;
        }

        return normalized;      
    }
    //-----------------------------------------------------------------------
    void StringUtil::splitFilename(const String& qualifiedName, 
        String& outBasename, String& outPath)
    {
        String path = qualifiedName;
        // Replace \ with / first
        std::replace( path.begin(), path.end(), '\\', '/' );
        // split based on final /
        size_t i = path.find_last_of('/');

        if (i == String::npos)
        {
            outPath.clear();
            outBasename = qualifiedName;
        }
        else
        {
            outBasename = path.substr(i+1, path.size() - i - 1);
            outPath = path.substr(0, i+1);
        }

    }
    //-----------------------------------------------------------------------
    void StringUtil::splitBaseFilename(const Ogre::String& fullName, 
        Ogre::String& outBasename, Ogre::String& outExtention)
    {
        size_t i = fullName.find_last_of(".");
        if (i == Ogre::String::npos)
        {
            outExtention.clear();
            outBasename = fullName;
        }
        else
        {
            outExtention = fullName.substr(i+1);
            outBasename = fullName.substr(0, i);
        }
    }
    // ----------------------------------------------------------------------------------------------------------------------------------------------
    void StringUtil::splitFullFilename( const Ogre::String& qualifiedName, 
        Ogre::String& outBasename, Ogre::String& outExtention, Ogre::String& outPath )
    {
        Ogre::String fullName;
        splitFilename( qualifiedName, fullName, outPath );
        splitBaseFilename( fullName, outBasename, outExtention );
    }
    //-----------------------------------------------------------------------
    bool StringUtil::match(const String& str, const String& pattern, bool caseSensitive)
    {
        String tmpStr = str;
        String tmpPattern = pattern;
        if (!caseSensitive)
        {
            StringUtil::toLowerCase(tmpStr);
            StringUtil::toLowerCase(tmpPattern);
        }

        String::const_iterator strIt = tmpStr.begin();
        String::const_iterator patIt = tmpPattern.begin();
        String::const_iterator lastWildCardIt = tmpPattern.end();
        while (strIt != tmpStr.end() && patIt != tmpPattern.end())
        {
            if (*patIt == '*')
            {
                lastWildCardIt = patIt;
                // Skip over looking for next character
                ++patIt;
                if (patIt == tmpPattern.end())
                {
                    // Skip right to the end since * matches the entire rest of the string
                    strIt = tmpStr.end();
                }
                else
                {
                    // scan until we find next pattern character
                    while(strIt != tmpStr.end() && *strIt != *patIt)
                        ++strIt;
                }
            }
            else
            {
                if (*patIt != *strIt)
                {
                    if (lastWildCardIt != tmpPattern.end())
                    {
                        // The last wildcard can match this incorrect sequence
                        // rewind pattern to wildcard and keep searching
                        patIt = lastWildCardIt;
                        lastWildCardIt = tmpPattern.end();
                    }
                    else
                    {
                        // no wildwards left
                        return false;
                    }
                }
                else
                {
                    ++patIt;
                    ++strIt;
                }
            }

        }
        // If we reached the end of both the pattern and the string, we succeeded
        if (patIt == tmpPattern.end() && strIt == tmpStr.end())
        {
            return true;
        }
        else
        {
            return false;
        }

    }
    //-----------------------------------------------------------------------
    const String StringUtil::replaceAll(const String& source, const String& replaceWhat, const String& replaceWithWhat)
    {
        String result = source;
        String::size_type pos = 0;
        while(1)
        {
            pos = result.find(replaceWhat,pos);
            if (pos == String::npos) break;
            result.replace(pos,replaceWhat.size(),replaceWithWhat);
            pos += replaceWithWhat.size();
        }
        return result;
    }

}<|MERGE_RESOLUTION|>--- conflicted
+++ resolved
@@ -31,11 +31,6 @@
 namespace Ogre {
 
     //-----------------------------------------------------------------------
-<<<<<<< HEAD
-    const String StringUtil::BLANK;
-    //-----------------------------------------------------------------------
-=======
->>>>>>> 83e497b5
     void StringUtil::trim(String& str, bool left, bool right)
     {
         /*
@@ -214,8 +209,6 @@
             str.end(),
             str.begin(),
             toupper);
-<<<<<<< HEAD
-=======
     }
     //-----------------------------------------------------------------------
     void StringUtil::toTitleCase(String& str) 
@@ -229,7 +222,6 @@
                 *(it + 1) = toupper(*(it + 1));
             }
         }
->>>>>>> 83e497b5
     }
     //-----------------------------------------------------------------------
     bool StringUtil::startsWith(const String& str, const String& pattern, bool lowerCase)
