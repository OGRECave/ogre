--- conflicted
+++ resolved
@@ -1089,7 +1089,6 @@
         //                          boolIndexMap->bufferSize - mBoolConstants.size(), 0);
         // }
 
-<<<<<<< HEAD
     }
     //---------------------------------------------------------------------()
     void GpuProgramParameters::setConstant(size_t index, const Vector4& vec)
@@ -1124,350 +1123,6 @@
         {
             GpuProgramParameters::setConstant(index, m[0], 4);
         }
-=======
-        GpuLogicalIndexUseMap::iterator logi = mDoubleLogicalToPhysical->map.find(logicalIndex);
-		if (logi == mDoubleLogicalToPhysical->map.end())
-		{
-			if (requestedSize)
-			{
-				size_t physicalIndex = mDoubleConstants.size();
-
-				// Expand at buffer end
-				mDoubleConstants.insert(mDoubleConstants.end(), requestedSize, 0.0f);
-
-				// Record extended size for future GPU params re-using this information
-				mDoubleLogicalToPhysical->bufferSize = mDoubleConstants.size();
-
-				// low-level programs will not know about mapping ahead of time, so
-				// populate it. Other params objects will be able to just use this
-				// accepted mapping since the constant structure will be the same
-
-				// Set up a mapping for all items in the count
-				size_t currPhys = physicalIndex;
-				size_t count = requestedSize / 4;
-				GpuLogicalIndexUseMap::iterator insertedIterator;
-
-				for (size_t logicalNum = 0; logicalNum < count; ++logicalNum)
-				{
-					GpuLogicalIndexUseMap::iterator it =
-                    mDoubleLogicalToPhysical->map.insert(
-                        GpuLogicalIndexUseMap::value_type(
-                          logicalIndex + logicalNum,
-                          GpuLogicalIndexUse(currPhys, requestedSize, variability))).first;
-					currPhys += 4;
-
-					if (logicalNum == 0)
-						insertedIterator = it;
-				}
-
-				indexUse = &(insertedIterator->second);
-			}
-			else
-			{
-				// no match & ignore
-				return 0;
-			}
-
-		}
-		else
-		{
-			size_t physicalIndex = logi->second.physicalIndex;
-			indexUse = &(logi->second);
-			// check size
-			if (logi->second.currentSize < requestedSize)
-			{
-				// init buffer entry wasn't big enough; could be a mistake on the part
-				// of the original use, or perhaps a variable length we can't predict
-				// until first actual runtime use e.g. world matrix array
-				size_t insertCount = requestedSize - logi->second.currentSize;
-				DoubleConstantList::iterator insertPos = mDoubleConstants.begin();
-				std::advance(insertPos, physicalIndex);
-				mDoubleConstants.insert(insertPos, insertCount, 0.0f);
-				// shift all physical positions after this one
-				for (GpuLogicalIndexUseMap::iterator i = mDoubleLogicalToPhysical->map.begin();
-                     i != mDoubleLogicalToPhysical->map.end(); ++i)
-				{
-					if (i->second.physicalIndex > physicalIndex)
-						i->second.physicalIndex += insertCount;
-				}
-				mDoubleLogicalToPhysical->bufferSize += insertCount;
-				for (AutoConstantList::iterator i = mAutoConstants.begin();
-                     i != mAutoConstants.end(); ++i)
-				{
-                    const GpuProgramParameters::AutoConstantDefinition* def = getAutoConstantDefinition(i->paramType);
-					if (i->physicalIndex > physicalIndex &&
-						def && def->elementType == ET_REAL)
-					{
-						i->physicalIndex += insertCount;
-					}
-				}
-				if (!mNamedConstants.isNull())
-				{
-					for (GpuConstantDefinitionMap::iterator i = mNamedConstants->map.begin();
-                         i != mNamedConstants->map.end(); ++i)
-					{
-						if (i->second.isDouble() && i->second.physicalIndex > physicalIndex)
-							i->second.physicalIndex += insertCount;
-					}
-					mNamedConstants->doubleBufferSize += insertCount;
-				}
-                
-				logi->second.currentSize += insertCount;
-			}
-		}
-        
-		if (indexUse)
-			indexUse->variability = variability;
-        
-		return indexUse;
-        
-	}
-	//---------------------------------------------------------------------()
-	GpuLogicalIndexUse* GpuProgramParameters::_getIntConstantLogicalIndexUse(size_t logicalIndex, size_t requestedSize, uint16 variability)
-	{
-		if (mIntLogicalToPhysical.isNull())
-			OGRE_EXCEPT(Exception::ERR_INVALIDPARAMS, 
-			"This is not a low-level parameter parameter object",
-			"GpuProgramParameters::_getIntConstantPhysicalIndex");
-
-		GpuLogicalIndexUse* indexUse = 0;
-		OGRE_LOCK_MUTEX(mIntLogicalToPhysical->mutex);
-
-			GpuLogicalIndexUseMap::iterator logi = mIntLogicalToPhysical->map.find(logicalIndex);
-		if (logi == mIntLogicalToPhysical->map.end())
-		{
-			if (requestedSize)
-			{
-				size_t physicalIndex = mIntConstants.size();
-
-				// Expand at buffer end
-				mIntConstants.insert(mIntConstants.end(), requestedSize, 0);
-
-				// Record extended size for future GPU params re-using this information
-				mIntLogicalToPhysical->bufferSize = mIntConstants.size();
-
-				// low-level programs will not know about mapping ahead of time, so 
-				// populate it. Other params objects will be able to just use this
-				// accepted mapping since the constant structure will be the same
-
-				// Set up a mapping for all items in the count
-				size_t currPhys = physicalIndex;
-				size_t count = requestedSize / 4;
-				GpuLogicalIndexUseMap::iterator insertedIterator;
-				for (size_t logicalNum = 0; logicalNum < count; ++logicalNum)
-				{
-					GpuLogicalIndexUseMap::iterator it = 
-						mIntLogicalToPhysical->map.insert(
-						GpuLogicalIndexUseMap::value_type(
-						logicalIndex + logicalNum, 
-						GpuLogicalIndexUse(currPhys, requestedSize, variability))).first;
-					if (logicalNum == 0)
-						insertedIterator = it;
-					currPhys += 4;
-				}
-				indexUse = &(insertedIterator->second);
-
-			}
-			else
-			{
-				// no match
-				return 0;
-			}
-
-		}
-		else
-		{
-			size_t physicalIndex = logi->second.physicalIndex;
-			indexUse = &(logi->second);
-
-			// check size
-			if (logi->second.currentSize < requestedSize)
-			{
-				// init buffer entry wasn't big enough; could be a mistake on the part
-				// of the original use, or perhaps a variable length we can't predict
-				// until first actual runtime use e.g. world matrix array
-				size_t insertCount = requestedSize - logi->second.currentSize;
-				IntConstantList::iterator insertPos = mIntConstants.begin();
-				std::advance(insertPos, physicalIndex);
-				mIntConstants.insert(insertPos, insertCount, 0);
-				// shift all physical positions after this one
-				for (GpuLogicalIndexUseMap::iterator i = mIntLogicalToPhysical->map.begin();
-					i != mIntLogicalToPhysical->map.end(); ++i)
-				{
-					if (i->second.physicalIndex > physicalIndex)
-						i->second.physicalIndex += insertCount;
-				}
-				mIntLogicalToPhysical->bufferSize += insertCount;
-				for (AutoConstantList::iterator i = mAutoConstants.begin();
-					i != mAutoConstants.end(); ++i)
-				{
-                    const GpuProgramParameters::AutoConstantDefinition* def = getAutoConstantDefinition(i->paramType);
-					if (i->physicalIndex > physicalIndex &&
-						def && def->elementType == ET_INT)
-					{
-						i->physicalIndex += insertCount;
-					}
-				}
-				if (!mNamedConstants.isNull())
-				{
-					for (GpuConstantDefinitionMap::iterator i = mNamedConstants->map.begin();
-						i != mNamedConstants->map.end(); ++i)
-					{
-						if (!i->second.isFloat() && i->second.physicalIndex > physicalIndex)
-							i->second.physicalIndex += insertCount;
-					}
-					mNamedConstants->intBufferSize += insertCount;
-				}
-
-				logi->second.currentSize += insertCount;
-			}
-		}
-
-		if (indexUse)
-			indexUse->variability = variability;
-
-		return indexUse;
-
-	}
-	//-----------------------------------------------------------------------------
-	size_t GpuProgramParameters::_getFloatConstantPhysicalIndex(
-		size_t logicalIndex, size_t requestedSize, uint16 variability) 
-	{
-		GpuLogicalIndexUse* indexUse = _getFloatConstantLogicalIndexUse(logicalIndex, requestedSize, variability);
-		return indexUse ? indexUse->physicalIndex : 0;
-	}
-	//-----------------------------------------------------------------------------
-	size_t GpuProgramParameters::_getDoubleConstantPhysicalIndex(
-        size_t logicalIndex, size_t requestedSize, uint16 variability)
-	{
-		GpuLogicalIndexUse* indexUse = _getDoubleConstantLogicalIndexUse(logicalIndex, requestedSize, variability);
-		return indexUse ? indexUse->physicalIndex : 0;
-	}
-	//-----------------------------------------------------------------------------
-	size_t GpuProgramParameters::_getIntConstantPhysicalIndex(
-		size_t logicalIndex, size_t requestedSize, uint16 variability)
-	{
-		GpuLogicalIndexUse* indexUse = _getIntConstantLogicalIndexUse(logicalIndex, requestedSize, variability);
-		return indexUse ? indexUse->physicalIndex : 0;
-	}
-	//-----------------------------------------------------------------------------
-	size_t GpuProgramParameters::getFloatLogicalIndexForPhysicalIndex(size_t physicalIndex)
-	{
-		// perhaps build a reverse map of this sometime (shared in GpuProgram)
-		for (GpuLogicalIndexUseMap::iterator i = mFloatLogicalToPhysical->map.begin();
-			i != mFloatLogicalToPhysical->map.end(); ++i)
-		{
-			if (i->second.physicalIndex == physicalIndex)
-				return i->first;
-		}
-		return std::numeric_limits<size_t>::max();
-
-	}
-	//-----------------------------------------------------------------------------
-	size_t GpuProgramParameters::getDoubleLogicalIndexForPhysicalIndex(size_t physicalIndex)
-	{
-		// perhaps build a reverse map of this sometime (shared in GpuProgram)
-		for (GpuLogicalIndexUseMap::iterator i = mDoubleLogicalToPhysical->map.begin();
-             i != mDoubleLogicalToPhysical->map.end(); ++i)
-		{
-			if (i->second.physicalIndex == physicalIndex)
-				return i->first;
-		}
-		return std::numeric_limits<size_t>::max();
-	}
-	//-----------------------------------------------------------------------------
-	size_t GpuProgramParameters::getIntLogicalIndexForPhysicalIndex(size_t physicalIndex)
-	{
-		// perhaps build a reverse map of this sometime (shared in GpuProgram)
-		for (GpuLogicalIndexUseMap::iterator i = mIntLogicalToPhysical->map.begin();
-			i != mIntLogicalToPhysical->map.end(); ++i)
-		{
-			if (i->second.physicalIndex == physicalIndex)
-				return i->first;
-		}
-		return std::numeric_limits<size_t>::max();
-
-	}
-	//-----------------------------------------------------------------------------
-	GpuConstantDefinitionIterator GpuProgramParameters::getConstantDefinitionIterator(void) const
-	{
-		if (mNamedConstants.isNull())
-			OGRE_EXCEPT(Exception::ERR_INVALIDPARAMS, 
-			"This params object is not based on a program with named parameters.",
-			"GpuProgramParameters::getConstantDefinitionIterator");
-
-		return GpuConstantDefinitionIterator(mNamedConstants->map.begin(), 
-			mNamedConstants->map.end());
-
-	}
-	//-----------------------------------------------------------------------------
-	const GpuNamedConstants& GpuProgramParameters::getConstantDefinitions() const
-	{
-		if (mNamedConstants.isNull())
-			OGRE_EXCEPT(Exception::ERR_INVALIDPARAMS, 
-			"This params object is not based on a program with named parameters.",
-			"GpuProgramParameters::getConstantDefinitionIterator");
-
-		return *mNamedConstants;
-	}
-	//-----------------------------------------------------------------------------
-	const GpuConstantDefinition& GpuProgramParameters::getConstantDefinition(const String& name) const
-	{
-		if (mNamedConstants.isNull())
-			OGRE_EXCEPT(Exception::ERR_INVALIDPARAMS, 
-			"This params object is not based on a program with named parameters.",
-			"GpuProgramParameters::getConstantDefinitionIterator");
-
-
-		// locate, and throw exception if not found
-		const GpuConstantDefinition* def = _findNamedConstantDefinition(name, true);
-
-		return *def;
-
-	}
-	//-----------------------------------------------------------------------------
-	const GpuConstantDefinition* 
-		GpuProgramParameters::_findNamedConstantDefinition(const String& name, 
-		bool throwExceptionIfNotFound) const
-	{
-		if (mNamedConstants.isNull())
-		{
-			if (throwExceptionIfNotFound)
-				OGRE_EXCEPT(Exception::ERR_INVALIDPARAMS, 
-				"Named constants have not been initialised, perhaps a compile error.",
-				"GpuProgramParameters::_findNamedConstantDefinition");
-			return 0;
-		}
-
-		GpuConstantDefinitionMap::const_iterator i = mNamedConstants->map.find(name);
-		if (i == mNamedConstants->map.end())
-		{
-			if (throwExceptionIfNotFound)
-			{
-				String knownNames;
-#if OGRE_DEBUG_MODE
-				// make it easy to catch typo and/or unused shader parameter elimination made by some drivers
-				knownNames = "Known names are: ";
-				for (i = mNamedConstants->map.begin(); i != mNamedConstants->map.end(); ++i)
-					knownNames.append(i->first).append(" ");
-#endif
-				OGRE_EXCEPT(Exception::ERR_INVALIDPARAMS, 
-				"Parameter called " + name + " does not exist. " + knownNames,
-				"GpuProgramParameters::_findNamedConstantDefinition");
-			}
-			return 0;
-		}
-		else
-		{
-			return &(i->second);
-		}
-	}
-	//-----------------------------------------------------------------------------
-	void GpuProgramParameters::setAutoConstant(size_t index, AutoConstantType acType, size_t extraInfo)
-	{
-		// Get auto constant definition for sizing
-		const AutoConstantDefinition* autoDef = getAutoConstantDefinition(acType);
->>>>>>> 41e3e01c
 
     }
     //-----------------------------------------------------------------------------
@@ -2546,9 +2201,18 @@
         if (i == mNamedConstants->map.end())
         {
             if (throwExceptionIfNotFound)
+			{
+				String knownNames;
+#if OGRE_DEBUG_MODE
+				// make it easy to catch typo and/or unused shader parameter elimination made by some drivers
+				knownNames = "Known names are: ";
+				for (i = mNamedConstants->map.begin(); i != mNamedConstants->map.end(); ++i)
+					knownNames.append(i->first).append(" ");
+#endif
                 OGRE_EXCEPT(Exception::ERR_INVALIDPARAMS,
-                            "Parameter called " + name + " does not exist.",
+				"Parameter called " + name + " does not exist. " + knownNames,
                             "GpuProgramParameters::_findNamedConstantDefinition");
+			}
             return 0;
         }
         else
