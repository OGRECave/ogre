--- conflicted
+++ resolved
@@ -548,39 +548,21 @@
 
         switch(cpusubtype)
         {
-<<<<<<< HEAD
-            case CPU_SUBTYPE_ARM_V4T:
-                cpuID = "ARMv4T";
-                break;
-            case CPU_SUBTYPE_ARM_V5TEJ:
-                cpuID = "ARMv5TEJ";
-                break;
             case CPU_SUBTYPE_ARM_V6:
                 cpuID = "ARMv6";
                 break;
-            case CPU_SUBTYPE_ARM_XSCALE:
-                cpuID = "ARM XScale";
-                break;
-=======
-            case CPU_SUBTYPE_ARM_V6:
-                cpuID = "ARMv6";
-                break;
->>>>>>> a48f71b7
             case CPU_SUBTYPE_ARM_V7:
                 cpuID = "ARMv7";
                 break;
             case CPU_SUBTYPE_ARM_V7F:
                 cpuID = "ARM Cortex-A9";
                 break;
-<<<<<<< HEAD
             case CPU_SUBTYPE_ARM_V7S:
                 cpuID = "ARM Swift";
                 break;
             case CPU_SUBTYPE_ARM_V7K:
                 cpuID = "ARM Kirkwood 40";
                 break;
-=======
->>>>>>> a48f71b7
             default:
                 cpuID = "Unknown ARM";
                 break;
