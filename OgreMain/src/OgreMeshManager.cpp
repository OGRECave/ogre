--- conflicted
+++ resolved
@@ -434,11 +434,7 @@
     {
         if ((params.xsegments + 1) * (params.ysegments + 1) > 65536)
             OGRE_EXCEPT(Exception::ERR_INVALIDPARAMS, 
-<<<<<<< HEAD
-                "Plane tesselation is too high, must generate max 65536 vertices", 
-=======
                 "Plane tessellation is too high, must generate max 65536 vertices", 
->>>>>>> 83e497b5
                 __FUNCTION__);
         SubMesh *pSub = pMesh->createSubMesh();
 
@@ -588,11 +584,7 @@
     {
         if ((params.xsegments + 1) * (params.ysegments + 1) > 65536)
             OGRE_EXCEPT(Exception::ERR_INVALIDPARAMS, 
-<<<<<<< HEAD
-                "Plane tesselation is too high, must generate max 65536 vertices", 
-=======
                 "Plane tessellation is too high, must generate max 65536 vertices", 
->>>>>>> 83e497b5
                 __FUNCTION__);
         SubMesh *pSub = pMesh->createSubMesh();
 
@@ -751,11 +743,7 @@
 
         if ((params.xsegments + 1) * (params.ySegmentsToKeep + 1) > 65536)
             OGRE_EXCEPT(Exception::ERR_INVALIDPARAMS, 
-<<<<<<< HEAD
-                "Plane tesselation is too high, must generate max 65536 vertices", 
-=======
                 "Plane tessellation is too high, must generate max 65536 vertices", 
->>>>>>> 83e497b5
                 __FUNCTION__);
         SubMesh *pSub = pMesh->createSubMesh();
 
