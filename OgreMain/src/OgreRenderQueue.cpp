--- conflicted
+++ resolved
@@ -139,11 +139,7 @@
 
         v1::RenderOperation op;
         pRend->getRenderOperation( op ); //TODO
-<<<<<<< HEAD
         uint32 meshHash = op.meshIndex;
-=======
-        uint32 meshHash = 0; //TODO
->>>>>>> ec8a25f5
         //TODO: Account for skeletal animation in any of the hashes (preferently on the material side)
         //TODO: Account for auto instancing animation in any of the hashes
 
