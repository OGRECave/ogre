/*
-----------------------------------------------------------------------------
This source file is part of OGRE
    (Object-oriented Graphics Rendering Engine)
For the latest info, see http://www.ogre3d.org/

Copyright (c) 2000-2014 Torus Knot Software Ltd

Permission is hereby granted, free of charge, to any person obtaining a copy
of this software and associated documentation files (the "Software"), to deal
in the Software without restriction, including without limitation the rights
to use, copy, modify, merge, publish, distribute, sublicense, and/or sell
copies of the Software, and to permit persons to whom the Software is
furnished to do so, subject to the following conditions:

The above copyright notice and this permission notice shall be included in
all copies or substantial portions of the Software.

THE SOFTWARE IS PROVIDED "AS IS", WITHOUT WARRANTY OF ANY KIND, EXPRESS OR
IMPLIED, INCLUDING BUT NOT LIMITED TO THE WARRANTIES OF MERCHANTABILITY,
FITNESS FOR A PARTICULAR PURPOSE AND NONINFRINGEMENT. IN NO EVENT SHALL THE
AUTHORS OR COPYRIGHT HOLDERS BE LIABLE FOR ANY CLAIM, DAMAGES OR OTHER
LIABILITY, WHETHER IN AN ACTION OF CONTRACT, TORT OR OTHERWISE, ARISING FROM,
OUT OF OR IN CONNECTION WITH THE SOFTWARE OR THE USE OR OTHER DEALINGS IN
THE SOFTWARE.
-----------------------------------------------------------------------------
*/
#include "OgreStableHeaders.h"
#include "OgreCompositor.h"
#include "OgreCompositionTechnique.h"
#include "OgreRoot.h"
#include "OgreLogManager.h"
#include "OgreRenderTexture.h"
#include "OgreRenderTarget.h"
#include "OgreHardwarePixelBuffer.h"
#include "OgreTextureManager.h"

namespace Ogre {

//-----------------------------------------------------------------------
Compositor::Compositor(ResourceManager* creator, const String& name, ResourceHandle handle,
            const String& group, bool isManual, ManualResourceLoader* loader):
    Resource(creator, name, handle, group, isManual, loader),
    mCompilationRequired(true)
{
}
//-----------------------------------------------------------------------

Compositor::~Compositor()
{
    removeAllTechniques();
    // have to call this here reather than in Resource destructor
    // since calling virtual methods in base destructors causes crash
    unload(); 
}
//-----------------------------------------------------------------------
CompositionTechnique *Compositor::createTechnique()
{
    CompositionTechnique *t = OGRE_NEW CompositionTechnique(this);
    mTechniques.push_back(t);
    mCompilationRequired = true;
    return t;
}
//-----------------------------------------------------------------------

void Compositor::removeTechnique(size_t index)
{
    assert (index < mTechniques.size() && "Index out of bounds.");
    Techniques::iterator i = mTechniques.begin() + index;
    OGRE_DELETE (*i);
    mTechniques.erase(i);
    mSupportedTechniques.clear();
    mCompilationRequired = true;
}
//-----------------------------------------------------------------------

CompositionTechnique *Compositor::getTechnique(size_t index)
{
    assert (index < mTechniques.size() && "Index out of bounds.");
    return mTechniques[index];
}
//-----------------------------------------------------------------------

size_t Compositor::getNumTechniques()
{
    return mTechniques.size();
}
//-----------------------------------------------------------------------
void Compositor::removeAllTechniques()
{
    Techniques::iterator i, iend;
    iend = mTechniques.end();
    for (i = mTechniques.begin(); i != iend; ++i)
    {
        OGRE_DELETE (*i);
    }
    mTechniques.clear();
    mSupportedTechniques.clear();
    mCompilationRequired = true;
}
//-----------------------------------------------------------------------
Compositor::TechniqueIterator Compositor::getTechniqueIterator(void)
{
    return TechniqueIterator(mTechniques.begin(), mTechniques.end());
}
//-----------------------------------------------------------------------

CompositionTechnique *Compositor::getSupportedTechnique(size_t index)
{
    assert (index < mSupportedTechniques.size() && "Index out of bounds.");
    return mSupportedTechniques[index];
}
//-----------------------------------------------------------------------

size_t Compositor::getNumSupportedTechniques()
{
    return mSupportedTechniques.size();
}
//-----------------------------------------------------------------------

Compositor::TechniqueIterator Compositor::getSupportedTechniqueIterator(void)
{
    return TechniqueIterator(mSupportedTechniques.begin(), mSupportedTechniques.end());
}
//-----------------------------------------------------------------------
void Compositor::loadImpl(void)
{
    // compile if required
    if (mCompilationRequired)
        compile();

    createGlobalTextures();
}
//-----------------------------------------------------------------------
void Compositor::unloadImpl(void)
{
    freeGlobalTextures();
}
//-----------------------------------------------------------------------
size_t Compositor::calculateSize(void) const
{
    return 0;
}

//-----------------------------------------------------------------------
void Compositor::compile()
{
    /// Sift out supported techniques
    mSupportedTechniques.clear();
    Techniques::iterator i, iend;
    iend = mTechniques.end();

    // Try looking for exact technique support with no texture fallback
    for (i = mTechniques.begin(); i != iend; ++i)
    {
        // Look for exact texture support first
        if((*i)->isSupported(false))
        {
            mSupportedTechniques.push_back(*i);
        }
    }

    if (mSupportedTechniques.empty())
    {
        // Check again, being more lenient with textures
        for (i = mTechniques.begin(); i != iend; ++i)
        {
            // Allow texture support with degraded pixel format
            if((*i)->isSupported(true))
            {
                mSupportedTechniques.push_back(*i);
            }
        }
    }

    mCompilationRequired = false;
}
//---------------------------------------------------------------------
CompositionTechnique* Compositor::getSupportedTechnique(const String& schemeName)
{
    for(Techniques::iterator i = mSupportedTechniques.begin(); i != mSupportedTechniques.end(); ++i)
    {
        if ((*i)->getSchemeName() == schemeName)
        {
            return *i;
        }
    }

    // didn't find a matching one
    for(Techniques::iterator i = mSupportedTechniques.begin(); i != mSupportedTechniques.end(); ++i)
    {
        if ((*i)->getSchemeName() == BLANKSTRING)
        {
            return *i;
        }
    }

    return 0;

}
//-----------------------------------------------------------------------
String getMRTTexLocalName(const String& baseName, size_t attachment)
{
    return baseName + "/" + StringConverter::toString(attachment);
}
//-----------------------------------------------------------------------
void Compositor::createGlobalTextures()
{
    static size_t dummyCounter = 0;
    if (mSupportedTechniques.empty())
        return;

    //To make sure that we are consistent, it is demanded that all composition
    //techniques define the same set of global textures.

    typedef set<String>::type StringSet;
    StringSet globalTextureNames;

    //Initialize global textures from first supported technique
    CompositionTechnique* firstTechnique = mSupportedTechniques[0];
    
    CompositionTechnique::TextureDefinitionIterator texDefIt = 
        firstTechnique->getTextureDefinitionIterator();
    while (texDefIt.hasMoreElements()) 
    {
        CompositionTechnique::TextureDefinition* def = texDefIt.getNext();
        if (def->scope == CompositionTechnique::TS_GLOBAL) 
        {
            //Check that this is a legit global texture
            if (!def->refCompName.empty()) 
            {
                OGRE_EXCEPT(Exception::ERR_INVALID_STATE, 
                    "Global compositor texture definition can not be a reference",
                    "Compositor::createGlobalTextures");
            }
            if (def->width == 0 || def->height == 0) 
            {
                OGRE_EXCEPT(Exception::ERR_INVALID_STATE, 
                    "Global compositor texture definition must have absolute size",
                    "Compositor::createGlobalTextures");
            }
            if (def->pooled) 
            {
                LogManager::getSingleton().logMessage(
                    "Pooling global compositor textures has no effect", LML_CRITICAL);
            }
            globalTextureNames.insert(def->name);

            //TODO GSOC : Heavy copy-pasting from CompositorInstance. How to we solve it?

            /// Make the tetxure
            RenderTarget* rendTarget;
            if (def->formatList.size() > 1)
            {
                String MRTbaseName = "c" + StringConverter::toString(dummyCounter++) + 
                    "/" + mName + "/" + def->name;
                MultiRenderTarget* mrt = 
                    Root::getSingleton().getRenderSystem()->createMultiRenderTarget(MRTbaseName);
                mGlobalMRTs[def->name] = mrt;

                // create and bind individual surfaces
                size_t atch = 0;
                for (PixelFormatList::iterator p = def->formatList.begin(); 
                    p != def->formatList.end(); ++p, ++atch)
                {

                    String texname = MRTbaseName + "/" + StringConverter::toString(atch);
                    TexturePtr tex;
                    
                    tex = TextureManager::getSingleton().createManual(
                            texname, 
                            ResourceGroupManager::INTERNAL_RESOURCE_GROUP_NAME, TEX_TYPE_2D, 
                            (uint)def->width, (uint)def->height, 0, *p, TU_RENDERTARGET, 0, 
                            def->hwGammaWrite && !PixelUtil::isFloatingPoint(*p), def->fsaa); 
                    
                    RenderTexture* rt = tex->getBuffer()->getRenderTarget();
                    rt->setAutoUpdated(false);
                    mrt->bindSurface(atch, rt);

                    // Also add to local textures so we can look up
                    String mrtLocalName = getMRTTexLocalName(def->name, atch);
                    mGlobalTextures[mrtLocalName] = tex;
                    
                }

                rendTarget = mrt;
            }
            else
            {
                String texName =  "c" + StringConverter::toString(dummyCounter++) + 
                    "/" + mName + "/" + def->name;
                
                // space in the name mixup the cegui in the compositor demo
                // this is an auto generated name - so no spaces can't hart us.
                std::replace( texName.begin(), texName.end(), ' ', '_' ); 

                TexturePtr tex;
                tex = TextureManager::getSingleton().createManual(
                    texName, 
                    ResourceGroupManager::INTERNAL_RESOURCE_GROUP_NAME, TEX_TYPE_2D, 
                    (uint)def->width, (uint)def->height, 0, def->formatList[0], TU_RENDERTARGET, 0,
                    def->hwGammaWrite && !PixelUtil::isFloatingPoint(def->formatList[0]), def->fsaa); 
                

                rendTarget = tex->getBuffer()->getRenderTarget();
                mGlobalTextures[def->name] = tex;
            }

            //Set DepthBuffer pool for sharing
            rendTarget->setDepthBufferPool( def->depthBufferId );
        }
    }

    //Validate that all other supported techniques expose the same set of global textures.
    for (size_t i=1; i<mSupportedTechniques.size(); i++)
    {
        CompositionTechnique* technique = mSupportedTechniques[i];
        bool isConsistent = true;
        size_t numGlobals = 0;
        texDefIt = technique->getTextureDefinitionIterator();
        while (texDefIt.hasMoreElements()) 
        {
            CompositionTechnique::TextureDefinition* texDef = texDefIt.getNext();
            if (texDef->scope == CompositionTechnique::TS_GLOBAL) 
            {
                if (globalTextureNames.find(texDef->name) == globalTextureNames.end()) 
                {
                    isConsistent = false;
                    break;
                }
                numGlobals++;
            }
        }
        if (numGlobals != globalTextureNames.size())
            isConsistent = false;

        if (!isConsistent) 
        {
            OGRE_EXCEPT(Exception::ERR_INVALID_STATE, 
                "Different composition techniques define different global textures",
                "Compositor::createGlobalTextures");
        }

    }
    
}
//-----------------------------------------------------------------------
void Compositor::freeGlobalTextures()
{
    GlobalTextureMap::iterator i = mGlobalTextures.begin();
    while (i != mGlobalTextures.end())
    {
        TextureManager::getSingleton().remove(i->second->getName());
        ++i;
    }
    mGlobalTextures.clear();

    GlobalMRTMap::iterator mrti = mGlobalMRTs.begin();
    while (mrti != mGlobalMRTs.end())
    {
        // remove MRT
        Root::getSingleton().getRenderSystem()->destroyRenderTarget(mrti->second->getName());
        ++mrti;
    }
    mGlobalMRTs.clear();

}
//-----------------------------------------------------------------------
const String& Compositor::getTextureInstanceName(const String& name, size_t mrtIndex)
{
    return getTextureInstance(name, mrtIndex)->getName();
}
//-----------------------------------------------------------------------       
TexturePtr Compositor::getTextureInstance(const String& name, size_t mrtIndex)
{
<<<<<<< HEAD
    //Try simple texture
    GlobalTextureMap::iterator i = mGlobalTextures.find(name);
    if(i != mGlobalTextures.end())
    {
        return i->second;
    }
    //Try MRT
    String mrtName = getMRTTexLocalName(name, mrtIndex);
    i = mGlobalTextures.find(mrtName);
    if(i != mGlobalTextures.end())
    {
        return i->second;
    }

    OGRE_EXCEPT(Exception::ERR_INVALIDPARAMS, "Non-existent global texture name", 
        "Compositor::getTextureInstance")
=======
	//Try simple texture
	GlobalTextureMap::iterator i = mGlobalTextures.find(name);
	if(i != mGlobalTextures.end())
	{
		return i->second;
	}
	//Try MRT
	String mrtName = getMRTTexLocalName(name, mrtIndex);
	i = mGlobalTextures.find(mrtName);
	if(i != mGlobalTextures.end())
	{
		return i->second;
	}

	OGRE_EXCEPT(Exception::ERR_INVALIDPARAMS, "Non-existent global texture name", 
		"Compositor::getTextureInstance");
        
>>>>>>> 053554ee
}
//---------------------------------------------------------------------
RenderTarget* Compositor::getRenderTarget(const String& name)
{
    // try simple texture
    GlobalTextureMap::iterator i = mGlobalTextures.find(name);
    if(i != mGlobalTextures.end())
        return i->second->getBuffer()->getRenderTarget();

    // try MRTs
    GlobalMRTMap::iterator mi = mGlobalMRTs.find(name);
    if (mi != mGlobalMRTs.end())
        return mi->second;
    else
        OGRE_EXCEPT(Exception::ERR_INVALIDPARAMS, "Non-existent global texture name", 
            "Compositor::getRenderTarget");
}
//---------------------------------------------------------------------
}<|MERGE_RESOLUTION|>--- conflicted
+++ resolved
@@ -373,7 +373,6 @@
 //-----------------------------------------------------------------------       
 TexturePtr Compositor::getTextureInstance(const String& name, size_t mrtIndex)
 {
-<<<<<<< HEAD
     //Try simple texture
     GlobalTextureMap::iterator i = mGlobalTextures.find(name);
     if(i != mGlobalTextures.end())
@@ -389,26 +388,8 @@
     }
 
     OGRE_EXCEPT(Exception::ERR_INVALIDPARAMS, "Non-existent global texture name", 
-        "Compositor::getTextureInstance")
-=======
-	//Try simple texture
-	GlobalTextureMap::iterator i = mGlobalTextures.find(name);
-	if(i != mGlobalTextures.end())
-	{
-		return i->second;
-	}
-	//Try MRT
-	String mrtName = getMRTTexLocalName(name, mrtIndex);
-	i = mGlobalTextures.find(mrtName);
-	if(i != mGlobalTextures.end())
-	{
-		return i->second;
-	}
-
-	OGRE_EXCEPT(Exception::ERR_INVALIDPARAMS, "Non-existent global texture name", 
-		"Compositor::getTextureInstance");
+        "Compositor::getTextureInstance");
         
->>>>>>> 053554ee
 }
 //---------------------------------------------------------------------
 RenderTarget* Compositor::getRenderTarget(const String& name)
