--- conflicted
+++ resolved
@@ -80,7 +80,6 @@
         OGRE_EXCEPT(Exception::ERR_INVALIDPARAMS, 
                     "Cannot get MultiRenderTargets pixels",
                     "MultiRenderTarget::copyContentsToMemory");
-<<<<<<< HEAD
     }
     //-----------------------------------------------------------------------------
     void MultiRenderTarget::setFsaaResolveDirty(void)
@@ -107,7 +106,5 @@
             (*itor)->swapBuffers();
             ++itor;
         }
-=======
->>>>>>> 83e497b5
     }
 }