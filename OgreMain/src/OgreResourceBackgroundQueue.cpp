--- conflicted
+++ resolved
@@ -48,11 +48,7 @@
     }
     //-----------------------------------------------------------------------   
     //------------------------------------------------------------------------
-<<<<<<< HEAD
-    ResourceBackgroundQueue::ResourceBackgroundQueue()
-=======
     ResourceBackgroundQueue::ResourceBackgroundQueue() : mWorkQueueChannel(0)
->>>>>>> 83e497b5
     {
     }
     //------------------------------------------------------------------------
