/*
-----------------------------------------------------------------------------
This source file is part of OGRE
(Object-oriented Graphics Rendering Engine)
For the latest info, see http://www.ogre3d.org/

Copyright (c) 2000-2014 Torus Knot Software Ltd

Permission is hereby granted, free of charge, to any person obtaining a copy
of this software and associated documentation files (the "Software"), to deal
in the Software without restriction, including without limitation the rights
to use, copy, modify, merge, publish, distribute, sublicense, and/or sell
copies of the Software, and to permit persons to whom the Software is
furnished to do so, subject to the following conditions:

The above copyright notice and this permission notice shall be included in
all copies or substantial portions of the Software.

THE SOFTWARE IS PROVIDED "AS IS", WITHOUT WARRANTY OF ANY KIND, EXPRESS OR
IMPLIED, INCLUDING BUT NOT LIMITED TO THE WARRANTIES OF MERCHANTABILITY,
FITNESS FOR A PARTICULAR PURPOSE AND NONINFRINGEMENT. IN NO EVENT SHALL THE
AUTHORS OR COPYRIGHT HOLDERS BE LIABLE FOR ANY CLAIM, DAMAGES OR OTHER
LIABILITY, WHETHER IN AN ACTION OF CONTRACT, TORT OR OTHERWISE, ARISING FROM,
OUT OF OR IN CONNECTION WITH THE SOFTWARE OR THE USE OR OTHER DEALINGS IN
THE SOFTWARE.
-----------------------------------------------------------------------------
*/
#include "OgreStableHeaders.h"
#include "OgreDataStream.h"
#include "OgreLogManager.h"
#include "OgreException.h"

namespace Ogre {

    //-----------------------------------------------------------------------
    //-----------------------------------------------------------------------
    template <typename T> DataStream& DataStream::operator >>(T& val)
    {
        read(static_cast<void*>(&val), sizeof(T));
        return *this;
    }
    //-----------------------------------------------------------------------
    String DataStream::getLine(bool trimAfter)
    {
        char tmpBuf[OGRE_STREAM_TEMP_SIZE];
        String retString;
        size_t readCount;
        // Keep looping while not hitting delimiter
        while ((readCount = read(tmpBuf, OGRE_STREAM_TEMP_SIZE-1)) != 0)
        {
            // Terminate string
            tmpBuf[readCount] = '\0';

            char* p = strchr(tmpBuf, '\n');
            if (p != 0)
            {
                // Reposition backwards
                skip((long)(p + 1 - tmpBuf - readCount));
                *p = '\0';
            }

            retString += tmpBuf;

            if (p != 0)
            {
                // Trim off trailing CR if this was a CR/LF entry
                if (retString.length() && retString[retString.length()-1] == '\r')
                {
                    retString.erase(retString.length()-1, 1);
                }

                // Found terminator, break out
                break;
            }
        }

        if (trimAfter)
        {
            StringUtil::trim(retString);
        }

        return retString;
    }
    //-----------------------------------------------------------------------
    size_t DataStream::readLine(char* buf, size_t maxCount, const String& delim)
    {
        // Deal with both Unix & Windows LFs
        bool trimCR = false;
        if (delim.find_first_of('\n') != String::npos)
        {
            trimCR = true;
        }

        char tmpBuf[OGRE_STREAM_TEMP_SIZE];
        size_t chunkSize = std::min(maxCount, (size_t)OGRE_STREAM_TEMP_SIZE-1);
        size_t totalCount = 0;
        size_t readCount; 
        while (chunkSize && (readCount = read(tmpBuf, chunkSize)) != 0)
        {
            // Terminate
            tmpBuf[readCount] = '\0';

            // Find first delimiter
            size_t pos = strcspn(tmpBuf, delim.c_str());

            if (pos < readCount)
            {
                // Found terminator, reposition backwards
                skip((long)(pos + 1 - readCount));
            }

            // Are we genuinely copying?
            if (buf)
            {
                memcpy(buf+totalCount, tmpBuf, pos);
            }
            totalCount += pos;

            if (pos < readCount)
            {
                // Trim off trailing CR if this was a CR/LF entry
                if (trimCR && totalCount && buf && buf[totalCount-1] == '\r')
                {
                    --totalCount;
                }

                // Found terminator, break out
                break;
            }

            // Adjust chunkSize for next time
            chunkSize = std::min(maxCount-totalCount, (size_t)OGRE_STREAM_TEMP_SIZE-1);
        }

        // Terminate
        if(buf)
            buf[totalCount] = '\0';

        return totalCount;
    }
    //-----------------------------------------------------------------------
    size_t DataStream::skipLine(const String& delim)
    {
        char tmpBuf[OGRE_STREAM_TEMP_SIZE];
        size_t total = 0;
        size_t readCount;
        // Keep looping while not hitting delimiter
        while ((readCount = read(tmpBuf, OGRE_STREAM_TEMP_SIZE-1)) != 0)
        {
            // Terminate string
            tmpBuf[readCount] = '\0';

            // Find first delimiter
            size_t pos = strcspn(tmpBuf, delim.c_str());

            if (pos < readCount)
            {
                // Found terminator, reposition backwards
                skip((long)(pos + 1 - readCount));

                total += pos + 1;

                // break out
                break;
            }

            total += readCount;
        }

        return total;
    }
    //-----------------------------------------------------------------------
    String DataStream::getAsString(void)
    {
        // Read the entire buffer - ideally in one read, but if the size of
        // the buffer is unknown, do multiple fixed size reads.
        size_t bufSize = (mSize > 0 ? mSize : 4096);
        char* pBuf = OGRE_ALLOC_T(char, bufSize, MEMCATEGORY_GENERAL);
        // Ensure read from begin of stream
        seek(0);
        String result;
        while (!eof())
        {
            size_t nr = read(pBuf, bufSize);
            result.append(pBuf, nr);
        }
        OGRE_FREE(pBuf, MEMCATEGORY_GENERAL);
        return result;
    }
    //-----------------------------------------------------------------------
    //-----------------------------------------------------------------------
    MemoryDataStream::MemoryDataStream(void* pMem, size_t inSize, bool freeOnClose, bool readOnly)
        : DataStream(static_cast<uint16>(readOnly ? READ : (READ | WRITE)))
    {
        mData = mPos = static_cast<uchar*>(pMem);
        mSize = inSize;
        mEnd = mData + mSize;
        mFreeOnClose = freeOnClose;
        assert(mEnd >= mPos);
    }
    //-----------------------------------------------------------------------
    MemoryDataStream::MemoryDataStream(const String& name, void* pMem, size_t inSize, 
        bool freeOnClose, bool readOnly)
        : DataStream(name, static_cast<uint16>(readOnly ? READ : (READ | WRITE)))
    {
        mData = mPos = static_cast<uchar*>(pMem);
        mSize = inSize;
        mEnd = mData + mSize;
        mFreeOnClose = freeOnClose;
        assert(mEnd >= mPos);
    }
    //-----------------------------------------------------------------------
    MemoryDataStream::MemoryDataStream(DataStream& sourceStream, 
        bool freeOnClose, bool readOnly)
        : DataStream(static_cast<uint16>(readOnly ? READ : (READ | WRITE)))
    {
        // Copy data from incoming stream
        mSize = sourceStream.size();
        if (mSize == 0 && !sourceStream.eof())
        {
            // size of source is unknown, read all of it into memory
            String contents = sourceStream.getAsString();
            mSize = contents.size();
            mData = OGRE_ALLOC_T(uchar, mSize, MEMCATEGORY_GENERAL);
            mPos = mData;
            memcpy(mData, contents.data(), mSize);
            mEnd = mData + mSize;
        }
        else
        {
            mData = OGRE_ALLOC_T(uchar, mSize, MEMCATEGORY_GENERAL);
            mPos = mData;
            mEnd = mData + sourceStream.read(mData, mSize);
            mFreeOnClose = freeOnClose;
        }
        assert(mEnd >= mPos);
    }
    //-----------------------------------------------------------------------
    MemoryDataStream::MemoryDataStream(DataStreamPtr& sourceStream, 
        bool freeOnClose, bool readOnly)
        : DataStream(static_cast<uint16>(readOnly ? READ : (READ | WRITE)))
    {
        // Copy data from incoming stream
        mSize = sourceStream->size();
        if (mSize == 0 && !sourceStream->eof())
        {
            // size of source is unknown, read all of it into memory
            String contents = sourceStream->getAsString();
            mSize = contents.size();
            mData = OGRE_ALLOC_T(uchar, mSize, MEMCATEGORY_GENERAL);
            mPos = mData;
            memcpy(mData, contents.data(), mSize);
            mEnd = mData + mSize;
        }
        else
        {
            mData = OGRE_ALLOC_T(uchar, mSize, MEMCATEGORY_GENERAL);
            mPos = mData;
            mEnd = mData + sourceStream->read(mData, mSize);
            mFreeOnClose = freeOnClose;
        }
        assert(mEnd >= mPos);
    }
    //-----------------------------------------------------------------------
    MemoryDataStream::MemoryDataStream(const String& name, DataStream& sourceStream, 
        bool freeOnClose, bool readOnly)
        : DataStream(name, static_cast<uint16>(readOnly ? READ : (READ | WRITE)))
    {
        // Copy data from incoming stream
        mSize = sourceStream.size();
        if (mSize == 0 && !sourceStream.eof())
        {
            // size of source is unknown, read all of it into memory
            String contents = sourceStream.getAsString();
            mSize = contents.size();
            mData = OGRE_ALLOC_T(uchar, mSize, MEMCATEGORY_GENERAL);
            mPos = mData;
            memcpy(mData, contents.data(), mSize);
            mEnd = mData + mSize;
        }
        else
        {
            mData = OGRE_ALLOC_T(uchar, mSize, MEMCATEGORY_GENERAL);
            mPos = mData;
            mEnd = mData + sourceStream.read(mData, mSize);
            mFreeOnClose = freeOnClose;
        }
        assert(mEnd >= mPos);
    }
    //-----------------------------------------------------------------------
    MemoryDataStream::MemoryDataStream(const String& name, const DataStreamPtr& sourceStream, 
        bool freeOnClose, bool readOnly)
        : DataStream(name, static_cast<uint16>(readOnly ? READ : (READ | WRITE)))
    {
        // Copy data from incoming stream
        mSize = sourceStream->size();
        if (mSize == 0 && !sourceStream->eof())
        {
            // size of source is unknown, read all of it into memory
            String contents = sourceStream->getAsString();
            mSize = contents.size();
            mData = OGRE_ALLOC_T(uchar, mSize, MEMCATEGORY_GENERAL);
            mPos = mData;
            memcpy(mData, contents.data(), mSize);
            mEnd = mData + mSize;
        }
        else
        {
            mData = OGRE_ALLOC_T(uchar, mSize, MEMCATEGORY_GENERAL);
            mPos = mData;
            mEnd = mData + sourceStream->read(mData, mSize);
            mFreeOnClose = freeOnClose;
        }
        assert(mEnd >= mPos);
    }
    //-----------------------------------------------------------------------
    MemoryDataStream::MemoryDataStream(size_t inSize, bool freeOnClose, bool readOnly)
        : DataStream(static_cast<uint16>(readOnly ? READ : (READ | WRITE)))
    {
        mSize = inSize;
        mFreeOnClose = freeOnClose;
        mData = OGRE_ALLOC_T(uchar, mSize, MEMCATEGORY_GENERAL);
        mPos = mData;
        mEnd = mData + mSize;
        assert(mEnd >= mPos);
    }
    //-----------------------------------------------------------------------
    MemoryDataStream::MemoryDataStream(const String& name, size_t inSize, 
        bool freeOnClose, bool readOnly)
        : DataStream(name, static_cast<uint16>(readOnly ? READ : (READ | WRITE)))
    {
        mSize = inSize;
        mFreeOnClose = freeOnClose;
        mData = OGRE_ALLOC_T(uchar, mSize, MEMCATEGORY_GENERAL);
        mPos = mData;
        mEnd = mData + mSize;
        assert(mEnd >= mPos);
    }
    //-----------------------------------------------------------------------
    MemoryDataStream::~MemoryDataStream()
    {
        close();
    }
    //-----------------------------------------------------------------------
    size_t MemoryDataStream::read(void* buf, size_t count)
    {
        size_t cnt = count;
        // Read over end of memory?
        if (mPos + cnt > mEnd)
            cnt = mEnd - mPos;
        if (cnt == 0)
            return 0;

        assert (cnt<=count);

        memcpy(buf, mPos, cnt);
        mPos += cnt;
        return cnt;
    }
    //---------------------------------------------------------------------
    size_t MemoryDataStream::write(const void* buf, size_t count)
    {
        size_t written = 0;
        if (isWriteable())
        {
            written = count;
            // we only allow writing within the extents of allocated memory
            // check for buffer overrun & disallow
            if (mPos + written > mEnd)
                written = mEnd - mPos;
            if (written == 0)
                return 0;

            memcpy(mPos, buf, written);
            mPos += written;
        }
        return written;
    }
    //-----------------------------------------------------------------------
    size_t MemoryDataStream::readLine(char* buf, size_t maxCount, 
        const String& delim)
    {
        // Deal with both Unix & Windows LFs
        bool trimCR = false;
        if (delim.find_first_of('\n') != String::npos)
        {
            trimCR = true;
        }

        size_t pos = 0;

        // Make sure pos can never go past the end of the data 
        while (pos < maxCount && mPos < mEnd)
        {
            if (delim.find(*mPos) != String::npos)
            {
                // Trim off trailing CR if this was a CR/LF entry
                if (trimCR && pos && buf[pos-1] == '\r')
                {
                    // terminate 1 character early
                    --pos;
                }

                // Found terminator, skip and break out
                ++mPos;
                break;
            }

            buf[pos++] = *mPos++;
        }

        // terminate
        buf[pos] = '\0';

        return pos;
    }
    //-----------------------------------------------------------------------
    size_t MemoryDataStream::skipLine(const String& delim)
    {
        size_t pos = 0;

        // Make sure pos can never go past the end of the data 
        while (mPos < mEnd)
        {
            ++pos;
            if (delim.find(*mPos++) != String::npos)
            {
                // Found terminator, break out
                break;
            }
        }

        return pos;

    }
    //-----------------------------------------------------------------------
    void MemoryDataStream::skip(long count)
    {
        size_t newpos = (size_t)( ( mPos - mData ) + count );
        assert( mData + newpos <= mEnd );        

        mPos = mData + newpos;
    }
    //-----------------------------------------------------------------------
    void MemoryDataStream::seek( size_t pos )
    {
        assert( mData + pos <= mEnd );
        mPos = mData + pos;
    }
    //-----------------------------------------------------------------------
    size_t MemoryDataStream::tell(void) const
    {
        //mData is start, mPos is current location
        return mPos - mData;
    }
    //-----------------------------------------------------------------------
    bool MemoryDataStream::eof(void) const
    {
        return mPos >= mEnd;
    }
    //-----------------------------------------------------------------------
    void MemoryDataStream::close(void)    
    {
        if (mFreeOnClose && mData)
        {
            OGRE_FREE(mData, MEMCATEGORY_GENERAL);
            mData = 0;
        }

    }
    //-----------------------------------------------------------------------
    //-----------------------------------------------------------------------
    FileStreamDataStream::FileStreamDataStream(std::ifstream* s, bool freeOnClose)
        : DataStream(), mInStream(s), mFStreamRO(s), mFStream(0), mFreeOnClose(freeOnClose)
    {
        // calculate the size
        mInStream->seekg(0, std::ios_base::end);
        mSize = (size_t)mInStream->tellg();
        mInStream->seekg(0, std::ios_base::beg);
        determineAccess();
    }
    //-----------------------------------------------------------------------
    FileStreamDataStream::FileStreamDataStream(const String& name, 
        std::ifstream* s, bool freeOnClose)
        : DataStream(name), mInStream(s), mFStreamRO(s), mFStream(0), mFreeOnClose(freeOnClose)
    {
        // calculate the size
        mInStream->seekg(0, std::ios_base::end);
        mSize = (size_t)mInStream->tellg();
        mInStream->seekg(0, std::ios_base::beg);
        determineAccess();
    }
    //-----------------------------------------------------------------------
    FileStreamDataStream::FileStreamDataStream(const String& name, 
        std::ifstream* s, size_t inSize, bool freeOnClose)
        : DataStream(name), mInStream(s), mFStreamRO(s), mFStream(0), mFreeOnClose(freeOnClose)
    {
        // Size is passed in
        mSize = inSize;
        determineAccess();
    }
    //---------------------------------------------------------------------
    FileStreamDataStream::FileStreamDataStream(std::fstream* s, bool freeOnClose)
        : DataStream(false), mInStream(s), mFStreamRO(0), mFStream(s), mFreeOnClose(freeOnClose)
    {
        // writeable!
        // calculate the size
        mInStream->seekg(0, std::ios_base::end);
        mSize = (size_t)mInStream->tellg();
        mInStream->seekg(0, std::ios_base::beg);
        determineAccess();

    }
    //-----------------------------------------------------------------------
    FileStreamDataStream::FileStreamDataStream(const String& name, 
        std::fstream* s, bool freeOnClose)
        : DataStream(name, false), mInStream(s), mFStreamRO(0), mFStream(s), mFreeOnClose(freeOnClose)
    {
        // writeable!
        // calculate the size
        mInStream->seekg(0, std::ios_base::end);
        mSize = (size_t)mInStream->tellg();
        mInStream->seekg(0, std::ios_base::beg);
        determineAccess();
    }
    //-----------------------------------------------------------------------
    FileStreamDataStream::FileStreamDataStream(const String& name, 
        std::fstream* s, size_t inSize, bool freeOnClose)
        : DataStream(name, false), mInStream(s), mFStreamRO(0), mFStream(s), mFreeOnClose(freeOnClose)
    {
        // writeable!
        // Size is passed in
        mSize = inSize;
        determineAccess();
    }
    //---------------------------------------------------------------------
    void FileStreamDataStream::determineAccess()
    {
        mAccess = 0;
        if (mInStream)
            mAccess |= READ;
        if (mFStream)
            mAccess |= WRITE;
    }
    //-----------------------------------------------------------------------
    FileStreamDataStream::~FileStreamDataStream()
    {
        close();
    }
    //-----------------------------------------------------------------------
    size_t FileStreamDataStream::read(void* buf, size_t count)
    {
        mInStream->read(static_cast<char*>(buf), static_cast<std::streamsize>(count));
        return (size_t)mInStream->gcount();
    }
    //-----------------------------------------------------------------------
    size_t FileStreamDataStream::write(const void* buf, size_t count)
    {
        size_t written = 0;
        if (isWriteable() && mFStream)
        {
            mFStream->write(static_cast<const char*>(buf), static_cast<std::streamsize>(count));
            written = count;
        }
        return written;
    }
    //-----------------------------------------------------------------------
    size_t FileStreamDataStream::readLine(char* buf, size_t maxCount, 
        const String& delim)
    {
        if (delim.empty())
        {
            OGRE_EXCEPT(Exception::ERR_INVALIDPARAMS, "No delimiter provided",
                "FileStreamDataStream::readLine");
        }
        if (delim.size() > 1)
        {
            LogManager::getSingleton().logMessage(
                "WARNING: FileStreamDataStream::readLine - using only first delimeter");
        }
        // Deal with both Unix & Windows LFs
        bool trimCR = false;
        if (delim.at(0) == '\n') 
        {
            trimCR = true;
        }
        // maxCount + 1 since count excludes terminator in getline
        mInStream->getline(buf, static_cast<std::streamsize>(maxCount+1), delim.at(0));
        size_t ret = (size_t)mInStream->gcount();
        // three options
        // 1) we had an eof before we read a whole line
        // 2) we ran out of buffer space
        // 3) we read a whole line - in this case the delim character is taken from the stream but not written in the buffer so the read data is of length ret-1 and thus ends at index ret-2
        // in all cases the buffer will be null terminated for us

        if (mInStream->eof()) 
        {
            // no problem
        }
        else if (mInStream->fail())
        {
            // Did we fail because of maxCount hit? No - no terminating character
            // in included in the count in this case
            if (ret == maxCount)
            {
                // clear failbit for next time 
                mInStream->clear();
            }
            else
            {
                OGRE_EXCEPT(Exception::ERR_INTERNAL_ERROR, 
                    "Streaming error occurred", 
                    "FileStreamDataStream::readLine");
            }
        }
        else 
        {
            // we need to adjust ret because we want to use it as a
            // pointer to the terminating null character and it is
            // currently the length of the data read from the stream
            // i.e. 1 more than the length of the data in the buffer and
            // hence 1 more than the _index_ of the NULL character
            --ret;
        }

        // trim off CR if we found CR/LF
        if (trimCR && buf[ret-1] == '\r')
        {
            --ret;
            buf[ret] = '\0';
        }
        return ret;
    }
    //-----------------------------------------------------------------------
    void FileStreamDataStream::skip(long count)
    {
#if defined(STLPORT)
        // Workaround for STLport issues: After reached eof of file stream,
        // it's seems the stream was putted in intermediate state, and will be
        // fail if try to repositioning relative to current position.
        // Note: tellg() fail in this case too.
        if (mInStream->eof())
        {
            mInStream->clear();
            // Use seek relative to either begin or end to bring the stream
            // back to normal state.
            mInStream->seekg(0, std::ios::end);
        }
#endif      
        mInStream->clear(); //Clear fail status in case eof was set
        mInStream->seekg(static_cast<std::ifstream::pos_type>(count), std::ios::cur);
    }
    //-----------------------------------------------------------------------
    void FileStreamDataStream::seek( size_t pos )
    {
        mInStream->clear(); //Clear fail status in case eof was set
        mInStream->seekg(static_cast<std::streamoff>(pos), std::ios::beg);
    }
    //-----------------------------------------------------------------------
    size_t FileStreamDataStream::tell(void) const
    {
        mInStream->clear(); //Clear fail status in case eof was set
        return (size_t)mInStream->tellg();
    }
    //-----------------------------------------------------------------------
    bool FileStreamDataStream::eof(void) const
    {
        return mInStream->eof();
    }
    //-----------------------------------------------------------------------
    void FileStreamDataStream::close(void)
    {
        if (mInStream)
        {
            // Unfortunately, there is no file-specific shared class hierarchy between fstream and ifstream (!!)
            if (mFStreamRO)
                mFStreamRO->close();
            if (mFStream)
            {
                mFStream->flush();
                mFStream->close();
            }

            if (mFreeOnClose)
            {
                // delete the stream too
<<<<<<< HEAD
                if (mFStreamRO)
                    OGRE_DELETE_T(mFStreamRO, basic_ifstream, MEMCATEGORY_GENERAL);
                if (mFStream)
                    OGRE_DELETE_T(mFStream, basic_fstream, MEMCATEGORY_GENERAL);
=======
                OGRE_DELETE_T(mFStreamRO, basic_ifstream, MEMCATEGORY_GENERAL);
                OGRE_DELETE_T(mFStream, basic_fstream, MEMCATEGORY_GENERAL);
>>>>>>> 83e497b5
                mInStream = 0;
                mFStreamRO = 0; 
                mFStream = 0; 
            }
        }
    }
    //-----------------------------------------------------------------------
    //-----------------------------------------------------------------------
    FileHandleDataStream::FileHandleDataStream(FILE* handle, uint16 accessMode)
        : DataStream(accessMode), mFileHandle(handle)
    {
        // Determine size
        fseek(mFileHandle, 0, SEEK_END);
        mSize = ftell(mFileHandle);
        fseek(mFileHandle, 0, SEEK_SET);
    }
    //-----------------------------------------------------------------------
    FileHandleDataStream::FileHandleDataStream(const String& name, FILE* handle, uint16 accessMode)
        : DataStream(name, accessMode), mFileHandle(handle)
    {
        // Determine size
        fseek(mFileHandle, 0, SEEK_END);
        mSize = ftell(mFileHandle);
        fseek(mFileHandle, 0, SEEK_SET);
    }
    //-----------------------------------------------------------------------
    FileHandleDataStream::~FileHandleDataStream()
    {
        close();
    }
    //-----------------------------------------------------------------------
    size_t FileHandleDataStream::read(void* buf, size_t count)
    {
        return fread(buf, 1, count, mFileHandle);
    }
    //-----------------------------------------------------------------------
    size_t FileHandleDataStream::write(const void* buf, size_t count)
    {
        if (!isWriteable())
            return 0;
        else
            return fwrite(buf, 1, count, mFileHandle);
    }
    //---------------------------------------------------------------------
    //-----------------------------------------------------------------------
    void FileHandleDataStream::skip(long count)
    {
        fseek(mFileHandle, count, SEEK_CUR);
    }
    //-----------------------------------------------------------------------
    void FileHandleDataStream::seek( size_t pos )
    {
        fseek(mFileHandle, static_cast<long>(pos), SEEK_SET);
    }
    //-----------------------------------------------------------------------
    size_t FileHandleDataStream::tell(void) const
    {
        return ftell( mFileHandle );
    }
    //-----------------------------------------------------------------------
    bool FileHandleDataStream::eof(void) const
    {
        return feof(mFileHandle) != 0;
    }
    //-----------------------------------------------------------------------
    void FileHandleDataStream::close(void)
    {
        if (mFileHandle != 0)
        {
            fclose(mFileHandle);
            mFileHandle = 0;
        }
    }
    //-----------------------------------------------------------------------

}<|MERGE_RESOLUTION|>--- conflicted
+++ resolved
@@ -684,15 +684,8 @@
             if (mFreeOnClose)
             {
                 // delete the stream too
-<<<<<<< HEAD
-                if (mFStreamRO)
-                    OGRE_DELETE_T(mFStreamRO, basic_ifstream, MEMCATEGORY_GENERAL);
-                if (mFStream)
-                    OGRE_DELETE_T(mFStream, basic_fstream, MEMCATEGORY_GENERAL);
-=======
                 OGRE_DELETE_T(mFStreamRO, basic_ifstream, MEMCATEGORY_GENERAL);
                 OGRE_DELETE_T(mFStream, basic_fstream, MEMCATEGORY_GENERAL);
->>>>>>> 83e497b5
                 mInStream = 0;
                 mFStreamRO = 0; 
                 mFStream = 0; 
