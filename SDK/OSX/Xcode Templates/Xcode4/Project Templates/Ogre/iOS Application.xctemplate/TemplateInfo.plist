--- conflicted
+++ resolved
@@ -109,8 +109,6 @@
 				</array>
 			</dict>
 		</dict>
-<<<<<<< HEAD
-=======
 		<dict>
 			<key>Description</key>
 			<string>Use libc++ as the C++ Standard Library</string>
@@ -160,7 +158,6 @@
 				</array>
 			</dict>
 		</dict>
->>>>>>> c40cd09d
 	</array>
 	<key>Definitions</key>
 	<dict>
