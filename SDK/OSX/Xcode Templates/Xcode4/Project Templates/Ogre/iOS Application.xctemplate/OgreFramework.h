//|||||||||||||||||||||||||||||||||||||||||||||||

#ifndef OGRE_FRAMEWORK_H
#define OGRE_FRAMEWORK_H

//|||||||||||||||||||||||||||||||||||||||||||||||

#include <OgreCamera.h>
#include <OgreEntity.h>
#include <OgreLogManager.h>
#include <OgreOverlay.h>
#include <OgreOverlayElement.h>
#include <OgreOverlayManager.h>
#include <OgreRoot.h>
#include <OgreViewport.h>
#include <OgreSceneManager.h>
#include <OgreRenderWindow.h>
#include <OgreConfigFile.h>

#include <OISEvents.h>
#include <OISInputManager.h>
#include <OISKeyboard.h>
#include <OISMouse.h>

#ifdef OGRE_STATIC_LIB
#  define OGRE_STATIC_GL
#  if OGRE_PLATFORM == OGRE_PLATFORM_WIN32
#    define OGRE_STATIC_Direct3D9
// dx10 will only work on vista, so be careful about statically linking
#    if OGRE_USE_D3D10
#      define OGRE_STATIC_Direct3D10
#    endif
#  endif
#  define OGRE_STATIC_CgProgramManager
#  ifdef OGRE_USE_PCZ
#    define OGRE_STATIC_PCZSceneManager
#    define OGRE_STATIC_OctreeZone
#  endif
#  if OGRE_VERSION >= 0x10800
#    if OGRE_PLATFORM == OGRE_PLATFORM_APPLE_IOS
#      define OGRE_IS_IOS 1
#    endif
#  else
#    if OGRE_PLATFORM == OGRE_PLATFORM_IPHONE
#      define OGRE_IS_IOS 1
#    endif
#  endif
#  ifdef OGRE_IS_IOS
#    undef OGRE_STATIC_CgProgramManager
#    undef OGRE_STATIC_GL
#    define OGRE_STATIC_GLES 1
#    ifdef OGRE_USE_GLES2
#      define OGRE_STATIC_GLES2 1
#      define INCLUDE_RTSHADER_SYSTEM
#      undef OGRE_STATIC_GLES
#    endif
#    ifdef __OBJC__
#      import <UIKit/UIKit.h>
#    endif
#  endif
#  include "OgreStaticPluginLoader.h"
#endif

#ifdef OGRE_IS_IOS
#   include <OISMultiTouch.h>
#endif

#include <SdkTrays.h>

//|||||||||||||||||||||||||||||||||||||||||||||||

#ifdef OGRE_IS_IOS
class OgreFramework : public Ogre::Singleton<OgreFramework>, OIS::KeyListener, OIS::MultiTouchListener, OgreBites::SdkTrayListener
#else
class OgreFramework : public Ogre::Singleton<OgreFramework>, OIS::KeyListener, OIS::MouseListener, OgreBites::SdkTrayListener
#endif
{
public:
    OgreFramework();
    ~OgreFramework();
    
#ifdef OGRE_IS_IOS
    bool initOgre(Ogre::String wndTitle, OIS::KeyListener *pKeyListener = 0, OIS::MultiTouchListener *pMouseListener = 0);
#else
    bool initOgre(Ogre::String wndTitle, OIS::KeyListener *pKeyListener = 0, OIS::MouseListener *pMouseListener = 0);
#endif
    void updateOgre(double timeSinceLastFrame);
    void moveCamera();
    void getInput();
    
    bool isOgreToBeShutDown()const{return m_bShutDownOgre;}
    
    bool keyPressed(const OIS::KeyEvent &keyEventRef);
    bool keyReleased(const OIS::KeyEvent &keyEventRef);
    
#ifdef OGRE_IS_IOS
    bool touchMoved(const OIS::MultiTouchEvent &evt);
    bool touchPressed(const OIS::MultiTouchEvent &evt); 
    bool touchReleased(const OIS::MultiTouchEvent &evt);
    bool touchCancelled(const OIS::MultiTouchEvent &evt);
#else
    bool mouseMoved(const OIS::MouseEvent &evt);
    bool mousePressed(const OIS::MouseEvent &evt, OIS::MouseButtonID id); 
    bool mouseReleased(const OIS::MouseEvent &evt, OIS::MouseButtonID id);
#endif
<<<<<<< HEAD
    
    Ogre::Root*                 m_pRoot;
    Ogre::SceneManager*         m_pSceneMgr;
    Ogre::RenderWindow*         m_pRenderWnd;
    Ogre::Camera*               m_pCamera;
    Ogre::Viewport*             m_pViewport;
    Ogre::Log*                  m_pLog;
    Ogre::Timer*                m_pTimer;
    
    OIS::InputManager*          m_pInputMgr;
    OIS::Keyboard*              m_pKeyboard;
=======
	
	Ogre::Root*                 m_pRoot;
	Ogre::SceneManager*			m_pSceneMgr;
	Ogre::RenderWindow*			m_pRenderWnd;
	Ogre::Camera*				m_pCamera;
	Ogre::Viewport*				m_pViewport;
	Ogre::Log*                  m_pLog;
	Ogre::Timer*				m_pTimer;
    Ogre::OverlaySystem*        m_pOverlaySystem;
	
	OIS::InputManager*			m_pInputMgr;
	OIS::Keyboard*				m_pKeyboard;
>>>>>>> 79e4239b
#ifdef OGRE_IS_IOS
    OIS::MultiTouch*            m_pMouse;
#else
    OIS::Mouse*                 m_pMouse;
#endif

protected:
   // Added for Mac compatibility
   Ogre::String                 m_ResourcePath;
    
private:
    OgreFramework(const OgreFramework&);
    OgreFramework& operator= (const OgreFramework&);
    
    OgreBites::SdkTrayManager*  m_pTrayMgr;
    Ogre::FrameEvent            m_FrameEvent;
    int                         m_iNumScreenShots;
    
    bool                        m_bShutDownOgre;
    
    Ogre::Vector3               m_TranslateVector;
    Ogre::Real                  m_MoveSpeed; 
    Ogre::Degree                m_RotateSpeed; 
    float                       m_MoveScale; 
    Ogre::Degree                m_RotScale;
#ifdef OGRE_STATIC_LIB
    Ogre::StaticPluginLoader    m_StaticPluginLoader;
#endif
};

//|||||||||||||||||||||||||||||||||||||||||||||||

#endif 

//|||||||||||||||||||||||||||||||||||||||||||||||<|MERGE_RESOLUTION|>--- conflicted
+++ resolved
@@ -103,7 +103,6 @@
     bool mousePressed(const OIS::MouseEvent &evt, OIS::MouseButtonID id); 
     bool mouseReleased(const OIS::MouseEvent &evt, OIS::MouseButtonID id);
 #endif
-<<<<<<< HEAD
     
     Ogre::Root*                 m_pRoot;
     Ogre::SceneManager*         m_pSceneMgr;
@@ -112,23 +111,10 @@
     Ogre::Viewport*             m_pViewport;
     Ogre::Log*                  m_pLog;
     Ogre::Timer*                m_pTimer;
+    Ogre::OverlaySystem*        m_pOverlaySystem;
     
     OIS::InputManager*          m_pInputMgr;
     OIS::Keyboard*              m_pKeyboard;
-=======
-	
-	Ogre::Root*                 m_pRoot;
-	Ogre::SceneManager*			m_pSceneMgr;
-	Ogre::RenderWindow*			m_pRenderWnd;
-	Ogre::Camera*				m_pCamera;
-	Ogre::Viewport*				m_pViewport;
-	Ogre::Log*                  m_pLog;
-	Ogre::Timer*				m_pTimer;
-    Ogre::OverlaySystem*        m_pOverlaySystem;
-	
-	OIS::InputManager*			m_pInputMgr;
-	OIS::Keyboard*				m_pKeyboard;
->>>>>>> 79e4239b
 #ifdef OGRE_IS_IOS
     OIS::MultiTouch*            m_pMouse;
 #else
