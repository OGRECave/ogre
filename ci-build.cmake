set(GENERATOR)
# set(OTHER -DCMAKE_CXX_FLAGS=-Werror)
set(CROSS)

set(CMAKE_BUILD_TYPE Debug)
set(BUILD_DEPS FALSE)
set(SWIG_EXECUTABLE /usr/bin/swig3.0)

set(RENDERSYSTEMS
    # tests only run with the legacy GL rendersystem as MESA is too old on buildbot
    -DOGRE_BUILD_RENDERSYSTEM_GL=TRUE
    -DOGRE_BUILD_RENDERSYSTEM_GL3PLUS=TRUE
    -DOGRE_BUILD_RENDERSYSTEM_GLES2=TRUE)

if(DEFINED ENV{IOS})
    set(GENERATOR -G Xcode)
    set(RENDERSYSTEMS
        -DOGRE_BUILD_RENDERSYSTEM_GLES2=TRUE
        -DOGRE_CONFIG_ENABLE_GLES3_SUPPORT=TRUE)
    set(CROSS
        -DIOS_PLATFORM=SIMULATOR
        -DCMAKE_TOOLCHAIN_FILE=${CMAKE_CURRENT_SOURCE_DIR}/CMake/toolchain/ios.toolchain.xcode.cmake)

    set(OTHER
        -DOGRE_DEPENDENCIES_DIR=${CMAKE_CURRENT_SOURCE_DIR}/ogredeps
        ${CROSS})
    set(BUILD_DEPS TRUE)
elseif("$ENV{TRAVIS_OS_NAME}" STREQUAL "osx")
    set(GENERATOR -G Xcode)
    set(RENDERSYSTEMS
        -DOGRE_BUILD_RENDERSYSTEM_GL=FALSE
        -DOGRE_BUILD_RENDERSYSTEM_GL3PLUS=TRUE)

    set(OTHER
        ${OTHER}
        -DOGRE_DEPENDENCIES_DIR=${CMAKE_CURRENT_SOURCE_DIR}/ogredeps
        ${CROSS})
endif()

if(DEFINED ENV{APPVEYOR})
    if("$ENV{APPVEYOR_BUILD_WORKER_IMAGE}" STREQUAL "Visual Studio 2017")
        set(CMAKE_BUILD_TYPE Release)
        set(GENERATOR -G "Visual Studio 15")
    else()
        set(GENERATOR -G "Visual Studio 12")
    endif()
    set(RENDERSYSTEMS
        -DOGRE_BUILD_RENDERSYSTEM_D3D9=TRUE
        -DOGRE_BUILD_RENDERSYSTEM_GL=TRUE
        -DOGRE_BUILD_RENDERSYSTEM_GL3PLUS=TRUE)

    set(OTHER
        "-DCMAKE_CXX_FLAGS=-WX -EHsc"
        -DCMAKE_GENERATOR_PLATFORM=x64
        -DOGRE_BUILD_DEPENDENCIES=TRUE
        "-DPYTHON_EXECUTABLE=C:\\Python37-x64\\python.exe"
        "-DPYTHON_LIBRARY=C:\\Python37-x64\\libs\\python37.lib"
        -DOGRE_DEPENDENCIES_DIR=${CMAKE_CURRENT_SOURCE_DIR}/ogredeps)

    set(BUILD_DEPS TRUE)
    set(SWIG_EXECUTABLE "C:\\ProgramData\\chocolatey\\bin\\swig.exe")
endif()

if(DEFINED ENV{ANDROID})
    set(CROSS
        -DANDROID_PLATFORM=android-16
        -DANDROID_NDK=${CMAKE_CURRENT_SOURCE_DIR}/android-ndk-r17
        -DCMAKE_TOOLCHAIN_FILE=${CMAKE_CURRENT_SOURCE_DIR}/android-ndk-r17/build/cmake/android.toolchain.cmake
        "-DANDROID_ABI=armeabi-v7a with NEON")

    set(RENDERSYSTEMS
        -DOGRE_BUILD_RENDERSYSTEM_GLES2=TRUE
        -DOGRE_CONFIG_ENABLE_GLES3_SUPPORT=FALSE)

    set(OTHER
        ${CROSS}
        -DCMAKE_CXX_FLAGS=-Werror
        -DOGRE_BUILD_ANDROID_JNI_SAMPLE=TRUE
        -DOGRE_DEPENDENCIES_DIR=${CMAKE_CURRENT_SOURCE_DIR}/ogredeps)
    set(BUILD_DEPS TRUE)
    
    if(NOT EXISTS ${CMAKE_CURRENT_SOURCE_DIR}/android-ndk-r17)
        message(STATUS "Downloading Android NDK")
        file(DOWNLOAD
            http://dl.google.com/android/repository/android-ndk-r17-linux-x86_64.zip
            ./android-ndk-r17-linux-x86_64.zip)
        message(STATUS "Extracting Android NDK")
        execute_process(COMMAND unzip android-ndk-r17-linux-x86_64.zip OUTPUT_QUIET)
    endif()
endif()

if (WIN32)
    set(SWIG_PATH $ENV{SWIG_DIR}/swig)
else ()
    set(SWIG_PATH /usr/bin/swig3.0)
endif ()

file(MAKE_DIRECTORY build)
execute_process(COMMAND ${CMAKE_COMMAND}
    -DCMAKE_BUILD_TYPE=${CMAKE_BUILD_TYPE}
    -DOGRE_BUILD_TESTS=ON
    -DOGRE_RESOURCEMANAGER_STRICT=2
    -DOGRE_BUILD_DEPENDENCIES=${BUILD_DEPS}
<<<<<<< HEAD
    -DSWIG_EXECUTABLE=${SWIG_PATH}
=======
    -DSWIG_EXECUTABLE=${SWIG_EXECUTABLE}
>>>>>>> ac3340a4
    ${RENDERSYSTEMS}
    ${OTHER}
    ${GENERATOR}
    ..
    WORKING_DIRECTORY build)<|MERGE_RESOLUTION|>--- conflicted
+++ resolved
@@ -101,11 +101,7 @@
     -DOGRE_BUILD_TESTS=ON
     -DOGRE_RESOURCEMANAGER_STRICT=2
     -DOGRE_BUILD_DEPENDENCIES=${BUILD_DEPS}
-<<<<<<< HEAD
-    -DSWIG_EXECUTABLE=${SWIG_PATH}
-=======
     -DSWIG_EXECUTABLE=${SWIG_EXECUTABLE}
->>>>>>> ac3340a4
     ${RENDERSYSTEMS}
     ${OTHER}
     ${GENERATOR}
