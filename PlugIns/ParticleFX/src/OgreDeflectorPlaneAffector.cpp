/*
-----------------------------------------------------------------------------
This source file is part of OGRE
    (Object-oriented Graphics Rendering Engine)
For the latest info, see http://www.ogre3d.org/

Copyright (c) 2000-2014 Torus Knot Software Ltd

Permission is hereby granted, free of charge, to any person obtaining a copy
of this software and associated documentation files (the "Software"), to deal
in the Software without restriction, including without limitation the rights
to use, copy, modify, merge, publish, distribute, sublicense, and/or sell
copies of the Software, and to permit persons to whom the Software is
furnished to do so, subject to the following conditions:

The above copyright notice and this permission notice shall be included in
all copies or substantial portions of the Software.

THE SOFTWARE IS PROVIDED "AS IS", WITHOUT WARRANTY OF ANY KIND, EXPRESS OR
IMPLIED, INCLUDING BUT NOT LIMITED TO THE WARRANTIES OF MERCHANTABILITY,
FITNESS FOR A PARTICULAR PURPOSE AND NONINFRINGEMENT. IN NO EVENT SHALL THE
AUTHORS OR COPYRIGHT HOLDERS BE LIABLE FOR ANY CLAIM, DAMAGES OR OTHER
LIABILITY, WHETHER IN AN ACTION OF CONTRACT, TORT OR OTHERWISE, ARISING FROM,
OUT OF OR IN CONNECTION WITH THE SOFTWARE OR THE USE OR OTHER DEALINGS IN
THE SOFTWARE.
-----------------------------------------------------------------------------
*/
#include "OgreDeflectorPlaneAffector.h"
#include "OgreParticleSystem.h"
#include "OgreParticle.h"
#include "OgreStringConverter.h"


namespace Ogre {

    // Instantiate statics
    DeflectorPlaneAffector::CmdPlanePoint DeflectorPlaneAffector::msPlanePointCmd;
    DeflectorPlaneAffector::CmdPlaneNormal DeflectorPlaneAffector::msPlaneNormalCmd;
    DeflectorPlaneAffector::CmdBounce DeflectorPlaneAffector::msBounceCmd;

    //-----------------------------------------------------------------------
    DeflectorPlaneAffector::DeflectorPlaneAffector(ParticleSystem* psys)
        : ParticleAffector(psys), mPlanePoint(Vector3::ZERO), mPlaneNormal(Vector3::UNIT_Y), mBounce(1.0)
    {
        mType = "DeflectorPlane";

        // Set up parameters
        if (createParamDictionary("DeflectorPlaneAffector"))
        {
            addBaseParameters();
            // Add extra parameters
            ParamDictionary* dict = getParamDictionary();
            dict->addParameter(ParameterDef("plane_point",
                "A point on the deflector plane. Together with the normal vector it defines the plane.",
                PT_VECTOR3), &msPlanePointCmd);
            dict->addParameter(ParameterDef("plane_normal",
                "The normal vector of the deflector plane. Together with the point it defines the plane.",
                PT_VECTOR3), &msPlaneNormalCmd);
            dict->addParameter(ParameterDef("bounce",
                "The amount of bouncing when a particle is deflected. 0 means no deflection and 1 stands for 100 percent reflection.",
                PT_REAL), &msBounceCmd);
        }
    }
    //-----------------------------------------------------------------------
    void DeflectorPlaneAffector::_affectParticles(ParticleSystem* pSystem, Real timeElapsed)
    {
        // precalculate distance of plane from origin
        Real planeDistance = - mPlaneNormal.dotProduct(mPlanePoint) / Math::Sqrt(mPlaneNormal.dotProduct(mPlaneNormal));
        Vector3 directionPart;

        ParticleIterator pi = pSystem->_getIterator();

        while (!pi.end())
        {
            Particle *p = pi.getNext();

            Vector3 direction(p->mDirection * timeElapsed);
            if (mPlaneNormal.dotProduct(p->mPosition + direction) + planeDistance <= 0.0)
            {
                Real a = mPlaneNormal.dotProduct(p->mPosition) + planeDistance;
                if (a > 0.0)
                {
                    // for intersection point
                    directionPart = direction * (- a / direction.dotProduct( mPlaneNormal ));
                    // set new position
<<<<<<< HEAD
                    p->position = (p->position + ( directionPart )) + (((directionPart) - direction) * mBounce);
=======
                    p->mPosition = (p->mPosition + ( directionPart )) + (((directionPart) - direction) * mBounce);
>>>>>>> 83e497b5

                    // reflect direction vector
                    p->mDirection = (p->mDirection - (2.0 * p->mDirection.dotProduct( mPlaneNormal ) * mPlaneNormal)) * mBounce;
                }
            }
        }
    }
    //-----------------------------------------------------------------------
    void DeflectorPlaneAffector::setPlanePoint(const Vector3& pos)
    {
        mPlanePoint = pos;
    }
    //-----------------------------------------------------------------------
    void DeflectorPlaneAffector::setPlaneNormal(const Vector3& normal)
    {
        mPlaneNormal = normal;
    }
    //-----------------------------------------------------------------------
    void DeflectorPlaneAffector::setBounce(Real bounce)
    {
        mBounce = bounce;
    }

    //-----------------------------------------------------------------------
    Vector3 DeflectorPlaneAffector::getPlanePoint(void) const
    {
        return mPlanePoint;
    }
    //-----------------------------------------------------------------------
    Vector3 DeflectorPlaneAffector::getPlaneNormal(void) const
    {
        return mPlaneNormal;
    }
    //-----------------------------------------------------------------------
    Real DeflectorPlaneAffector::getBounce(void) const
    {
        return mBounce;
    }

    //-----------------------------------------------------------------------
    //-----------------------------------------------------------------------
    // Command objects
    //-----------------------------------------------------------------------
    //-----------------------------------------------------------------------
    String DeflectorPlaneAffector::CmdPlanePoint::doGet(const void* target) const
    {
        return StringConverter::toString(
            static_cast<const DeflectorPlaneAffector*>(target)->getPlanePoint() );
    }
    void DeflectorPlaneAffector::CmdPlanePoint::doSet(void* target, const String& val)
    {
        static_cast<DeflectorPlaneAffector*>(target)->setPlanePoint(
            StringConverter::parseVector3(val));
    }
    //-----------------------------------------------------------------------
    String DeflectorPlaneAffector::CmdPlaneNormal::doGet(const void* target) const
    {
        return StringConverter::toString(
            static_cast<const DeflectorPlaneAffector*>(target)->getPlaneNormal() );
    }
    void DeflectorPlaneAffector::CmdPlaneNormal::doSet(void* target, const String& val)
    {
        static_cast<DeflectorPlaneAffector*>(target)->setPlaneNormal(
            StringConverter::parseVector3(val));
    }
    //-----------------------------------------------------------------------
    String DeflectorPlaneAffector::CmdBounce::doGet(const void* target) const
    {
        return StringConverter::toString(
            static_cast<const DeflectorPlaneAffector*>(target)->getBounce() );

    }
    void DeflectorPlaneAffector::CmdBounce::doSet(void* target, const String& val)
    {
        static_cast<DeflectorPlaneAffector*>(target)->setBounce(
            StringConverter::parseReal(val));
    }

}<|MERGE_RESOLUTION|>--- conflicted
+++ resolved
@@ -83,11 +83,7 @@
                     // for intersection point
                     directionPart = direction * (- a / direction.dotProduct( mPlaneNormal ));
                     // set new position
-<<<<<<< HEAD
-                    p->position = (p->position + ( directionPart )) + (((directionPart) - direction) * mBounce);
-=======
                     p->mPosition = (p->mPosition + ( directionPart )) + (((directionPart) - direction) * mBounce);
->>>>>>> 83e497b5
 
                     // reflect direction vector
                     p->mDirection = (p->mDirection - (2.0 * p->mDirection.dotProduct( mPlaneNormal ) * mPlaneNormal)) * mBounce;
