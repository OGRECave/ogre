--- conflicted
+++ resolved
@@ -1,101 +1,92 @@
-@insertpiece( SetCrossPlatformSettings )
-
-@insertpiece( Common_Matrix_DeclUnpackMatrix4x4 )
-
-// START UNIFORM DECLARATION
-@insertpiece( PassDecl )
-@insertpiece( InstanceDecl )
-Buffer<float4> worldMatBuf : register(t0);
-@property( texture_matrix )Buffer<float4> animationMatrixBuf : register(t1);@end
-@insertpiece( custom_vs_uniformDeclaration )
-// END UNIFORM DECLARATION
-
-struct VS_INPUT
-{
-	float4 vertex : POSITION;
-@property( hlms_colour )	float4 colour : COLOR0;@end
-@foreach( hlms_uv_count, n )
-	float@value( hlms_uv_count@n ) uv@n : TEXCOORD@n;@end
-	uint drawId : DRAWID;
-	@insertpiece( custom_vs_attributes )
-};
-
-struct PS_INPUT
-{
-@insertpiece( VStoPS_block )
-	float4 gl_Position : SV_Position;
-};
-
-@property( !hlms_identity_world )
-	@piece( worldViewProj )worldViewProj@end
-@end @property( hlms_identity_world )
-	@property( !hlms_identity_viewproj_dynamic )
-		@piece( worldViewProj )passBuf.viewProj[@value(hlms_identity_viewproj)]@end
-	@end @property( hlms_identity_viewproj_dynamic )
-		@piece( worldViewProj )passBuf.viewProj[materialIdx[input.drawId].z]@end
-	@end
-@end
-
-PS_INPUT main( VS_INPUT input )
-{
-	PS_INPUT outVs;
-	@insertpiece( custom_vs_preExecution )
-
-	@property( !hlms_identity_world )
-		float4x4 worldViewProj;
-		worldViewProj = UNPACK_MAT4( worldMatBuf, input.drawId );
-	@end
-
-@property( !hlms_dual_paraboloid_mapping )
-	outVs.gl_Position = mul( input.vertex, @insertpiece( worldViewProj ) );
-@end
-
-@property( hlms_dual_paraboloid_mapping )
-	//Dual Paraboloid Mapping
-	outVs.gl_Position.w		= 1.0f;
-	outVs.gl_Position.xyz	= mul( input.vertex, @insertpiece( worldViewProj ) ).xyz;
-	float L = length( outVs.gl_Position.xyz );
-	outVs.gl_Position.z		+= 1.0f;
-	outVs.gl_Position.xy	/= outVs.gl_Position.z;
-	outVs.gl_Position.z	= (L - NearPlane) / (FarPlane - NearPlane);
-@end
-
-@property( !hlms_shadowcaster )
-@property( hlms_colour )	outVs.colour = input.colour;@end
-
-@property( texture_matrix )	float4x4 textureMatrix;@end
-
-@foreach( out_uv_count, n )
-<<<<<<< HEAD
-	@property( out_uv@_texture_matrix )textureMatrix = UNPACK_MAT4( animationMatrixBuf, (materialIdx[input.drawId].x << 4u) + @value( out_uv@n_tex_unit ) );@end
-	outVs.uv@value( out_uv@n_out_uv ).@insertpiece( out_uv@n_swizzle ) =
-@property( out_uv@_texture_matrix )
-			mul( input.uv@value( out_uv@n_source_uv ).xy, textureMatrix );
-@end @property( !out_uv@_texture_matrix )
-			input.uv@value( out_uv@n_source_uv ).xy;@end @end
-=======
-	@property( out_uv@n_texture_matrix )
-		textureMatrix = UNPACK_MAT4( animationMatrixBuf, (materialIdx[input.drawId].x << 4u) + @value( out_uv@n_tex_unit ) );
-		outVs.uv@value( out_uv@n_out_uv ).@insertpiece( out_uv@n_swizzle ) = mul( textureMatrix, float4( input.uv@value( out_uv@n_source_uv ).xy, 0, 1 ) ).xy;
-	@end @property( !out_uv@n_texture_matrix )
-		outVs.uv@value( out_uv@n_out_uv ).@insertpiece( out_uv@n_swizzle ) = input.uv@value( out_uv@n_source_uv ).xy;
-	@end @end
->>>>>>> b9a7409f
-
-	outVs.drawId = input.drawId;
-
-@end @property( hlms_shadowcaster )
-	float shadowConstantBias = asfloat( materialIdx[input.drawId].y );
-	//Linear depth
-	outVs.depth	= (outVs.gl_Position.z - passBuf.depthRange.x + shadowConstantBias * passBuf.depthRange.y) * passBuf.depthRange.y;
-
-	//We can't make the depth buffer linear without Z out in the fragment shader;
-	//however we can use a cheap approximation ("pseudo linear depth")
-	//see http://www.yosoygames.com.ar/wp/2014/01/linear-depth-buffer-my-ass/
-	outVs.gl_Position.z = outVs.gl_Position.z * (outVs.gl_Position.w * passBuf.depthRange.y);
-@end
-
-	@insertpiece( custom_vs_posExecution )
-
-	return outVs;
-}
+@insertpiece( SetCrossPlatformSettings )
+
+@insertpiece( Common_Matrix_DeclUnpackMatrix4x4 )
+
+// START UNIFORM DECLARATION
+@insertpiece( PassDecl )
+@insertpiece( InstanceDecl )
+Buffer<float4> worldMatBuf : register(t0);
+@property( texture_matrix )Buffer<float4> animationMatrixBuf : register(t1);@end
+@insertpiece( custom_vs_uniformDeclaration )
+// END UNIFORM DECLARATION
+
+struct VS_INPUT
+{
+	float4 vertex : POSITION;
+@property( hlms_colour )	float4 colour : COLOR0;@end
+@foreach( hlms_uv_count, n )
+	float@value( hlms_uv_count@n ) uv@n : TEXCOORD@n;@end
+	uint drawId : DRAWID;
+	@insertpiece( custom_vs_attributes )
+};
+
+struct PS_INPUT
+{
+@insertpiece( VStoPS_block )
+	float4 gl_Position : SV_Position;
+};
+
+@property( !hlms_identity_world )
+	@piece( worldViewProj )worldViewProj@end
+@end @property( hlms_identity_world )
+	@property( !hlms_identity_viewproj_dynamic )
+		@piece( worldViewProj )passBuf.viewProj[@value(hlms_identity_viewproj)]@end
+	@end @property( hlms_identity_viewproj_dynamic )
+		@piece( worldViewProj )passBuf.viewProj[materialIdx[input.drawId].z]@end
+	@end
+@end
+
+PS_INPUT main( VS_INPUT input )
+{
+	PS_INPUT outVs;
+	@insertpiece( custom_vs_preExecution )
+
+	@property( !hlms_identity_world )
+		float4x4 worldViewProj;
+		worldViewProj = UNPACK_MAT4( worldMatBuf, input.drawId );
+	@end
+
+@property( !hlms_dual_paraboloid_mapping )
+	outVs.gl_Position = mul( input.vertex, @insertpiece( worldViewProj ) );
+@end
+
+@property( hlms_dual_paraboloid_mapping )
+	//Dual Paraboloid Mapping
+	outVs.gl_Position.w		= 1.0f;
+	outVs.gl_Position.xyz	= mul( input.vertex, @insertpiece( worldViewProj ) ).xyz;
+	float L = length( outVs.gl_Position.xyz );
+	outVs.gl_Position.z		+= 1.0f;
+	outVs.gl_Position.xy	/= outVs.gl_Position.z;
+	outVs.gl_Position.z	= (L - NearPlane) / (FarPlane - NearPlane);
+@end
+
+@property( !hlms_shadowcaster )
+@property( hlms_colour )	outVs.colour = input.colour;@end
+
+@property( texture_matrix )	float4x4 textureMatrix;@end
+
+@foreach( out_uv_count, n )
+	@property( out_uv@n_texture_matrix )
+		textureMatrix = UNPACK_MAT4( animationMatrixBuf, (materialIdx[input.drawId].x << 4u) + @value( out_uv@n_tex_unit ) );
+		outVs.uv@value( out_uv@n_out_uv ).@insertpiece( out_uv@n_swizzle ) = mul( textureMatrix, float4( input.uv@value( out_uv@n_source_uv ).xy, 0, 1 ) ).xy;
+	@end @property( !out_uv@n_texture_matrix )
+		outVs.uv@value( out_uv@n_out_uv ).@insertpiece( out_uv@n_swizzle ) = input.uv@value( out_uv@n_source_uv ).xy;
+	@end @end
+
+	outVs.drawId = input.drawId;
+
+@end @property( hlms_shadowcaster )
+	float shadowConstantBias = asfloat( materialIdx[input.drawId].y );
+	//Linear depth
+	outVs.depth	= (outVs.gl_Position.z - passBuf.depthRange.x + shadowConstantBias * passBuf.depthRange.y) * passBuf.depthRange.y;
+
+	//We can't make the depth buffer linear without Z out in the fragment shader;
+	//however we can use a cheap approximation ("pseudo linear depth")
+	//see http://www.yosoygames.com.ar/wp/2014/01/linear-depth-buffer-my-ass/
+	outVs.gl_Position.z = outVs.gl_Position.z * (outVs.gl_Position.w * passBuf.depthRange.y);
+@end
+
+	@insertpiece( custom_vs_posExecution )
+
+	return outVs;
+}