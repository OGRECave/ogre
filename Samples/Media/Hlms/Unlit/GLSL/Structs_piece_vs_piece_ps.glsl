--- conflicted
+++ resolved
@@ -2,24 +2,8 @@
 //Uniforms that change per pass
 layout(binding = 0) uniform PassBuffer
 {
-<<<<<<< HEAD
-	//Vertex shader
-	mat4 viewProj[2];
-	@property( hlms_global_clip_distances )
-		vec4 clipPlane0;
-	@end
-	@property( hlms_shadowcaster )
-		vec4 depthRange;
-	@end
-
-	//Pixel Shader
-	vec4 invWindowSize;
-	@insertpiece( custom_passBuffer )
-} pass;
-=======
 	@insertpiece( PassInternalDecl )
 } passBuf;
->>>>>>> 789e822e
 @end
 
 @piece( MaterialDecl )
