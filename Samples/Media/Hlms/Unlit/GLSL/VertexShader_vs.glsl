--- conflicted
+++ resolved
@@ -1,108 +1,99 @@
-@insertpiece( SetCrossPlatformSettings )
-
-out gl_PerVertex
-{
-	vec4 gl_Position;
-@property( hlms_global_clip_distances )
-	float gl_ClipDistance[1];
-@end
-};
-
-layout(std140) uniform;
-
-@insertpiece( Common_Matrix_DeclUnpackMatrix4x4 )
-
-in vec4 vertex;
-@property( hlms_colour )in vec4 colour;@end
-
-@foreach( hlms_uv_count, n )
-in vec@value( hlms_uv_count@n ) uv@n;@end
-
-in uint drawId;
-
-@insertpiece( custom_vs_attributes )
-
-@property( !hlms_shadowcaster || !hlms_shadow_uses_depth_texture || exponential_shadow_maps )
-out block
-{
-@insertpiece( VStoPS_block )
-} outVs;
-@end
-
-// START UNIFORM DECLARATION
-@insertpiece( PassDecl )
-@insertpiece( InstanceDecl )
-layout(binding = 0) uniform samplerBuffer worldMatBuf;
-@property( texture_matrix )layout(binding = 1) uniform samplerBuffer animationMatrixBuf;@end
-@insertpiece( custom_vs_uniformDeclaration )
-// END UNIFORM DECLARATION
-
-@property( !hlms_identity_world )
-	@piece( worldViewProj )worldViewProj@end
-@end @property( hlms_identity_world )
-	@property( !hlms_identity_viewproj_dynamic )
-		@piece( worldViewProj )passBuf.viewProj[@value(hlms_identity_viewproj)]@end
-	@end @property( hlms_identity_viewproj_dynamic )
-		@piece( worldViewProj )passBuf.viewProj[instance.worldMaterialIdx[drawId].z]@end
-	@end
-@end
-
-void main()
-{
-	@insertpiece( custom_vs_preExecution )
-	@property( !hlms_identity_world )
-		mat4 worldViewProj;
-		worldViewProj = UNPACK_MAT4( worldMatBuf, drawId );
-	@end
-
-@property( !hlms_dual_paraboloid_mapping )
-	gl_Position = vertex * @insertpiece( worldViewProj );
-@end
-
-@property( hlms_dual_paraboloid_mapping )
-	//Dual Paraboloid Mapping
-	gl_Position.w	= 1.0f;
-	gl_Position.xyz	= (vertex * @insertpiece( worldViewProj )).xyz;
-	float L = length( gl_Position.xyz );
-	gl_Position.z	+= 1.0f;
-	gl_Position.xy	/= gl_Position.z;
-	gl_Position.z	= (L - NearPlane) / (FarPlane - NearPlane);
-@end
-
-@property( !hlms_shadowcaster )
-@property( hlms_colour )	outVs.colour = colour;@end
-
-@property( texture_matrix )	mat4 textureMatrix;@end
-
-@foreach( out_uv_count, n )
-	@property( out_uv@n_texture_matrix )
-		textureMatrix = UNPACK_MAT4( animationMatrixBuf, (instance.worldMaterialIdx[drawId].x << 4u) + @value( out_uv@n_tex_unit )u );
-		outVs.uv@value( out_uv@n_out_uv ).@insertpiece( out_uv@n_swizzle ) = (vec4( uv@value( out_uv@n_source_uv ).xy, 0, 1 ) * textureMatrix).xy;
-	@end @property( !out_uv@n_texture_matrix )
-		outVs.uv@value( out_uv@n_out_uv ).@insertpiece( out_uv@n_swizzle ) = uv@value( out_uv@n_source_uv ).xy;
-	@end @end
-
-	outVs.drawId = drawId;
-
-@end
-
-	@property( hlms_shadowcaster && (exponential_shadow_maps || hlms_shadowcaster_point) )
-		float3 worldPos = (gl_Position * passBuf.invViewProj).xyz;
-	@end
-	@insertpiece( DoShadowCasterVS )
-
-<<<<<<< HEAD
-	//We can't make the depth buffer linear without Z out in the fragment shader;
-	//however we can use a cheap approximation ("pseudo linear depth")
-	//see http://www.yosoygames.com.ar/wp/2014/01/linear-depth-buffer-my-ass/
-	gl_Position.z = (gl_Position.z - pass.depthRange.x + shadowConstantBias * pass.depthRange.y) * pass.depthRange.y * gl_Position.w;
-@end
-
-@property( hlms_global_clip_distances )
-	gl_ClipDistance[0] = dot( float4( worldPos.xyz, 1.0 ), pass.clipPlane0.xyzw );
-@end
-
-=======
->>>>>>> 789e822e
-	@insertpiece( custom_vs_posExecution )
-}
+@insertpiece( SetCrossPlatformSettings )
+
+out gl_PerVertex
+{
+	vec4 gl_Position;
+@property( hlms_global_clip_distances )
+	float gl_ClipDistance[1];
+@end
+};
+
+layout(std140) uniform;
+
+@insertpiece( Common_Matrix_DeclUnpackMatrix4x4 )
+
+in vec4 vertex;
+@property( hlms_colour )in vec4 colour;@end
+
+@foreach( hlms_uv_count, n )
+in vec@value( hlms_uv_count@n ) uv@n;@end
+
+in uint drawId;
+
+@insertpiece( custom_vs_attributes )
+
+@property( !hlms_shadowcaster || !hlms_shadow_uses_depth_texture || exponential_shadow_maps )
+out block
+{
+@insertpiece( VStoPS_block )
+} outVs;
+@end
+
+// START UNIFORM DECLARATION
+@insertpiece( PassDecl )
+@insertpiece( InstanceDecl )
+layout(binding = 0) uniform samplerBuffer worldMatBuf;
+@property( texture_matrix )layout(binding = 1) uniform samplerBuffer animationMatrixBuf;@end
+@insertpiece( custom_vs_uniformDeclaration )
+// END UNIFORM DECLARATION
+
+@property( !hlms_identity_world )
+	@piece( worldViewProj )worldViewProj@end
+@end @property( hlms_identity_world )
+	@property( !hlms_identity_viewproj_dynamic )
+		@piece( worldViewProj )passBuf.viewProj[@value(hlms_identity_viewproj)]@end
+	@end @property( hlms_identity_viewproj_dynamic )
+		@piece( worldViewProj )passBuf.viewProj[instance.worldMaterialIdx[drawId].z]@end
+	@end
+@end
+
+void main()
+{
+	@insertpiece( custom_vs_preExecution )
+	@property( !hlms_identity_world )
+		mat4 worldViewProj;
+		worldViewProj = UNPACK_MAT4( worldMatBuf, drawId );
+	@end
+
+@property( !hlms_dual_paraboloid_mapping )
+	gl_Position = vertex * @insertpiece( worldViewProj );
+@end
+
+@property( hlms_dual_paraboloid_mapping )
+	//Dual Paraboloid Mapping
+	gl_Position.w	= 1.0f;
+	gl_Position.xyz	= (vertex * @insertpiece( worldViewProj )).xyz;
+	float L = length( gl_Position.xyz );
+	gl_Position.z	+= 1.0f;
+	gl_Position.xy	/= gl_Position.z;
+	gl_Position.z	= (L - NearPlane) / (FarPlane - NearPlane);
+@end
+
+@property( !hlms_shadowcaster )
+@property( hlms_colour )	outVs.colour = colour;@end
+
+@property( texture_matrix )	mat4 textureMatrix;@end
+
+@foreach( out_uv_count, n )
+	@property( out_uv@n_texture_matrix )
+		textureMatrix = UNPACK_MAT4( animationMatrixBuf, (instance.worldMaterialIdx[drawId].x << 4u) + @value( out_uv@n_tex_unit )u );
+		outVs.uv@value( out_uv@n_out_uv ).@insertpiece( out_uv@n_swizzle ) = (vec4( uv@value( out_uv@n_source_uv ).xy, 0, 1 ) * textureMatrix).xy;
+	@end @property( !out_uv@n_texture_matrix )
+		outVs.uv@value( out_uv@n_out_uv ).@insertpiece( out_uv@n_swizzle ) = uv@value( out_uv@n_source_uv ).xy;
+	@end @end
+
+	outVs.drawId = drawId;
+
+@end
+
+	@property( hlms_shadowcaster && (exponential_shadow_maps || hlms_shadowcaster_point) )
+		float3 worldPos = (gl_Position * passBuf.invViewProj).xyz;
+	@end
+	@insertpiece( DoShadowCasterVS )
+
+@property( hlms_global_clip_distances )
+	gl_ClipDistance[0] = dot( float4( worldPos.xyz, 1.0 ), pass.clipPlane0.xyzw );
+@end
+
+	@insertpiece( custom_vs_posExecution )
+}