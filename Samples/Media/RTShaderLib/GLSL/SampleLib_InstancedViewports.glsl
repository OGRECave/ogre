/*
  -----------------------------------------------------------------------------
  This source file is part of OGRE
  (Object-oriented Graphics Rendering Engine)
  For the latest info, see http://www.ogre3d.org

<<<<<<< HEAD
  Copyright (c) 2000-2013 Torus Knot Software Ltd
  Permission is hereby granted, free of charge, to any person obtaining a copy
  of this software and associated documentation files (the "Software"), to deal
  in the Software without restriction, including without limitation the rights
  to use, copy, modify, merge, publish, distribute, sublicense, and/or sell
  copies of the Software, and to permit persons to whom the Software is
  furnished to do so, subject to the following conditions:
=======
Copyright (c) 2000-2014 Torus Knot Software Ltd
Permission is hereby granted, free of charge, to any person obtaining a copy
of this software and associated documentation files (the "Software"), to deal
in the Software without restriction, including without limitation the rights
to use, copy, modify, merge, publish, distribute, sublicense, and/or sell
copies of the Software, and to permit persons to whom the Software is
furnished to do so, subject to the following conditions:
>>>>>>> 02ee8a1a

  The above copyright notice and this permission notice shall be included in
  all copies or substantial portions of the Software.

  THE SOFTWARE IS PROVIDED "AS IS", WITHOUT WARRANTY OF ANY KIND, EXPRESS OR
  IMPLIED, INCLUDING BUT NOT LIMITED TO THE WARRANTIES OF MERCHANTABILITY,
  FITNESS FOR A PARTICULAR PURPOSE AND NONINFRINGEMENT. IN NO EVENT SHALL THE
  AUTHORS OR COPYRIGHT HOLDERS BE LIABLE FOR ANY CLAIM, DAMAGES OR OTHER
  LIABILITY, WHETHER IN AN ACTION OF CONTRACT, TORT OR OTHERWISE, ARISING FROM,
  OUT OF OR IN CONNECTION WITH THE SOFTWARE OR THE USE OR OTHER DEALINGS IN
  THE SOFTWARE.
  -----------------------------------------------------------------------------
*/

//-----------------------------------------------------------------------------
// Transform the output position to the current "monitor"
//-----------------------------------------------------------------------------

void SGX_InstancedViewportsTransform(
    in vec4 i_position,
    in mat4 i_worldViewMatrix,
    in mat4 i_projectionMatrix,
    in vec4 i_viewportOffsetMatrixR0,
    in vec4 i_viewportOffsetMatrixR1,
    in vec4 i_viewportOffsetMatrixR2,
    in vec4 i_viewportOffsetMatrixR3,
    in vec2 i_monitorsCount,
    in vec4 i_monitorIndex,
    out vec4 o_position)
{
    o_position = i_worldViewMatrix * i_position;
    mat4 viewportOffset;
    viewportOffset[0][0] = i_viewportOffsetMatrixR0.x;
    viewportOffset[1][0] = i_viewportOffsetMatrixR0.y;
    viewportOffset[2][0] = i_viewportOffsetMatrixR0.z;
    viewportOffset[3][0] = i_viewportOffsetMatrixR0.w;

    viewportOffset[0][1] = i_viewportOffsetMatrixR1.x;
    viewportOffset[1][1] = i_viewportOffsetMatrixR1.y;
    viewportOffset[2][1] = i_viewportOffsetMatrixR1.z;
    viewportOffset[3][1] = i_viewportOffsetMatrixR1.w;

    viewportOffset[0][2] = i_viewportOffsetMatrixR2.x;
    viewportOffset[1][2] = i_viewportOffsetMatrixR2.y;
    viewportOffset[2][2] = i_viewportOffsetMatrixR2.z;
    viewportOffset[3][2] = i_viewportOffsetMatrixR2.w;

    viewportOffset[0][3] = i_viewportOffsetMatrixR3.x;
    viewportOffset[1][3] = i_viewportOffsetMatrixR3.y;
    viewportOffset[2][3] = i_viewportOffsetMatrixR3.z;
    viewportOffset[3][3] = i_viewportOffsetMatrixR3.w;

    o_position = viewportOffset * o_position;
    o_position = i_projectionMatrix * o_position;

    vec2 monitorIndexNorm = i_monitorIndex.xy - ((i_monitorsCount - 1.0)/2.0);
    o_position.xy =
        (o_position.xy + (o_position.w * monitorIndexNorm)*2.0) / i_monitorsCount;
}

//-----------------------------------------------------------------------------
// Discard any pixel that is outside the bounds of the current "monitor"
//-----------------------------------------------------------------------------

void SGX_InstancedViewportsDiscardOutOfBounds(
    in vec2 i_monitorsCount,
    in vec4 i_monitorIndex,
    in vec4 i_positionProjectiveSpace)
{
    vec2 boxedXY = i_positionProjectiveSpace.xy / (i_positionProjectiveSpace.w * 2.0);
    boxedXY = (boxedXY + 0.5) * i_monitorsCount;
    vec2 middleMonitor = i_monitorIndex.xy + 0.5;

    boxedXY = abs(boxedXY - middleMonitor);
    float maxM = max(boxedXY.x,boxedXY.y);
    if (maxM >= 0.5)
    {
        //FIXME discard is not allowed in GLSL vertex shaders!
        // discard;
    }
}<|MERGE_RESOLUTION|>--- conflicted
+++ resolved
@@ -4,15 +4,6 @@
   (Object-oriented Graphics Rendering Engine)
   For the latest info, see http://www.ogre3d.org
 
-<<<<<<< HEAD
-  Copyright (c) 2000-2013 Torus Knot Software Ltd
-  Permission is hereby granted, free of charge, to any person obtaining a copy
-  of this software and associated documentation files (the "Software"), to deal
-  in the Software without restriction, including without limitation the rights
-  to use, copy, modify, merge, publish, distribute, sublicense, and/or sell
-  copies of the Software, and to permit persons to whom the Software is
-  furnished to do so, subject to the following conditions:
-=======
 Copyright (c) 2000-2014 Torus Knot Software Ltd
 Permission is hereby granted, free of charge, to any person obtaining a copy
 of this software and associated documentation files (the "Software"), to deal
@@ -20,7 +11,6 @@
 to use, copy, modify, merge, publish, distribute, sublicense, and/or sell
 copies of the Software, and to permit persons to whom the Software is
 furnished to do so, subject to the following conditions:
->>>>>>> 02ee8a1a
 
   The above copyright notice and this permission notice shall be included in
   all copies or substantial portions of the Software.
