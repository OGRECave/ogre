--- conflicted
+++ resolved
@@ -1,96 +1,3 @@
-<<<<<<< HEAD
-material triplanarReference
-{
-    lod_values 2000.0
-    technique TriplanarTexturingHigh
-    {
-        lod_index 0
-        pass
-        {
-            vertex_program_ref TriplanarReferenceHigh_VS    
-            {
-            }
-            
-            fragment_program_ref TriplanarReferenceHigh_PS    
-            {
-            }
-            texture_unit
-            {
-                texture_alias fromX
-                texture dirt_grayrocky_diffusespecular.dds
-            }
-            texture_unit
-            {
-                texture_alias fromXNormal
-                texture dirt_grayrocky_normalheight.dds
-            }
-            texture_unit
-            {
-                texture_alias fromY
-                texture grass_green-01_diffusespecular.dds
-            }
-            texture_unit
-            {
-                texture_alias fromYNormal
-                texture grass_green-01_normalheight.dds
-            }
-            texture_unit
-            {
-                texture_alias fromZ
-                texture growth_weirdfungus-03_diffusespecular.dds
-            }
-            texture_unit
-            {
-                texture_alias fromZNormal
-                texture growth_weirdfungus-03_normalheight.dds
-            }
-        }
-    }
-    technique TriplanarTexturingLow
-    {
-        lod_index 1
-        pass
-        {
-            vertex_program_ref TriplanarReferenceLow_VS    
-            {
-            }
-            
-            fragment_program_ref TriplanarReferenceLow_PS    
-            {
-            }
-            texture_unit
-            {
-                texture_alias fromX
-                texture dirt_grayrocky_diffusespecular.dds
-            }
-            texture_unit
-            {
-                texture_alias fromXNormal
-                texture dirt_grayrocky_normalheight.dds
-            }
-            texture_unit
-            {
-                texture_alias fromY
-                texture grass_green-01_diffusespecular.dds
-            }
-            texture_unit
-            {
-                texture_alias fromYNormal
-                texture grass_green-01_normalheight.dds
-            }
-            texture_unit
-            {
-                texture_alias fromZ
-                texture growth_weirdfungus-03_diffusespecular.dds
-            }
-            texture_unit
-            {
-                texture_alias fromZNormal
-                texture growth_weirdfungus-03_normalheight.dds
-            }
-        }
-    }
-=======
 material triplanarReferenceHigh
 {
     technique TriplanarTexturingHigh
@@ -194,5 +101,4 @@
 			diffuse 1.0 1.0 1.0
 		}
 	}
->>>>>>> 9327c50b
 }