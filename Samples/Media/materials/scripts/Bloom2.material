//---------------------------------------------------
//Bloom2: Dark Sylinc's Bloom implementation
//     Ogre/Compositor/BloomBlend is the final material applied.
//     it has 2 parameters:
//             OriginalImageWeight float
//             BlurWeight float
//  Usually they range from 0.0 to 1.0; but it can be any number
//  higher numbers will result in a brighter scene. Increment BlurWeight
//  to obtain increase Bloom effect.
//  Works faster on my GeForce 6200 256 MB AGP 8x (Chip NV 43 Rev a1)
//  than Manuel's bloom. (And at my opinion, looks nicer ;)
//  Unlike Manuel's bloom, we apply a bright high-filter pass
//Copyright (C) Dark Sylinc 2007-2008
//---------------------------------------------------

// NB not using GLSL versions since ATI GLSL compiler has a problem with 
// BlurV_ps20
//------------------------
//OpenGL GLSL Definitions
//------------------------
<<<<<<< HEAD
=======
vertex_program Blur_vs_glsl glsl
{
	source Blur_vs.glsl
	// default_params
	// {
	// 	param_named_auto worldViewProj worldviewproj_matrix
	// }
}
>>>>>>> 83e497b5
fragment_program BlurV_ps20_glsl glsl
{
	source BlurV_ps20.glsl
}
fragment_program BlurH_ps20_glsl glsl
{
	source BlurH_ps20.glsl
}
fragment_program BrightBloom2_ps20_glsl glsl
{
	source BrightBloom2_ps20.glsl
}
fragment_program Bloom2_ps20_glsl glsl
{
	source Bloom2_ps20.glsl
	default_params
	{
		param_named RT int 0
		param_named Blur1 int 1
	}
}

//------------------------
//OpenGL GLSL ES Definitions
//------------------------
fragment_program BlurV_ps20_glsles glsles
{
	source BlurV_ps20.glsles
}
fragment_program BlurH_ps20_glsles glsles
{
	source BlurH_ps20.glsles
}
fragment_program BrightBloom2_ps20_glsles glsles
{
	source BrightBloom2_ps20.glsles
}
fragment_program Bloom2_ps20_glsles glsles
{
	source Bloom2_ps20.glsles
	default_params
	{
		param_named RT int 0
		param_named Blur1 int 1
	}
}

//------------------------
//DirectX 9.0 HLSL Definitions
//------------------------	

//DirectX 9.0 HLSL Pixel Shader ps_2_0
fragment_program BlurV_ps20_hlsl hlsl
{
	source BlurV_ps20.hlsl
	target ps_2_0
	entry_point main
}
fragment_program BlurH_ps20_hlsl hlsl
{
	source BlurH_ps20.hlsl
	target ps_2_0
	entry_point main
}

//DirectX 9.0 HLSL Pixel Shader ps_2_0
fragment_program Bloom2_ps20_hlsl hlsl
{
	source Bloom2_ps20.hlsl
	target ps_2_0
	entry_point main
}

//DirectX 9.0 HLSL Pixel Shader ps_2_0
fragment_program BrightBloom2_ps20_hlsl hlsl
{
	source BrightBloom2_ps20.hlsl
	target ps_2_0
	entry_point main
}

//------------------------
//DirectX 11 HLSL Definitions
//------------------------	
<<<<<<< HEAD
//DirectX 11 HLSL Pixel Shader ps_4_0
=======
//DirectX 11 HLSL Vertex Shader vs_4_0 vs_4_0_level_9_1 vs_4_0_level_9_3
vertex_program Blur_vs40_hlsl hlsl
{
	source Blur_vs40.hlsl
	target vs_4_0 vs_4_0_level_9_1 vs_4_0_level_9_3
	entry_point main
}

//DirectX 11 HLSL Pixel Shader ps_4_0 ps_4_0_level_9_1 ps_4_0_level_9_3
>>>>>>> 83e497b5
fragment_program BlurV_ps40_hlsl hlsl
{
	source BlurV_ps40.hlsl
	target ps_4_0 ps_4_0_level_9_1 ps_4_0_level_9_3
	entry_point main
}
fragment_program BlurH_ps40_hlsl hlsl
{
	source BlurH_ps40.hlsl
	target ps_4_0 ps_4_0_level_9_1 ps_4_0_level_9_3
	entry_point main
}

//DirectX 11 HLSL Pixel Shader ps_4_0 ps_4_0_level_9_1 ps_4_0_level_9_3
fragment_program Bloom2_ps40_hlsl hlsl
{
	source Bloom2_ps40.hlsl
	target ps_4_0 ps_4_0_level_9_1 ps_4_0_level_9_3
	entry_point main
}

//DirectX 11 HLSL Pixel Shader ps_4_0 ps_4_0_level_9_1 ps_4_0_level_9_3
fragment_program BrightBloom2_ps40_hlsl hlsl
{
	source BrightBloom2_ps40.hlsl
	target ps_4_0 ps_4_0_level_9_1 ps_4_0_level_9_3
	entry_point main
}

//------------------------
//NVIDIA Cg Definitions
<<<<<<< HEAD
//------------------------
=======
//------------------------	
//NV Cg Vertex Shader vs_1_1
vertex_program Blur_vs11_cg cg
{
	source Blur_vs11.cg
	profiles vs_1_1 arbvp1
	entry_point main
}
>>>>>>> 83e497b5

//NV Cg HLSL Pixel Shader ps_2_0
fragment_program BlurV_ps20_cg cg
{
	source BlurV_ps20.cg
	profiles ps_2_0 arbfp1
	entry_point main
}
fragment_program BlurH_ps20_cg cg
{
	source BlurH_ps20.cg
	profiles ps_2_0 arbfp1
	entry_point main
}

//NV Cg Pixel Shader ps_2_0
fragment_program Bloom2_ps20_cg cg
{
	source Bloom2_ps20.cg
	profiles ps_2_0 arbfp1
	entry_point main
}

//NV Cg Pixel Shader ps_2_0
fragment_program BrightBloom2_ps20_cg cg
{
	source BrightBloom2_ps20.cg
	profiles ps_2_0 arbfp1
	entry_point main
}

//------------------------
//Unified Definitions
//------------------------
fragment_program Bloom2_ps unified
{
	delegate Bloom2_ps20_hlsl
	delegate Bloom2_ps40_hlsl
	delegate Bloom2_ps20_glsl
	delegate Bloom2_ps20_glsles
	delegate Bloom2_ps20_cg
}
fragment_program BlurV_ps unified
{
	delegate BlurV_ps20_hlsl
	delegate BlurV_ps40_hlsl
	delegate BlurV_ps20_glsl
	delegate BlurV_ps20_glsles
	delegate BlurV_ps20_cg
}
fragment_program BlurH_ps unified
{
	delegate BlurH_ps20_hlsl
	delegate BlurH_ps40_hlsl
	delegate BlurH_ps20_glsl
	delegate BlurH_ps20_glsles
	delegate BlurH_ps20_cg
}
fragment_program BrightBloom2_ps unified
{
	delegate BrightBloom2_ps20_hlsl
	delegate BrightBloom2_ps40_hlsl
	delegate BrightBloom2_ps20_glsl
	delegate BrightBloom2_ps20_glsles
	delegate BrightBloom2_ps20_cg
}


//Blur: Horizontal Gaussian pass
material Ogre/Compositor/BlurH
{
	technique
	{
		pass
		{
			cull_hardware none
			cull_software none
			depth_check off
            polygon_mode_overrideable false

			fragment_program_ref BlurH_ps
			{
			}
			vertex_program_ref Ogre/Compositor/StdQuad_vp
			{
			}
			texture_unit
			{
				tex_coord_set 0
				tex_address_mode clamp
				filtering trilinear
			}
		}
	}
}

//Blur: Vertical Gaussian pass
material Ogre/Compositor/BlurV
{
	technique
	{
		pass
		{
			cull_hardware none
			cull_software none
			depth_check off
            polygon_mode_overrideable false

			fragment_program_ref BlurV_ps
			{
			}
			vertex_program_ref Ogre/Compositor/StdQuad_vp
			{
			}
			texture_unit
			{
				tex_coord_set 0
				tex_address_mode clamp
				filtering trilinear
			}
		}
	}
}

//Final Bloom pass: Blends the blurred with the sharp image
material Ogre/Compositor/BloomBlend2
{
    technique
    {
        pass
        {
			cull_hardware none
			cull_software none
			depth_check off
            polygon_mode_overrideable false

			fragment_program_ref Bloom2_ps
			{
				param_named OriginalImageWeight float 1.0
				param_named BlurWeight float 0.65
			}
			vertex_program_ref Ogre/Compositor/StdQuad_vp
			{
			}
	        texture_unit
	        {
				tex_coord_set 0
				tex_address_mode clamp
				filtering none
	        }
			texture_unit
			{
				tex_coord_set 0
				tex_address_mode clamp
				filtering trilinear
			}
        }
    }
}

//High-pass Bright filter
//First pass
material Ogre/Compositor/BrightPass2
{
    technique
    {
        pass
        {
			cull_hardware none
			cull_software none
			depth_check off
            polygon_mode_overrideable false

			fragment_program_ref BrightBloom2_ps
			{
			}

			vertex_program_ref Ogre/Compositor/StdQuad_vp
			{
			}
			
			texture_unit
			{
				tex_address_mode clamp
  				filtering none
			}
        }
    }
}<|MERGE_RESOLUTION|>--- conflicted
+++ resolved
@@ -18,17 +18,6 @@
 //------------------------
 //OpenGL GLSL Definitions
 //------------------------
-<<<<<<< HEAD
-=======
-vertex_program Blur_vs_glsl glsl
-{
-	source Blur_vs.glsl
-	// default_params
-	// {
-	// 	param_named_auto worldViewProj worldviewproj_matrix
-	// }
-}
->>>>>>> 83e497b5
 fragment_program BlurV_ps20_glsl glsl
 {
 	source BlurV_ps20.glsl
@@ -113,19 +102,7 @@
 //------------------------
 //DirectX 11 HLSL Definitions
 //------------------------	
-<<<<<<< HEAD
 //DirectX 11 HLSL Pixel Shader ps_4_0
-=======
-//DirectX 11 HLSL Vertex Shader vs_4_0 vs_4_0_level_9_1 vs_4_0_level_9_3
-vertex_program Blur_vs40_hlsl hlsl
-{
-	source Blur_vs40.hlsl
-	target vs_4_0 vs_4_0_level_9_1 vs_4_0_level_9_3
-	entry_point main
-}
-
-//DirectX 11 HLSL Pixel Shader ps_4_0 ps_4_0_level_9_1 ps_4_0_level_9_3
->>>>>>> 83e497b5
 fragment_program BlurV_ps40_hlsl hlsl
 {
 	source BlurV_ps40.hlsl
@@ -157,18 +134,7 @@
 
 //------------------------
 //NVIDIA Cg Definitions
-<<<<<<< HEAD
-//------------------------
-=======
-//------------------------	
-//NV Cg Vertex Shader vs_1_1
-vertex_program Blur_vs11_cg cg
-{
-	source Blur_vs11.cg
-	profiles vs_1_1 arbvp1
-	entry_point main
-}
->>>>>>> 83e497b5
+//------------------------
 
 //NV Cg HLSL Pixel Shader ps_2_0
 fragment_program BlurV_ps20_cg cg
