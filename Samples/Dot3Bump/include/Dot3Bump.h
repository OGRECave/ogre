--- conflicted
+++ resolved
@@ -69,11 +69,7 @@
         {
             // change to the selected entity
             mObjectNode->detachAllObjects();
-<<<<<<< HEAD
             mObjectNode->attachObject( mEntities[String(mMeshMenu->getSelectedItem())] );
-=======
-            mObjectNode->attachObject(mSceneMgr->getEntity(mMeshMenu->getSelectedItem()));
->>>>>>> 83e497b5
 
             // remember which material is currently selected
             int index = std::max<int>(0, mMaterialMenu->getSelectionIndex());
@@ -221,14 +217,9 @@
             }
 
             // create an entity from the mesh and set the first available material
-<<<<<<< HEAD
             Entity* ent = mSceneMgr->createEntity(mesh->getName());
             ent->setMaterialName(it->second.front());
             mEntities[mesh->getName()] = ent;
-=======
-            Entity* ent = mSceneMgr->createEntity(mesh->getName(), mesh->getName());
-            ent->setMaterialName(it->second.front());
->>>>>>> 83e497b5
         }
     }
 
@@ -244,15 +235,10 @@
         BillboardSet* bbs;
 
         // create white light
-<<<<<<< HEAD
         SceneNode *lightNode = mLightPivot1->createChildSceneNode();
         l = mSceneMgr->createLight();
         lightNode->attachObject( l );
         lightNode->setPosition(200, 0, 0);
-=======
-        l = mSceneMgr->createLight();
-        l->setPosition(200, 0, 0);
->>>>>>> 83e497b5
         l->setDiffuseColour(1, 1, 1);
         l->setSpecularColour(1, 1, 1);
         // create white flare
@@ -260,7 +246,6 @@
         bbs->setMaterialName("Examples/Flare");
         bbs->createBillboard(200, 0, 0)->setColour(ColourValue::White);
 
-<<<<<<< HEAD
         mLightPivot1->attachObject(bbs);
 
         // create red light
@@ -268,14 +253,6 @@
         l = mSceneMgr->createLight();
         lightNode->attachObject( l );
         lightNode->setPosition(40, 200, 50);
-=======
-        mLightPivot1->attachObject(l);
-        mLightPivot1->attachObject(bbs);
-
-        // create red light
-        l = mSceneMgr->createLight();
-        l->setPosition(40, 200, 50);
->>>>>>> 83e497b5
         l->setDiffuseColour(1, 0, 0);
         l->setSpecularColour(1, 0.8, 0.8);
         // create white flare
@@ -283,10 +260,6 @@
         bbs->setMaterialName("Examples/Flare");
         bbs->createBillboard(50, 200, 50)->setColour(ColourValue::Red);
 
-<<<<<<< HEAD
-=======
-        mLightPivot2->attachObject(l);
->>>>>>> 83e497b5
         mLightPivot2->attachObject(bbs);
     }
 
@@ -329,10 +302,7 @@
     }
 
     std::map<String, StringVector> mPossibilities;
-<<<<<<< HEAD
     std::map<IdString, Entity*> mEntities;
-=======
->>>>>>> 83e497b5
     SceneNode* mObjectNode;
     SceneNode* mLightPivot1;
     SceneNode* mLightPivot2;
