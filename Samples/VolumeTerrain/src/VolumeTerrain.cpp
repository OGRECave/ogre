--- conflicted
+++ resolved
@@ -55,17 +55,10 @@
     // Volume
     mVolumeRoot = OGRE_NEW Chunk();
     mVolumeRootNode = mSceneMgr->getRootSceneNode()->createChildSceneNode("VolumeParent");
-<<<<<<< HEAD
-    Source *source;
-    mParameters = mVolumeRoot->load(mVolumeRootNode, mSceneMgr, "volumeTerrain.cfg", &source);
-    mParameters.src = source;
-    
-=======
     Timer t;
     mVolumeRoot->load(mVolumeRootNode, mSceneMgr, "volumeTerrain.cfg", true);
     LogManager::getSingleton().stream() << "Loaded volume terrain in " << t.getMillisecondsCPU() << " ms";
 
->>>>>>> c40cd09d
     // Camera
     mCamera->setPosition((Real)3264, (Real)2700, (Real)3264);
     mCamera->lookAt((Real)0, (Real)100, (Real)0);
@@ -97,7 +90,6 @@
 {   
     delete mVolumeRoot->getChunkParameters()->src;
     OGRE_DELETE mVolumeRoot;
-    delete mParameters.src;
     mVolumeRoot = 0;
 }
     
@@ -147,31 +139,10 @@
 void Sample_VolumeTerrain::shootRay(Ray ray, bool doUnion)
 {
     Vector3 intersection;
-<<<<<<< HEAD
-    bool intersects = mParameters.src->getFirstRayIntersection(ray, intersection, mVolumeRoot->getScale());
-    if (intersects)
-    {
-        Real radius = (Real)2.5;
-        CSGSphereSource sphere(radius, intersection);
-        // ? : doesn't work here somehow?
-        CSGOperationSource *operation;
-        if (doUnion)
-        {
-            operation = new CSGUnionSource();
-        }
-        else
-        {
-            operation = new CSGDifferenceSource();
-        }
-        static_cast<TextureSource*>(mParameters.src)->combineWithSource(operation, &sphere, intersection, radius * (Real)2.0);
-        mParameters.updateFrom = intersection - radius * (Real)2.0;
-        mParameters.updateTo = intersection + radius * (Real)2.0;
-        mVolumeRoot->load(mVolumeRootNode, Vector3::ZERO, Vector3(256), 5, &mParameters);
-=======
     Real scale = mVolumeRoot->getChunkParameters()->scale;
     bool intersects = mVolumeRoot->getChunkParameters()->src->getFirstRayIntersection(ray, intersection, scale);
     if (intersects)
-    {
+    {
         Real radius = (Real)2.5;
         CSGSphereSource sphere(radius, intersection);
         CSGOperationSource *operation = doUnion ? reinterpret_cast<CSGOperationSource*>(new CSGUnionSource()) : new CSGDifferenceSource();
@@ -180,7 +151,6 @@
         mVolumeRoot->getChunkParameters()->updateFrom = intersection - radius * (Real)1.5;
         mVolumeRoot->getChunkParameters()->updateTo = intersection + radius * (Real)1.5;
         mVolumeRoot->load(mVolumeRootNode, Vector3::ZERO, Vector3(384), 5, mVolumeRoot->getChunkParameters());
->>>>>>> c40cd09d
         delete operation;
     }
 }
@@ -190,31 +160,16 @@
 #if (OGRE_PLATFORM == OGRE_PLATFORM_APPLE_IOS) || (OGRE_PLATFORM == OGRE_PLATFORM_ANDROID)
 bool Sample_VolumeTerrain::touchPressed(const OIS::MultiTouchEvent& evt)
 {
-<<<<<<< HEAD
-    Ray ray(mCamera->getPosition() / mVolumeRoot->getScale(), -mCamera->getOrientation().zAxis());
-    shootRay(ray, false);
-=======
     Real x = (Real)evt.state.X.abs / (Real)evt.state.width;
     Real y = (Real)evt.state.Y.abs / (Real)evt.state.height;
     Ray ray = mCamera->getCameraToViewportRay(x, y);
     shootRay(ray, true);
->>>>>>> c40cd09d
 
     return SdkSample::touchPressed(evt);
 }
 
 #else
 
-<<<<<<< HEAD
-bool Sample_VolumeTerrain::mousePressed(const OIS::MouseEvent& evt, OIS::MouseButtonID id)
-{
-    if (id == OIS::MB_Middle || id == OIS::MB_Right)
-    {
-        Real x = (Real)evt.state.X.abs / (Real)evt.state.width;
-        Real y = (Real)evt.state.Y.abs / (Real)evt.state.height;
-        Ray ray = mCamera->getCameraToViewportRay(x, y);
-        shootRay(ray, id == OIS::MB_Middle);
-=======
 //-----------------------------------------------------------------------
 
 bool Sample_VolumeTerrain::mousePressed(const OIS::MouseEvent& evt, OIS::MouseButtonID id)
@@ -231,14 +186,10 @@
             mMouseState = 2;
             mMouseCountdown = MOUSE_MODIFIER_TIME_LIMIT;
         }
->>>>>>> c40cd09d
     }
 
     return SdkSample::mousePressed(evt, id);
 }
-<<<<<<< HEAD
-#endif
-=======
 
 //-----------------------------------------------------------------------
 
@@ -281,7 +232,6 @@
     return SdkSample::frameRenderingQueued(evt);
 }
 
->>>>>>> c40cd09d
 //-----------------------------------------------------------------------
 
 #ifndef OGRE_STATIC_LIB
