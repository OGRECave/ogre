/*
-----------------------------------------------------------------------------
This source file is part of OGRE
(Object-oriented Graphics Rendering Engine)
For the latest info, see http://www.ogre3d.org/

Copyright (c) 2000-2013 Torus Knot Software Ltd

Permission is hereby granted, free of charge, to any person obtaining a copy
of this software and associated documentation files (the "Software"), to deal
in the Software without restriction, including without limitation the rights
to use, copy, modify, merge, publish, distribute, sublicense, and/or sell
copies of the Software, and to permit persons to whom the Software is
furnished to do so, subject to the following conditions:

The above copyright notice and this permission notice shall be included in
all copies or substantial portions of the Software.

THE SOFTWARE IS PROVIDED "AS IS", WITHOUT WARRANTY OF ANY KIND, EXPRESS OR
IMPLIED, INCLUDING BUT NOT LIMITED TO THE WARRANTIES OF MERCHANTABILITY,
FITNESS FOR A PARTICULAR PURPOSE AND NONINFRINGEMENT. IN NO EVENT SHALL THE
AUTHORS OR COPYRIGHT HOLDERS BE LIABLE FOR ANY CLAIM, DAMAGES OR OTHER
LIABILITY, WHETHER IN AN ACTION OF CONTRACT, TORT OR OTHERWISE, ARISING FROM,
OUT OF OR IN CONNECTION WITH THE SOFTWARE OR THE USE OR OTHER DEALINGS IN
THE SOFTWARE.
-----------------------------------------------------------------------------
*/
#ifndef __VolumeTerrain_H__
#define __VolumeTerrain_H__

#include <stdio.h>
#if OGRE_PLATFORM == OGRE_PLATFORM_WIN32
#include <fcntl.h>
#include <io.h>
#endif
#include <iostream>
#include <string>

#include "SdkSample.h"

#include "OgreVolumeChunk.h"

using namespace Ogre;
using namespace OgreBites;
using namespace Ogre::Volume;

/** Sample for the volume terrain.
*/
class _OgreSampleClassExport Sample_VolumeTerrain : public SdkSample
{
protected:
    
    /// Min. time when the mouse is painting
    static const Real MOUSE_MODIFIER_TIME_LIMIT;

    /// Holds the volume root.
    Chunk *mVolumeRoot;
<<<<<<< HEAD

    /// Holds the read volume parameters.
    ChunkParameters mParameters;

    /// The node on which the terrain is attached.
    SceneNode *mVolumeRootNode;

protected:
=======
>>>>>>> c40cd09d
    
    /// The node on which the terrain is attached.
    SceneNode *mVolumeRootNode;

    /// To show or hide everything.
    bool mHideAll;

    /// Whether we bevel, emboss or do nothing with the mouse.
    int mMouseState;

    /// A countdown when the next mouse modifier update will happen.
    Real mMouseCountdown;

    /// Current mouse position, X-part.
    Real mMouseX;
    
    /// Current mouse position, Y-part.
    Real mMouseY;

    /** Sets up the sample.
    */
    virtual void setupContent(void);
        
    /** Sets up the UI.
    */
    virtual void setupControls(void);
        
    /** Is called when the sample is stopped.
    */
    virtual void cleanupContent(void);

    /** Intersects a ray with the volume and adds a sphere at the intersection.
    @param ray
        The ray.
    @param doUnion
        Whether to add or subtract a sphere
    */
    void shootRay(Ray ray, bool doUnion);
public:

    /** Constructor.
    */
    Sample_VolumeTerrain(void);
    
    /** Overridden from SdkSample.
    */
    virtual bool keyPressed(const OIS::KeyEvent& evt);
    
<<<<<<< HEAD
    /** Overridden from SdkSample.
    */
#if (OGRE_PLATFORM == OGRE_PLATFORM_APPLE_IOS) || (OGRE_PLATFORM == OGRE_PLATFORM_ANDROID)
    virtual bool touchPressed(const OIS::MultiTouchEvent& evt);
#else
    virtual bool mousePressed(const OIS::MouseEvent& evt, OIS::MouseButtonID id);
#endif
=======
#if (OGRE_PLATFORM == OGRE_PLATFORM_APPLE_IOS) || (OGRE_PLATFORM == OGRE_PLATFORM_ANDROID)
    /** Overridden from SdkSample.
    */
    virtual bool touchPressed(const OIS::MultiTouchEvent& evt);
#else

    /** Overridden from SdkSample.
    */
    virtual bool mousePressed(const OIS::MouseEvent& evt, OIS::MouseButtonID id);

    /** Overridden from SdkSample.
    */
    virtual bool mouseReleased(const OIS::MouseEvent& evt, OIS::MouseButtonID id);

    /** Overridden from SdkSample.
    */
    virtual bool mouseMoved(const OIS::MouseEvent& evt);
    
#endif
    /** Overridden from SdkSample.
     */
    virtual bool frameRenderingQueued(const Ogre::FrameEvent& evt);
>>>>>>> c40cd09d
};

#endif<|MERGE_RESOLUTION|>--- conflicted
+++ resolved
@@ -55,17 +55,6 @@
 
     /// Holds the volume root.
     Chunk *mVolumeRoot;
-<<<<<<< HEAD
-
-    /// Holds the read volume parameters.
-    ChunkParameters mParameters;
-
-    /// The node on which the terrain is attached.
-    SceneNode *mVolumeRootNode;
-
-protected:
-=======
->>>>>>> c40cd09d
     
     /// The node on which the terrain is attached.
     SceneNode *mVolumeRootNode;
@@ -114,15 +103,6 @@
     */
     virtual bool keyPressed(const OIS::KeyEvent& evt);
     
-<<<<<<< HEAD
-    /** Overridden from SdkSample.
-    */
-#if (OGRE_PLATFORM == OGRE_PLATFORM_APPLE_IOS) || (OGRE_PLATFORM == OGRE_PLATFORM_ANDROID)
-    virtual bool touchPressed(const OIS::MultiTouchEvent& evt);
-#else
-    virtual bool mousePressed(const OIS::MouseEvent& evt, OIS::MouseButtonID id);
-#endif
-=======
 #if (OGRE_PLATFORM == OGRE_PLATFORM_APPLE_IOS) || (OGRE_PLATFORM == OGRE_PLATFORM_ANDROID)
     /** Overridden from SdkSample.
     */
@@ -145,7 +125,6 @@
     /** Overridden from SdkSample.
      */
     virtual bool frameRenderingQueued(const Ogre::FrameEvent& evt);
->>>>>>> c40cd09d
 };
 
 #endif