#-------------------------------------------------------------------
# This file is part of the CMake build system for OGRE
#     (Object-oriented Graphics Rendering Engine)
# For the latest info, see http://www.ogre3d.org/
#
# The contents of this file are placed in the public domain. Feel
# free to make use of it in any way you like.
#-------------------------------------------------------------------

# Configure Browser demo build

set (HEADER_FILES
	include/SampleBrowser.h
	${OGRE_SOURCE_DIR}/Samples/Common/include/Sample.h
	${OGRE_SOURCE_DIR}/Samples/Common/include/SampleContext.h
	${OGRE_SOURCE_DIR}/Samples/Common/include/SamplePlugin.h
	${OGRE_SOURCE_DIR}/Samples/Common/include/SdkCameraMan.h
	${OGRE_SOURCE_DIR}/Samples/Common/include/SdkSample.h
	${OGRE_SOURCE_DIR}/Samples/Common/include/SdkTrays.h
	${OGRE_SOURCE_DIR}/Samples/Common/include/OgreStaticPluginLoader.h
)

set(SOURCE_FILES src/SampleBrowser.cpp)
# Get the list of configured samples
get_property(OGRE_SAMPLES_LIST GLOBAL PROPERTY "OGRE_SAMPLES_LIST")

if (OGRE_BUILD_PLATFORM_APPLE_IOS)
  set_source_files_properties(${CMAKE_CURRENT_SOURCE_DIR}/src/SampleBrowser.cpp PROPERTIES COMPILE_FLAGS "-x objective-c++")

  if(OGRE_BUILD_RENDERSYSTEM_GLES AND NOT OGRE_BUILD_RENDERSYSTEM_GLES2)
    list(REMOVE_ITEM OGRE_SAMPLES_LIST Sample_BSP Sample_Compositor Sample_CelShading Sample_CubeMapping Sample_Dot3Bump Sample_Fresnel Sample_Instancing Sample_Lighting Sample_ShaderSystem Sample_ShaderSystemTexturedFog Sample_ShaderSystemMultiLight Sample_VolumeTex Sample_Water)
  endif()

  if(NOT OGRE_BUILD_COMPONENT_TERRAIN AND NOT OGRE_SDK_BUILD)
    list(REMOVE_ITEM OGRE_SAMPLES_LIST Sample_Terrain)
    list(REMOVE_ITEM OGRE_SAMPLES_LIST Sample_EndlessWorld)
  endif()

  if(NOT OGRE_BUILD_COMPONENT_RTSHADERSYSTEM AND NOT OGRE_SDK_BUILD)
    list(REMOVE_ITEM OGRE_SAMPLES_LIST Sample_ShaderSystem)
    list(REMOVE_ITEM OGRE_SAMPLES_LIST Sample_ShaderSystemMultiLight)
    list(REMOVE_ITEM OGRE_SAMPLES_LIST Sample_ShaderSystemTexturedFog)
  endif()
endif ()

if (APPLE AND OGRE_BUILD_PLATFORM_APPLE_IOS)
  set(HEADER_FILES ${HEADER_FILES}
    include/SampleBrowser_iOS.h
  )
elseif (OGRE_BUILD_PLATFORM_NACL)
  set(HEADER_FILES ${HEADER_FILES}
    include/SampleBrowser_NaCl.h
  )
else ()
  set(HEADER_FILES ${HEADER_FILES}
    include/SampleBrowser_OSX.h
	${OGRE_SOURCE_DIR}/Samples/Common/misc/SampleBrowser_OSX.icns
  )
endif (APPLE AND OGRE_BUILD_PLATFORM_APPLE_IOS)

if(ANDROID)
  set(HEADER_FILES ${HEADER_FILES} include/SampleBrowser_Android.h)
endif(ANDROID)

if (OGRE_STATIC)
  # Find all samples headers, and copy them to a single include folder
  # We do this instead of including every sample in the include_directories directive, 
  # because this creates a list that is too long for the MSVC command line sometimes.
  file (GLOB SAMPLES_HEADERS ${OGRE_SOURCE_DIR}/Samples/*/include/*.h)
  foreach(SAMPLE_HEADER_FULLPATH ${SAMPLES_HEADERS})
	get_filename_component(SAMPLE_HEADER_NAME ${SAMPLE_HEADER_FULLPATH} NAME)
	configure_file(${SAMPLE_HEADER_FULLPATH} ${OGRE_BINARY_DIR}/Samples/include/${SAMPLE_HEADER_NAME} COPYONLY)
  endforeach(SAMPLE_HEADER_FULLPATH)
  include_directories(
    ${CMAKE_CURRENT_SOURCE_DIR}/include
	${OGRE_BINARY_DIR}/Samples/include)

  # Fix for static build with D3D9
  if (OGRE_BUILD_RENDERSYSTEM_D3D9 AND OGRE_STATIC)
    include_directories(${DirectX9_INCLUDE_DIR})
  endif() 
  
	ogre_add_component_include_dir(Paging)
	ogre_add_component_include_dir(Terrain)
	ogre_add_component_include_dir(Volume)
else()
  include_directories(${CMAKE_CURRENT_SOURCE_DIR}/include)  
endif()

if(ANDROID)
    file(WRITE ${CMAKE_CURRENT_BINARY_DIR}/dummy.cpp "int x = 0;")
    ADD_LIBRARY(SampleBrowserDummy MODULE ${CMAKE_CURRENT_BINARY_DIR}/dummy.cpp)
    target_link_libraries(SampleBrowserDummy ${SAMPLE_LIBRARIES})
    add_dependencies(SampleBrowserDummy ${OGRE_SAMPLES_LIST})

    if(APPLE OR WIN32)
      SET(ANDROID_EXECUTABLE "android")
      SET(NDK_BUILD_EXECUTABLE "ndk-build")
    else()
      SET(ANDROID_EXECUTABLE "$ENV{ANDROID_SDK}/tools/android")
      SET(NDK_BUILD_EXECUTABLE "$ENV{ANDROID_NDK}/ndk-build")
    endif()

    SET(ANT_EXECUTABLE "ant")
	if(${ANDROID_NATIVE_API_LEVEL} LESS 14)
		MATH(EXPR ANDROID_SDK_API_LEVEL "${ANDROID_NATIVE_API_LEVEL}+1")
	else()
		SET(ANDROID_SDK_API_LEVEL "${ANDROID_NATIVE_API_LEVEL}")
		SET(SCREEN_SIZE "|screenSize")
	endif()
	
	if(OGRE_CONFIG_ENABLE_GLES2_GLSL_OPTIMISER)
		SET(GLES_OPTIMISER "-lglsl_optimizer -lmesa -lglcpp-library")
	endif()

    SET(ANDROID_TARGET "android-${ANDROID_SDK_API_LEVEL}")
    
    SET(NDKOUT "${CMAKE_BINARY_DIR}/SampleBrowserNDK")
    file(MAKE_DIRECTORY "${NDKOUT}")
    file(MAKE_DIRECTORY "${NDKOUT}/jni")
    file(MAKE_DIRECTORY "${NDKOUT}/assets")	
    file(MAKE_DIRECTORY "${NDKOUT}/res")
    file(WRITE "${NDKOUT}/default.properties" "target=${ANDROID_TARGET}")
    file(WRITE "${NDKOUT}/jni/Application.mk" "APP_ABI := ${ANDROID_ABI}\nAPP_STL := gnustl_static ")
    configure_file("${OGRE_TEMPLATES_DIR}/AndroidManifest.xml.in" "${NDKOUT}/AndroidManifest.xml" @ONLY)

	SET(ANDROID_MOD_NAME "OgreSampleBrowser")
	SET(JNI_SRC "LOCAL_PATH := @CMAKE_SOURCE_DIR@/Samples/Browser/src\n")
    SET(JNI_SRC "${JNI_SRC}\tLOCAL_SRC_FILES := SampleBrowser.cpp\n")
	
    if(NOT ANDROID_GLES_ONLY)
	 SET(SAMPLE_LDLIBS "LOCAL_LDLIBS += -lSample_CameraTrack -lSample_CelShading -lSample_Character -lSample_Compositor -lSample_Lighting -lSample_BezierPatch -lSample_CubeMapping -lSample_DynTex\n")
     SET(SAMPLE_LDLIBS "${SAMPLE_LDLIBS}\tLOCAL_LDLIBS += -lSample_FacialAnimation -lSample_Fresnel -lSample_Grass -lSample_ParticleFX -lSample_Lighting -lSample_MeshLod -lSample_SkyBox -lSample_SkyPlane -lSample_SkyDome -lSample_Smoke\n")
     SET(SAMPLE_LDLIBS "${SAMPLE_LDLIBS}\tLOCAL_LDLIBS += -lSample_Water -lSample_Ocean -lSample_NewInstancing -lSample_ShaderSystem -lSample_DeferredShading -lSample_EndlessWorld -lSample_VolumeCSG -lSample_VolumeTerrain -lSample_Terrain\n")
	 configure_file("${OGRE_TEMPLATES_DIR}/Android.mk.in" "${NDKOUT}/jni/Android.mk" @ONLY)
    else()
     SET(SAMPLE_LDLIBS "LOCAL_LDLIBS += -lSample_CameraTrack -lSample_Character -lSample_Compositor -lSample_Lighting -lSample_BezierPatch -lSample_DynTex\n")
	 SET(SAMPLE_LDLIBS "${SAMPLE_LDLIBS}\tLOCAL_LDLIBS += -lSample_FacialAnimation -lSample_Grass -lSample_ParticleFX -lSample_Lighting -lSample_SkyBox -lSample_SkyPlane -lSample_SkyDome -lSample_Smoke\n")
     configure_file("${OGRE_TEMPLATES_DIR}/AndroidGLES1.mk.in" "${NDKOUT}/jni/Android.mk" @ONLY)
    endif()

    configure_file("${OGRE_TEMPLATES_DIR}/Android_resources.cfg.in" "${NDKOUT}/assets/resources.cfg" @ONLY)
    configure_file("${OGRE_TEMPLATES_DIR}/samples.cfg.in" "${NDKOUT}/assets/samples.cfg" @ONLY)
    
    file(COPY "${CMAKE_SOURCE_DIR}/Samples/Media/models" DESTINATION "${NDKOUT}/assets")
    file(COPY "${CMAKE_SOURCE_DIR}/Samples/Media/particle" DESTINATION "${NDKOUT}/assets")
    file(COPY "${CMAKE_SOURCE_DIR}/Samples/Media/RTShaderLib" DESTINATION "${NDKOUT}/assets")
    file(COPY "${CMAKE_SOURCE_DIR}/Samples/Media/thumbnails" DESTINATION "${NDKOUT}/assets")
    file(COPY "${CMAKE_SOURCE_DIR}/Samples/Media/packs" DESTINATION "${NDKOUT}/assets")
    file(COPY "${CMAKE_SOURCE_DIR}/Samples/Media/materials" DESTINATION "${NDKOUT}/assets")
    
	file(COPY "${CMAKE_SOURCE_DIR}/SDK/Android/drawable-hdpi" DESTINATION "${NDKOUT}/res")
	file(COPY "${CMAKE_SOURCE_DIR}/SDK/Android/drawable-ldpi" DESTINATION "${NDKOUT}/res")
	file(COPY "${CMAKE_SOURCE_DIR}/SDK/Android/drawable-mdpi" DESTINATION "${NDKOUT}/res")
	file(COPY "${CMAKE_SOURCE_DIR}/SDK/Android/drawable-xhdpi" DESTINATION "${NDKOUT}/res")
    
	add_custom_command(
	                    TARGET SampleBrowserDummy
                        POST_BUILD
	                    COMMAND ${ANDROID_EXECUTABLE} update project --target ${ANDROID_TARGET} --path "${NDKOUT}"
	                    WORKING_DIRECTORY ${NDKOUT}
	                  )
	
	if(DEBUG)	 
	 	add_custom_command(
							TARGET SampleBrowserDummy
						    POST_BUILD
					        COMMAND ${NDK_BUILD_EXECUTABLE} all -j2 V=1 NDK_DEBUG=1
				            WORKING_DIRECTORY ${NDKOUT}
			              )
	else()
		add_custom_command(
							TARGET SampleBrowserDummy
						    POST_BUILD
					        COMMAND ${NDK_BUILD_EXECUTABLE} all -j2
				            WORKING_DIRECTORY ${NDKOUT}
			              )
	endif()
	                  
	add_custom_command(
	                    TARGET SampleBrowserDummy
                        POST_BUILD
	                    COMMAND ${ANT_EXECUTABLE} debug
	                    WORKING_DIRECTORY ${NDKOUT}
	                  )

else()

if (OGRE_BUILD_TESTS)
	add_definitions(-DSAMPLES_INCLUDE_PLAYPEN)
	include_directories(${OGRE_SOURCE_DIR}/Tests/PlayPen/include
	${OGRE_SOURCE_DIR}/Tests/VisualTests/PlayPen/include)
endif()

# Fix for static build with D3D9
if (OGRE_BUILD_RENDERSYSTEM_D3D9 AND OGRE_STATIC)
    link_directories(${DirectX9_LIBRARY_DIR})
endif()

ogre_add_executable(SampleBrowser WIN32 ${HEADER_FILES} ${SOURCE_FILES} ${RESOURCE_FILES})

# Fix for static build with D3D9
if (OGRE_BUILD_RENDERSYSTEM_D3D9 AND OGRE_STATIC)
   target_link_libraries(SampleBrowser ${DirectX9_LIBRARIES})
endif()

target_link_libraries(SampleBrowser ${OGRE_LIBRARIES} ${OGRE_PLUGIN_LIBRARIES} ${OIS_LIBRARIES} ${SAMPLE_LIBRARIES})

# Add samples as dependencies
add_dependencies(SampleBrowser ${OGRE_SAMPLES_LIST})

if (OGRE_STATIC)
	# Link to samples too
	target_link_libraries(SampleBrowser ${OGRE_SAMPLES_LIST})
endif()

if (SAMPLE_DEPENDENCIES)
  add_dependencies(SampleBrowser ${SAMPLE_DEPENDENCIES})
endif ()


# configure SampleBrowser build

ogre_config_common(SampleBrowser)

# append _d for debug builds
if (NOT APPLE)
	set_property(TARGET SampleBrowser APPEND PROPERTY DEBUG_POSTFIX "_d")
endif ()

# set install RPATH for Unix systems
if (UNIX AND OGRE_FULL_RPATH)
	set_property(TARGET SampleBrowser APPEND PROPERTY
		INSTALL_RPATH ${CMAKE_INSTALL_PREFIX}/${OGRE_LIB_DIRECTORY})
	set_property(TARGET SampleBrowser PROPERTY INSTALL_RPATH_USE_LINK_PATH TRUE)
endif ()

if (APPLE)
	set_source_files_properties(${CMAKE_CURRENT_SOURCE_DIR}/src/SampleBrowser.cpp PROPERTIES COMPILE_FLAGS "-x objective-c++")

	# On OS X, create .app bundle
	set_property(TARGET SampleBrowser PROPERTY MACOSX_BUNDLE TRUE)
	set_property(TARGET SampleBrowser PROPERTY MACOSX_BUNDLE_ICON_FILE SampleBrowser_OSX.icns)
	set_property(TARGET SampleBrowser PROPERTY MACOSX_BUNDLE_INFO_PLIST ${OGRE_SOURCE_DIR}/Samples/Common/misc/Info.plist)
	set(MACOSX_BUNDLE_GUI_IDENTIFIER "org.ogre3d.\${PRODUCT_NAME:rfc1034identifier}")
    set_target_properties(SampleBrowser PROPERTIES XCODE_ATTRIBUTE_ONLY_ACTIVE_ARCH "NO")

  if (OGRE_BUILD_PLATFORM_APPLE_IOS)
    set_target_properties(SampleBrowser PROPERTIES XCODE_ATTRIBUTE_TARGETED_DEVICE_FAMILY "1,2")
    set(OGRE_SAMPLE_CONTENTS_PATH ${OGRE_BINARY_DIR}/bin/$(CONFIGURATION)/SampleBrowser.app)
    add_custom_command(TARGET SampleBrowser POST_BUILD
      COMMAND ditto ${OGRE_SOURCE_DIR}/Samples/Common/misc/*.png ${OGRE_SAMPLE_CONTENTS_PATH}/
      COMMAND ditto ${OGRE_BINARY_DIR}/bin/*.cfg ${OGRE_SAMPLE_CONTENTS_PATH}/
    )
    if(OGRE_SDK_BUILD)
	    add_custom_command(TARGET SampleBrowser POST_BUILD
          COMMAND mkdir ARGS -p ${OGRE_BINARY_DIR}/lib/$(CONFIGURATION)/
	      COMMAND ditto ${OGRE_BINARY_DIR}/Media ${OGRE_SAMPLE_CONTENTS_PATH}/Media
	    )
    else()
        add_custom_command(TARGET SampleBrowser POST_BUILD
          COMMAND mkdir ARGS -p ${OGRE_BINARY_DIR}/lib/$(CONFIGURATION)/
          COMMAND ditto ${OGRE_SOURCE_DIR}/Samples/Media ${OGRE_SAMPLE_CONTENTS_PATH}/Media
        )
    endif(OGRE_SDK_BUILD)
  else()

    include_directories(
        ${OGRE_SOURCE_DIR}/RenderSystems/GL/include
        ${OGRE_SOURCE_DIR}/RenderSystems/GL/include/OSX
        )

	target_link_libraries(SampleBrowser ${OPENGL_LIBRARIES} ${CoreVideo_LIBRARIES})

   set_target_properties(SampleBrowser PROPERTIES
        LINK_FLAGS "-framework IOKit -framework Cocoa -framework Carbon -framework CoreVideo -framework ApplicationServices")

    # Add the path where the Ogre framework was found, if it has been found somewhere
    if(NOT ${OGRE_FRAMEWORK_PATH} STREQUAL "" AND OGRE_SDK_BUILD)
      set_target_properties(SampleBrowser PROPERTIES
        COMPILE_FLAGS "-F${OGRE_FRAMEWORK_PATH}"
        LINK_FLAGS "-F${OGRE_FRAMEWORK_PATH} -framework IOKit -framework Cocoa -framework Carbon -framework OpenGL -framework CoreVideo"
      )
    endif()
	# also, symlink frameworks so .app is standalone
	# NOTE: $(CONFIGURATION) is not resolvable at CMake run time, it's only 
	# valid at build time (hence parenthesis rather than braces)
	
    set(OGRE_OSX_BUILD_CONFIGURATION "$(PLATFORM_NAME)/$(CONFIGURATION)")
    set(OGRE_BUILT_FRAMEWORK "$(PLATFORM_NAME)/$(CONFIGURATION)")
	set (OGRE_SAMPLE_CONTENTS_PATH 
		${OGRE_BINARY_DIR}/bin/$(CONFIGURATION)/SampleBrowser.app/Contents)
	add_custom_command(TARGET SampleBrowser POST_BUILD
		COMMAND mkdir ARGS -p ${OGRE_SAMPLE_CONTENTS_PATH}/Frameworks
		COMMAND ln ARGS -s -f ${OGRE_BINARY_DIR}/lib/${OGRE_BUILT_FRAMEWORK}/Ogre.framework 
		${OGRE_SAMPLE_CONTENTS_PATH}/Frameworks/
		COMMAND ln ARGS -s -f ${Cg_LIBRARY_REL}
		${OGRE_SAMPLE_CONTENTS_PATH}/Frameworks/
		)
	# now cfg files
	if(OGRE_SDK_BUILD)
	add_custom_command(TARGET SampleBrowser POST_BUILD
		COMMAND mkdir ARGS -p ${OGRE_SAMPLE_CONTENTS_PATH}/Resources
		COMMAND ln ARGS -s -f ${OGRE_BINARY_DIR}/bin/macosx/plugins.cfg 
		${OGRE_SAMPLE_CONTENTS_PATH}/Resources/
		COMMAND ln ARGS -s -f ${OGRE_BINARY_DIR}/bin/macosx/resources.cfg 
		${OGRE_SAMPLE_CONTENTS_PATH}/Resources/
		COMMAND ln ARGS -s -f ${OGRE_BINARY_DIR}/bin/macosx/samples.cfg 
		${OGRE_SAMPLE_CONTENTS_PATH}/Resources/
		COMMAND ln ARGS -s -f ${OGRE_BINARY_DIR}/bin/macosx/quakemap.cfg 
		${OGRE_SAMPLE_CONTENTS_PATH}/Resources/
		COMMAND ln ARGS -s -f ${OGRE_SOURCE_DIR}/Media
		${OGRE_SAMPLE_CONTENTS_PATH}/Resources/
        COMMAND ditto 
		${OGRE_SOURCE_DIR}/Samples/Common/misc/SampleBrowser_OSX.icns ${OGRE_SAMPLE_CONTENTS_PATH}/Resources
		)
	else()
	add_custom_command(TARGET SampleBrowser POST_BUILD
		COMMAND mkdir ARGS -p ${OGRE_SAMPLE_CONTENTS_PATH}/Resources
		COMMAND ln ARGS -s -f ${OGRE_BINARY_DIR}/bin/plugins.cfg 
		${OGRE_SAMPLE_CONTENTS_PATH}/Resources/
		COMMAND ln ARGS -s -f ${OGRE_BINARY_DIR}/bin/resources.cfg 
		${OGRE_SAMPLE_CONTENTS_PATH}/Resources/
		COMMAND ln ARGS -s -f ${OGRE_BINARY_DIR}/bin/samples.cfg 
		${OGRE_SAMPLE_CONTENTS_PATH}/Resources/
		COMMAND ln ARGS -s -f ${OGRE_BINARY_DIR}/bin/quakemap.cfg 
		${OGRE_SAMPLE_CONTENTS_PATH}/Resources/
		COMMAND ln ARGS -s -f ${OGRE_SOURCE_DIR}/Samples/Media
		${OGRE_SAMPLE_CONTENTS_PATH}/Resources/
        COMMAND ditto 
		${OGRE_SOURCE_DIR}/Samples/Common/misc/SampleBrowser_OSX.icns ${OGRE_SAMPLE_CONTENTS_PATH}/Resources
		)
	endif()

	# now plugins
	add_custom_command(TARGET SampleBrowser POST_BUILD
		COMMAND mkdir ARGS -p ${OGRE_SAMPLE_CONTENTS_PATH}/Frameworks
		COMMAND mkdir ARGS -p ${OGRE_SAMPLE_CONTENTS_PATH}/Plugins)

    set(FRAMEWORKS OgreOverlay
        OgrePaging
        OgreProperty
        OgreRTShaderSystem
        OgreTerrain
        OgreVolume
        Plugin_BSPSceneManager
        Plugin_CgProgramManager
        Plugin_OctreeSceneManager
        Plugin_OctreeZone
        Plugin_ParticleFX
        Plugin_PCZSceneManager
        RenderSystem_GL
        RenderSystem_GL3Plus
    )

    foreach(FWK ${FRAMEWORKS})
	add_custom_command(TARGET SampleBrowser POST_BUILD
<<<<<<< HEAD
        COMMAND ARGS if \[ -d ${OGRE_BINARY_DIR}/lib/${OGRE_OSX_BUILD_CONFIGURATION}/${FWK}.framework ]\; then ln -s -f ${OGRE_BINARY_DIR}/lib/${OGRE_OSX_BUILD_CONFIGURATION}/${FWK}.framework ${OGRE_SAMPLE_CONTENTS_PATH}/Frameworks/${FWK}.framework\; fi
=======
        COMMAND ARGS "if [ -d ${OGRE_BINARY_DIR}/lib/${OGRE_OSX_BUILD_CONFIGURATION}/${FWK}.framework ]\; then ln -s -f ${OGRE_BINARY_DIR}/lib/${OGRE_OSX_BUILD_CONFIGURATION}/${FWK}.framework ${OGRE_SAMPLE_CONTENTS_PATH}/Frameworks/${FWK}.framework\; fi"
>>>>>>> 83c16b41
		)
    endforeach(FWK)

	# Add links for the sample plugins
    foreach(SAMPLE_PLUGIN ${OGRE_SAMPLES_LIST})
	add_custom_command(TARGET SampleBrowser POST_BUILD
		COMMAND ln ARGS -s -f ${OGRE_BINARY_DIR}/lib/${OGRE_OSX_BUILD_CONFIGURATION}/${SAMPLE_PLUGIN}.dylib
		${OGRE_SAMPLE_CONTENTS_PATH}/Plugins/
		)
    endforeach(SAMPLE_PLUGIN)

	if (OGRE_BUILD_TESTS)
	  add_custom_command(TARGET SampleBrowser POST_BUILD
		COMMAND ln ARGS -s -f ${OGRE_BINARY_DIR}/lib/${OGRE_OSX_BUILD_CONFIGURATION}/PlayPen.dylib 
		${OGRE_SAMPLE_CONTENTS_PATH}/Plugins/
		)
	endif()
  endif()
endif (APPLE)

if (OGRE_INSTALL_SAMPLES)
	ogre_install_target(SampleBrowser "" FALSE)
	if (OGRE_INSTALL_PDB)
		# install debug pdb files
		install(FILES ${OGRE_BINARY_DIR}/bin${OGRE_DEBUG_PATH}/SampleBrowser_d.pdb
			DESTINATION bin${OGRE_DEBUG_PATH} CONFIGURATIONS Debug
			)
		install(FILES ${OGRE_BINARY_DIR}/bin${OGRE_RELWDBG_PATH}/SampleBrowser.pdb
			DESTINATION bin${OGRE_RELWDBG_PATH} CONFIGURATIONS RelWithDebInfo
			)
	endif ()
endif ()
endif(ANDROID)
<|MERGE_RESOLUTION|>--- conflicted
+++ resolved
@@ -355,11 +355,7 @@
 
     foreach(FWK ${FRAMEWORKS})
 	add_custom_command(TARGET SampleBrowser POST_BUILD
-<<<<<<< HEAD
-        COMMAND ARGS if \[ -d ${OGRE_BINARY_DIR}/lib/${OGRE_OSX_BUILD_CONFIGURATION}/${FWK}.framework ]\; then ln -s -f ${OGRE_BINARY_DIR}/lib/${OGRE_OSX_BUILD_CONFIGURATION}/${FWK}.framework ${OGRE_SAMPLE_CONTENTS_PATH}/Frameworks/${FWK}.framework\; fi
-=======
         COMMAND ARGS "if [ -d ${OGRE_BINARY_DIR}/lib/${OGRE_OSX_BUILD_CONFIGURATION}/${FWK}.framework ]\; then ln -s -f ${OGRE_BINARY_DIR}/lib/${OGRE_OSX_BUILD_CONFIGURATION}/${FWK}.framework ${OGRE_SAMPLE_CONTENTS_PATH}/Frameworks/${FWK}.framework\; fi"
->>>>>>> 83c16b41
 		)
     endforeach(FWK)
 
