--- conflicted
+++ resolved
@@ -52,7 +52,8 @@
 #endif
 
 #ifdef OGRE_STATIC_LIB
-<<<<<<< HEAD
+#   ifdef INCLUDE_RTSHADER_SYSTEM
+#       include "ShaderSystem.h"
 #   if OGRE_PLATFORM != OGRE_PLATFORM_ANDROID
 #       ifdef USE_RTSHADER_SYSTEM
 #           include "ShaderSystem.h"
@@ -71,12 +72,6 @@
 #           include "EndlessWorld.h"
 #           include "Terrain.h"
 #       endif
-=======
-#   ifdef OGRE_BUILD_PLUGIN_BSP
-#       include "BSP.h"
-#   endif
-#   ifdef INCLUDE_RTSHADER_SYSTEM
-#       include "ShaderSystem.h"
 #   endif
 #	include "DualQuaternion.h"
 #   include "DeferredShadingDemo.h"
@@ -92,7 +87,6 @@
 #   ifdef OGRE_BUILD_COMPONENT_TERRAIN
 #       include "EndlessWorld.h"
 #       include "Terrain.h"
->>>>>>> 66788370
 #   endif
 #   include "CelShading.h"
 #   include "Compositor.h"
@@ -1336,7 +1330,6 @@
 																threadedCullingMethod, "DummyScene");
 			sm->addRenderQueueListener(mOverlaySystem);
 			Ogre::Camera* cam = sm->createCamera("DummyCamera");
-<<<<<<< HEAD
 
 			Ogre::CompositorManager2 *compositorManager = mRoot->getCompositorManager2();
 			if( !compositorManager->hasWorkspaceDefinition( "SampleBrowserWorkspace" ) )
@@ -1347,11 +1340,7 @@
 			}
 			compositorManager->addWorkspace( sm, mWindow, cam,
 											"SampleBrowserWorkspace", true );
-#ifdef USE_RTSHADER_SYSTEM
-=======
-			mWindow->addViewport(cam);
 #ifdef INCLUDE_RTSHADER_SYSTEM
->>>>>>> 66788370
 			// Initialize shader generator.
 			// Must be before resource loading in order to allow parsing extended material attributes.
 			bool success = initialiseRTShaderSystem(sm);
