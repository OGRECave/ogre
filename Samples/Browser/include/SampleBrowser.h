/*
-----------------------------------------------------------------------------
This source file is part of OGRE
(Object-oriented Graphics Rendering Engine)
For the latest info, see http://www.ogre3d.org/

Copyright (c) 2000-2013 Torus Knot Software Ltd

Permission is hereby granted, free of charge, to any person obtaining a copy
of this software and associated documentation files (the "Software"), to deal
in the Software without restriction, including without limitation the rights
to use, copy, modify, merge, publish, distribute, sublicense, and/or sell
copies of the Software, and to permit persons to whom the Software is
furnished to do so, subject to the following conditions:

The above copyright notice and this permission notice shall be included in
all copies or substantial portions of the Software.

THE SOFTWARE IS PROVIDED "AS IS", WITHOUT WARRANTY OF ANY KIND, EXPRESS OR
IMPLIED, INCLUDING BUT NOT LIMITED TO THE WARRANTIES OF MERCHANTABILITY,
FITNESS FOR A PARTICULAR PURPOSE AND NONINFRINGEMENT. IN NO EVENT SHALL THE
AUTHORS OR COPYRIGHT HOLDERS BE LIABLE FOR ANY CLAIM, DAMAGES OR OTHER
LIABILITY, WHETHER IN AN ACTION OF CONTRACT, TORT OR OTHERWISE, ARISING FROM,
OUT OF OR IN CONNECTION WITH THE SOFTWARE OR THE USE OR OTHER DEALINGS IN
THE SOFTWARE.
-----------------------------------------------------------------------------
*/
#ifndef __SampleBrowser_H__
#define __SampleBrowser_H__

#include "SampleContext.h"
#include "SamplePlugin.h"
#include "SdkTrays.h"

#if OGRE_PLATFORM == OGRE_PLATFORM_APPLE || OGRE_PLATFORM == OGRE_PLATFORM_APPLE_IOS
#include "macUtils.h"
#endif

#if OGRE_PLATFORM == OGRE_PLATFORM_WINRT
// For WinRT we only support running from the cache file.
#       define ENABLE_SHADERS_CACHE_LOAD 1
#endif

#define ENABLE_SHADERS_CACHE_SAVE 0
#define ENABLE_SHADERS_CACHE_LOAD 0

#if OGRE_PLATFORM == OGRE_PLATFORM_ANDROID
#include <android_native_app_glue.h>
#include "Android/OgreAPKFileSystemArchive.h"
#include "Android/OgreAPKZipArchive.h"
#endif

#ifdef OGRE_STATIC_LIB
#   ifdef OGRE_BUILD_PLUGIN_BSP
#       include "BSP.h"
#   endif
#   ifdef INCLUDE_RTSHADER_SYSTEM
#       include "ShaderSystem.h"
#   endif
#	include "DualQuaternion.h"
#   include "DeferredShadingDemo.h"
#   include "Instancing.h"
#   include "NewInstancing.h"
#   include "TextureArray.h"
#   include "SSAO.h"
#   include "OceanDemo.h"
#	ifdef OGRE_BUILD_COMPONENT_VOLUME
#		include "VolumeCSG.h"
#		include "VolumeTerrain.h"
#	endif
#   ifdef OGRE_BUILD_COMPONENT_TERRAIN
#       include "EndlessWorld.h"
#       include "Terrain.h"
#   endif
#   include "CelShading.h"
#   include "Compositor.h"
#   include "CubeMapping.h"
#   include "Dot3Bump.h"
#   include "Fresnel.h"
#   include "Water.h"
#   include "AtomicCounters.h"
#   include "BezierPatch.h"
#   include "CameraTrack.h"
#   include "CharacterSample.h"
#   include "DynTex.h"
#   include "FacialAnimation.h"
#   include "Grass.h"
#	include "Hair.h"
#	include "Island.h"
#   include "Lighting.h"
#   include "MeshLod.h"
#   include "ParticleFX.h"
#       include "PNTrianglesTessellation.h"
#   include "Shadows.h"
#   include "SkeletalAnimation.h"
#   include "SkyBox.h"
#   include "SkyDome.h"
#   include "SkyPlane.h"
#   include "Smoke.h"
#   include "SphereMapping.h"
<<<<<<< HEAD
#	include "Tessellation.h"
=======
#	include "Tesselation.h"
#	include "TerrainTessellation.h"
>>>>>>> 24e53215
#   include "TextureFX.h"
#   include "Transparency.h"
#   if SAMPLES_INCLUDE_PLAYPEN
#    include "PlayPen.h"
#    include "PlayPenTestPlugin.h"
	PlayPenPlugin* playPenPlugin = 0;
    PlaypenTestPlugin* playPenTestPlugin = 0;
#   endif
#   ifdef INCLUDE_RTSHADER_SYSTEM
#       include "OgreRTShaderSystem.h"
#   endif // INCLUDE_RTSHADER_SYSTEM
typedef std::map<String, OgreBites::SdkSample *> PluginMap;
#endif // OGRE_STATIC_LIB

#ifdef INCLUDE_RTSHADER_SYSTEM
// Remove the comment below in order to make the RTSS use valid path for writing down the generated shaders.
// If cache path is not set - all shaders are generated to system memory.
//#define _RTSS_WRITE_SHADERS_TO_DISK
#endif // INCLUDE_RTSHADER_SYSTEM   

#if OGRE_PLATFORM == OGRE_PLATFORM_APPLE_IOS
#   ifdef __OBJC__
#       import <UIKit/UIKit.h>
#   endif

namespace OgreBites
{
    class SampleBrowser;
}

@interface SampleBrowserGestureView : UIView
{
    OgreBites::SampleBrowser *mBrowser;
}
@property (assign) OgreBites::SampleBrowser *mBrowser;

                   @end
#endif

                   namespace OgreBites
{
#ifdef INCLUDE_RTSHADER_SYSTEM

    /** This class demonstrates basic usage of the RTShader system.
        It sub class the material manager listener class and when a target scheme callback
        is invoked with the shader generator scheme it tries to create an equivalent shader
        based technique based on the default technique of the given material.
    */
    class ShaderGeneratorTechniqueResolverListener : public Ogre::MaterialManager::Listener
    {
    public:

        ShaderGeneratorTechniqueResolverListener(Ogre::RTShader::ShaderGenerator* pShaderGenerator)
        {
            mShaderGenerator = pShaderGenerator;
        }

        /** This is the hook point where shader based technique will be created.
            It will be called whenever the material manager won't find appropriate technique
            that satisfy the target scheme name. If the scheme name is out target RT Shader System
            scheme name we will try to create shader generated technique for it.
        */
        virtual Ogre::Technique* handleSchemeNotFound(unsigned short schemeIndex,
                                                      const Ogre::String& schemeName, Ogre::Material* originalMaterial, unsigned short lodIndex,
                                                      const Ogre::Renderable* rend)
        {
            Ogre::Technique* generatedTech = NULL;

            // Case this is the default shader generator scheme.
            if (schemeName == Ogre::RTShader::ShaderGenerator::DEFAULT_SCHEME_NAME)
            {
                bool techniqueCreated;

                // Create shader generated technique for this material.
                techniqueCreated = mShaderGenerator->createShaderBasedTechnique(
                    originalMaterial->getName(),
                    Ogre::MaterialManager::DEFAULT_SCHEME_NAME,
                    schemeName);

                // Case technique registration succeeded.
                if (techniqueCreated)
                {
                    // Force creating the shaders for the generated technique.
                    mShaderGenerator->validateMaterial(schemeName, originalMaterial->getName());

                    // Grab the generated technique.
                    Ogre::Material::TechniqueIterator itTech = originalMaterial->getTechniqueIterator();

                    while (itTech.hasMoreElements())
                    {
                        Ogre::Technique* curTech = itTech.getNext();

                        if (curTech->getSchemeName() == schemeName)
                        {
                            generatedTech = curTech;
                            break;
                        }
                    }
                }
            }

            return generatedTech;
        }

    protected:
        Ogre::RTShader::ShaderGenerator*        mShaderGenerator;                       // The shader generator instance.
    };
#endif // INCLUDE_RTSHADER_SYSTEM


    /*=============================================================================
      | The OGRE Sample Browser. Features a menu accessible from all samples,
      | dynamic configuration, resource reloading, node labeling, and more.
      =============================================================================*/
    class SampleBrowser : public SampleContext, public SdkTrayListener
    {
    public:

    SampleBrowser(bool nograb = false, int startSampleIndex = -1) : SampleContext()
        {
            mIsShuttingDown = false;
            mNoGrabInput = nograb;
            mTrayMgr = 0;
            mLastViewCategory = 0;
            mLastViewTitle = 0;
            mLastSampleIndex = -1;
            mStartSampleIndex = startSampleIndex;
            mCategoryMenu = 0;
            mSampleMenu = 0;
            mSampleSlider = 0;
            mTitleLabel = 0;
            mDescBox = 0;
            mRendererMenu = 0;
            mCarouselPlace = 0.0f;
#if OGRE_PLATFORM == OGRE_PLATFORM_NACL
            mNaClInstance = 0;
            mNaClSwapCallback = 0;
            mOisFactory = 0;
            mInitWidth = 0;
            mInitHeight = 0;
#endif

#if OGRE_PLATFORM == OGRE_PLATFORM_APPLE_IOS
            mGestureView = 0;
#endif
#ifdef INCLUDE_RTSHADER_SYSTEM
            mShaderGenerator     = NULL;
            mMaterialMgrListener = NULL;
#endif // INCLUDE_RTSHADER_SYSTEM
        }

        /*-----------------------------------------------------------------------------
          | init data members needed only by WinRT
          -----------------------------------------------------------------------------*/
#if (OGRE_PLATFORM == OGRE_PLATFORM_WINRT)
        void initAppForWinRT( Windows::UI::Core::CoreWindow^ nativeWindow, InputContext inputContext)
        {
            mNativeWindow = nativeWindow;
#   if (OGRE_WINRT_TARGET_TYPE == DESKTOP_APP)
            mNativeControl = nullptr;
#       endif // (OGRE_WINRT_TARGET_TYPE == DESKTOP_APP)
            mInputContext = inputContext;
        }
#       if (OGRE_WINRT_TARGET_TYPE == DESKTOP_APP)
        void initAppForWinRT( Windows::UI::Xaml::Shapes::Rectangle ^ nativeControl, InputContext inputContext)
        {
            mNativeWindow = nullptr;
            mNativeControl = nativeControl;
            mInputContext = inputContext;
        }
#       endif // (OGRE_WINRT_TARGET_TYPE == DESKTOP_APP)
#endif // (OGRE_PLATFORM == OGRE_PLATFORM_WINRT)
        /*-----------------------------------------------------------------------------
          | init data members needed only by NaCl
          -----------------------------------------------------------------------------*/
#if OGRE_PLATFORM == OGRE_PLATFORM_NACL
        void initAppForNaCl( pp::Instance* naClInstance, pp::CompletionCallback* naClSwapCallback, OIS::FactoryCreator * oisFactory, Ogre::uint32 initWidth, Ogre::uint32 initHeight )
        {
            mNaClInstance = naClInstance;
            mNaClSwapCallback = naClSwapCallback;
            mOisFactory = oisFactory;
            mInitWidth = initWidth;
            mInitHeight = initHeight;
        }

        void createInputDevices()
        {
            mInputMgr->addFactoryCreator(mOisFactory);
            SampleContext::createInputDevices();
        }
#endif

        /*-----------------------------------------------------------------------------
          | init pre-created window for android
          -----------------------------------------------------------------------------*/
#if OGRE_PLATFORM == OGRE_PLATFORM_ANDROID
        void initAppForAndroid(Ogre::RenderWindow *window, struct android_app* app, OIS::MultiTouch *mouse, OIS::Keyboard *keyboard)
        {
            mWindow = window;
            mInputContext.mMultiTouch = mouse;
            mInputContext.mKeyboard = keyboard;

            if(app != NULL)
            {
                mAssetMgr = app->activity->assetManager;
                Ogre::ArchiveManager::getSingleton().addArchiveFactory( new Ogre::APKFileSystemArchiveFactory(app->activity->assetManager) );
                Ogre::ArchiveManager::getSingleton().addArchiveFactory( new Ogre::APKZipArchiveFactory(app->activity->assetManager) );
            }
        }
#endif

        virtual void loadStartUpSample()
        {
            if (mStartSampleIndex != -1)
            {
                runSampleByIndex(mStartSampleIndex);
                mStartSampleIndex = -1;
            }
        }

        virtual void runSampleByIndex(int idx)
        {
            runSample(Ogre::any_cast<Sample*>(mThumbs[idx]->getUserAny()));
        }

        /*-----------------------------------------------------------------------------
          | Extends runSample to handle creation and destruction of dummy scene.
          -----------------------------------------------------------------------------*/
        virtual void runSample(Sample* s)
        {
            if (mCurrentSample)  // sample quitting
            {
#ifdef INCLUDE_RTSHADER_SYSTEM
                mShaderGenerator->removeAllShaderBasedTechniques(); // clear techniques from the RTSS
#endif
                mCurrentSample->_shutdown();
                mCurrentSample = 0;
                mSamplePaused = false;     // don't pause next sample

#ifdef INCLUDE_RTSHADER_SYSTEM
                if(mRoot->getRenderSystem()->getCapabilities()->hasCapability(Ogre::RSC_FIXED_FUNCTION))
                {
                    destroyDummyScene();
                    destroyRTShaderSystem();
                }
#endif

                // create dummy scene and modify controls
                createDummyScene();
                mTrayMgr->showBackdrop("SdkTrays/Bands");
                mTrayMgr->showAll();
                ((Button*)mTrayMgr->getWidget("StartStop"))->setCaption("Start Sample");
            }

            if (s)  // sample starting
            {
                // destroy dummy scene and modify controls
                ((Button*)mTrayMgr->getWidget("StartStop"))->setCaption("Stop Sample");
                mTrayMgr->showBackdrop("SdkTrays/Shade");
                mTrayMgr->hideAll();
                destroyDummyScene();

                try
                {
#ifdef INCLUDE_RTSHADER_SYSTEM
                    if(mRoot->getRenderSystem()->getCapabilities()->hasCapability(Ogre::RSC_FIXED_FUNCTION))
                    {
                        createDummyScene();
                    }

                    s->setShaderGenerator(mShaderGenerator);
#endif
                    SampleContext::runSample(s);
                }
                catch (Ogre::Exception e)   // if failed to start, show error and fall back to menu
                {
                    destroyDummyScene();

                    s->_shutdown();

                    createDummyScene();
                    mTrayMgr->showBackdrop("SdkTrays/Bands");
                    mTrayMgr->showAll();
                    ((Button*)mTrayMgr->getWidget("StartStop"))->setCaption("Start Sample");

                    mTrayMgr->showOkDialog("Error!", e.getDescription() + "\nSource: " + e.getSource());
                }
            }
        }

        /*-----------------------------------------------------------------------------
          | Extends frameRenderingQueued to update tray manager and carousel.
          -----------------------------------------------------------------------------*/
        bool frameRenderingQueued(const Ogre::FrameEvent& evt)
        {
            // don't do all these calculations when sample's running or when in configuration screen or when no samples loaded
            if (!mLoadedSamples.empty() && mTitleLabel->getTrayLocation() != TL_NONE && (!mCurrentSample || mSamplePaused))
            {
                // makes the carousel spin smoothly toward its right position
                Ogre::Real carouselOffset = mSampleMenu->getSelectionIndex() - mCarouselPlace;
                if ((carouselOffset <= 0.001) && (carouselOffset >= -0.001)) mCarouselPlace = mSampleMenu->getSelectionIndex();
                else mCarouselPlace += carouselOffset * Ogre::Math::Clamp<Ogre::Real>(evt.timeSinceLastFrame * 15.0, -1.0, 1.0);

                // update the thumbnail positions based on carousel state
                for (int i = 0; i < (int)mThumbs.size(); i++)
                {
                    Ogre::Real thumbOffset = mCarouselPlace - i;
                    Ogre::Real phase = (thumbOffset / 2.0) - 2.8;

                    if (thumbOffset < -5 || thumbOffset > 4)    // prevent thumbnails from wrapping around in a circle
                    {
                        mThumbs[i]->hide();
                        continue;
                    }
                    else mThumbs[i]->show();

                    Ogre::Real left = Ogre::Math::Cos(phase) * 200.0;
                    Ogre::Real top = Ogre::Math::Sin(phase) * 200.0;
                    Ogre::Real scale = 1.0 / Ogre::Math::Pow((Ogre::Math::Abs(thumbOffset) + 1.0), 0.75);

                    Ogre::BorderPanelOverlayElement* frame =
                        (Ogre::BorderPanelOverlayElement*)mThumbs[i]->getChildIterator().getNext();

                    mThumbs[i]->setDimensions(128.0 * scale, 96.0 * scale);
                    frame->setDimensions(mThumbs[i]->getWidth() + 16.0, mThumbs[i]->getHeight() + 16.0);
                    mThumbs[i]->setPosition((int)(left - 80.0 - (mThumbs[i]->getWidth() / 2.0)),
                                            (int)(top - 5.0 - (mThumbs[i]->getHeight() / 2.0)));

                    if (i == mSampleMenu->getSelectionIndex()) frame->setBorderMaterialName("SdkTrays/Frame/Over");
                    else frame->setBorderMaterialName("SdkTrays/Frame");
                }
            }

            mTrayMgr->frameRenderingQueued(evt);

            try
            {
                return SampleContext::frameRenderingQueued(evt);
            }
            catch (Ogre::Exception e)   // show error and fall back to menu
            {
                runSample(0);
                mTrayMgr->showOkDialog("Error!", e.getDescription() + "\nSource: " + e.getSource());
            }

            return true;
        }

        /*-----------------------------------------------------------------------------
          | Handles confirmation dialog responses.
          -----------------------------------------------------------------------------*/
        virtual void yesNoDialogClosed(const Ogre::DisplayString& question, bool yesHit)
        {
            if (question.substr(0, 14) == "This will stop" && yesHit)   // confirm unloading of samples
            {
                runSample(0);
                buttonHit((Button*)mTrayMgr->getWidget("UnloadReload"));
            }
        }

        /*-----------------------------------------------------------------------------
          | Handles button widget events.
          -----------------------------------------------------------------------------*/
        virtual void buttonHit(Button* b)
        {
            if (b->getName() == "StartStop")   // start or stop sample
            {
                if (b->getCaption() == "Start Sample")
                {
                    if (mLoadedSamples.empty()) mTrayMgr->showOkDialog("Error!", "No sample selected!");
                    // use the sample pointer we stored inside the thumbnail
                    else runSample(Ogre::any_cast<Sample*>(mThumbs[mSampleMenu->getSelectionIndex()]->getUserAny()));
                }
                else runSample(0);
            }
            else if (b->getName() == "UnloadReload")   // unload or reload sample plugins and update controls
            {
                if (b->getCaption() == "Unload Samples")
                {
                    if (mCurrentSample) mTrayMgr->showYesNoDialog("Warning!", "This will stop the current sample. Unload anyway?");
                    else
                    {
                        // save off current view and try to restore it on the next reload
                        mLastViewTitle = mSampleMenu->getSelectionIndex();
                        mLastViewCategory = mCategoryMenu->getSelectionIndex();

                        unloadSamples();
                        populateSampleMenus();
                        b->setCaption("Reload Samples");
                    }
                }
                else
                {
                    loadSamples();
                    populateSampleMenus();
                    if (!mLoadedSamples.empty()) b->setCaption("Unload Samples");

                    try  // attempt to restore the last view before unloading samples
                    {
                        mCategoryMenu->selectItem(mLastViewCategory);
                        mSampleMenu->selectItem(mLastViewTitle);
                    }
                    catch (Ogre::Exception e) {}
                }
            }
            else if (b->getName() == "Configure")   // enter configuration screen
            {
                mTrayMgr->removeWidgetFromTray("StartStop");
                mTrayMgr->removeWidgetFromTray("UnloadReload");
                mTrayMgr->removeWidgetFromTray("Configure");
                mTrayMgr->removeWidgetFromTray("Quit");
                mTrayMgr->moveWidgetToTray("Apply", TL_RIGHT);
                mTrayMgr->moveWidgetToTray("Back", TL_RIGHT);

                for (unsigned int i = 0; i < mThumbs.size(); i++)
                {
                    mThumbs[i]->hide();
                }

                while (mTrayMgr->getTrayContainer(TL_CENTER)->isVisible())
                {
                    mTrayMgr->removeWidgetFromTray(TL_CENTER, 0);
                }

                while (mTrayMgr->getTrayContainer(TL_LEFT)->isVisible())
                {
                    mTrayMgr->removeWidgetFromTray(TL_LEFT, 0);
                }

                mTrayMgr->moveWidgetToTray("ConfigLabel", TL_LEFT);
                mTrayMgr->moveWidgetToTray(mRendererMenu, TL_LEFT);
                mTrayMgr->moveWidgetToTray("ConfigSeparator", TL_LEFT);

                mRendererMenu->selectItem(mRoot->getRenderSystem()->getName());

                windowResized(mWindow);
            }
            else if (b->getName() == "Back")   // leave configuration screen
            {
                while (mTrayMgr->getNumWidgets(mRendererMenu->getTrayLocation()) > 3)
                {
                    mTrayMgr->destroyWidget(mRendererMenu->getTrayLocation(), 3);
                }

                while (mTrayMgr->getNumWidgets(TL_NONE) != 0)
                {
                    mTrayMgr->moveWidgetToTray(TL_NONE, 0, TL_LEFT);
                }

                mTrayMgr->removeWidgetFromTray("Apply");
                mTrayMgr->removeWidgetFromTray("Back");
                mTrayMgr->removeWidgetFromTray("ConfigLabel");
                mTrayMgr->removeWidgetFromTray(mRendererMenu);
                mTrayMgr->removeWidgetFromTray("ConfigSeparator");

                mTrayMgr->moveWidgetToTray("StartStop", TL_RIGHT);
                mTrayMgr->moveWidgetToTray("UnloadReload", TL_RIGHT);
                mTrayMgr->moveWidgetToTray("Configure", TL_RIGHT);
                mTrayMgr->moveWidgetToTray("Quit", TL_RIGHT);

                windowResized(mWindow);
            }
            else if (b->getName() == "Apply")   // apply any changes made in the configuration screen
            {
                bool reset = false;

                Ogre::ConfigOptionMap& options =
                    mRoot->getRenderSystemByName(mRendererMenu->getSelectedItem())->getConfigOptions();

                Ogre::NameValuePairList newOptions;

                // collect new settings and decide if a reset is needed

                if (mRendererMenu->getSelectedItem() != mRoot->getRenderSystem()->getName()) {
                    reset = true;
                }

                for (unsigned int i = 3; i < mTrayMgr->getNumWidgets(mRendererMenu->getTrayLocation()); i++)
                {
                    SelectMenu* menu = (SelectMenu*)mTrayMgr->getWidget(mRendererMenu->getTrayLocation(), i);
                    if (menu->getSelectedItem() != options[menu->getCaption()].currentValue) reset = true;
                    newOptions[menu->getCaption()] = menu->getSelectedItem();
                }

                // reset with new settings if necessary
                if (reset) reconfigure(mRendererMenu->getSelectedItem(), newOptions);
            }
            else
            {
                mRoot->queueEndRendering();   // exit browser

#if (OGRE_PLATFORM == OGRE_PLATFORM_APPLE) && __LP64__
                // Set the shutting down flag and sleep a bit so the displaylink thread can shut itself down
                // Note: It is essential that you yield to the CVDisplayLink thread. Otherwise it will
                // continue to run which will result in either a crash or kernel panic.
                mIsShuttingDown = true;
                struct timespec ts;
                ts.tv_sec = 0;
                ts.tv_nsec = 1000;
                nanosleep(&ts, NULL);

                mRoot->saveConfig();
                shutdown();
                if (mRoot)
                {
                    OGRE_DELETE mOverlaySystem;
                    OGRE_DELETE mRoot;
                }
#endif
            }
        }

        /*-----------------------------------------------------------------------------
          | Handles menu item selection changes.
          -----------------------------------------------------------------------------*/
        virtual void itemSelected(SelectMenu* menu)
        {
            if (menu == mCategoryMenu)      // category changed, so update the sample menu, carousel, and slider
            {
                for (unsigned int i = 0; i < mThumbs.size(); i++)    // destroy all thumbnails in carousel
                {
                    Ogre::MaterialManager::getSingleton().remove(mThumbs[i]->getName());
                    Widget::nukeOverlayElement(mThumbs[i]);
                }
                mThumbs.clear();

                Ogre::OverlayManager& om = Ogre::OverlayManager::getSingleton();
                Ogre::String selectedCategory;

                if (menu->getSelectionIndex() != -1) selectedCategory = menu->getSelectedItem();
                else
                {
                    mTitleLabel->setCaption("");
                    mDescBox->setText("");
                }

                bool all = selectedCategory == "All";
                Ogre::StringVector sampleTitles;
				Ogre::MaterialPtr templateMat = Ogre::MaterialManager::getSingleton().getByName("SdkTrays/SampleThumbnail");

                // populate the sample menu and carousel with filtered samples
                for (SampleSet::iterator i = mLoadedSamples.begin(); i != mLoadedSamples.end(); i++)
                {
                    Ogre::NameValuePairList& info = (*i)->getInfo();

                    if (all || info["Category"] == selectedCategory)
                    {
                        Ogre::String name = "SdkTrays/SampleThumb" + Ogre::StringConverter::toString(sampleTitles.size() + 1);

                        // clone a new material for sample thumbnail
                        Ogre::MaterialPtr newMat = templateMat->clone(name);

                        Ogre::TextureUnitState* tus = newMat->getTechnique(0)->getPass(0)->getTextureUnitState(0);
                        if (Ogre::ResourceGroupManager::getSingleton().resourceExists("Essential", info["Thumbnail"]))
                            tus->setTextureName(info["Thumbnail"]);
                        else
                            tus->setTextureName("thumb_error.png");

                        // create sample thumbnail overlay
                        Ogre::BorderPanelOverlayElement* bp = (Ogre::BorderPanelOverlayElement*)
                            om.createOverlayElementFromTemplate("SdkTrays/Picture", "BorderPanel", name);
                        bp->setHorizontalAlignment(Ogre::GHA_RIGHT);
                        bp->setVerticalAlignment(Ogre::GVA_CENTER);
                        bp->setMaterialName(name);
                        bp->setUserAny(Ogre::Any(*i));
                        mTrayMgr->getTraysLayer()->add2D(bp);

                        // add sample thumbnail and title
                        mThumbs.push_back(bp);
                        sampleTitles.push_back((*i)->getInfo()["Title"]);
                    }
                }

                mCarouselPlace = 0;  // reset carousel

                mSampleMenu->setItems(sampleTitles);
                if (mSampleMenu->getNumItems() != 0) itemSelected(mSampleMenu);

				mSampleSlider->setRange(1, static_cast<Ogre::Real>(sampleTitles.size()), static_cast<Ogre::Real>(sampleTitles.size()));
            }
            else if (menu == mSampleMenu)    // sample changed, so update slider, label and description
            {
                if (mSampleSlider->getValue() != menu->getSelectionIndex() + 1)
                    mSampleSlider->setValue(menu->getSelectionIndex() + 1);

                Sample* s = Ogre::any_cast<Sample*>(mThumbs[menu->getSelectionIndex()]->getUserAny());
                mTitleLabel->setCaption(menu->getSelectedItem());
                mDescBox->setText("Category: " + s->getInfo()["Category"] + "\nDescription: " + s->getInfo()["Description"]);

                if (mCurrentSample != s) ((Button*)mTrayMgr->getWidget("StartStop"))->setCaption("Start Sample");
                else ((Button*)mTrayMgr->getWidget("StartStop"))->setCaption("Stop Sample");
            }
            else if (menu == mRendererMenu)    // renderer selected, so update all settings
            {
                while (mTrayMgr->getNumWidgets(mRendererMenu->getTrayLocation()) > 3)
                {
                    mTrayMgr->destroyWidget(mRendererMenu->getTrayLocation(), 3);
                }

                Ogre::ConfigOptionMap& options = mRoot->getRenderSystemByName(menu->getSelectedItem())->getConfigOptions();

                unsigned int i = 0;

                // create all the config option select menus
                for (Ogre::ConfigOptionMap::iterator it = options.begin(); it != options.end(); it++)
                {
                    i++;
                    SelectMenu* optionMenu = mTrayMgr->createLongSelectMenu
                        (TL_LEFT, "ConfigOption" + Ogre::StringConverter::toString(i), it->first, 450, 240, 10);
                    optionMenu->setItems(it->second.possibleValues);

                    // if the current config value is not in the menu, add it
                    try
                    {
                        optionMenu->selectItem(it->second.currentValue);
                    }
                    catch (Ogre::Exception e)
                    {
                        optionMenu->addItem(it->second.currentValue);
                        optionMenu->selectItem(it->second.currentValue);
                    }
                }

                windowResized(mWindow);
            }
        }

        /*-----------------------------------------------------------------------------
          | Handles sample slider changes.
          -----------------------------------------------------------------------------*/
        virtual void sliderMoved(Slider* slider)
        {
            // format the caption to be fraction style
            Ogre::String denom = "/" + Ogre::StringConverter::toString(mSampleMenu->getNumItems());
            slider->setValueCaption(slider->getValueCaption() + denom);

            // tell the sample menu to change if it hasn't already
            if (mSampleMenu->getSelectionIndex() != -1 && mSampleMenu->getSelectionIndex() != slider->getValue() - 1)
                mSampleMenu->selectItem(slider->getValue() - 1);
        }

        /*-----------------------------------------------------------------------------
          | Handles keypresses.
          -----------------------------------------------------------------------------*/
        virtual bool keyPressed(const OIS::KeyEvent& evt)
        {
            if (mTrayMgr->isDialogVisible()) return true;  // ignore keypresses when dialog is showing

            if (evt.key == OIS::KC_ESCAPE)
            {
#if (OGRE_PLATFORM == OGRE_PLATFORM_WINRT) && (OGRE_WINRT_TARGET_TYPE == PHONE)
                // If there is a quit button, assume that we intended to press it via 'ESC'.
                if (mTrayMgr->areTraysVisible())
                {
                    Widget *pWidget = mTrayMgr->getWidget("Quit");
                    if (pWidget)
                    {
                        buttonHit((Button*)pWidget);  // on phone, quit entirely.
                        return false;  // now act as if we didn't handle the button to get AppModel to exit.
                    }
                }
#endif // (OGRE_PLATFORM == OGRE_PLATFORM_WINRT) && (OGRE_WINRT_TARGET_TYPE == PHONE)
                if (mTitleLabel->getTrayLocation() != TL_NONE)
                {
                    // if we're in the main screen and a sample's running, toggle sample pause state
                    if (mCurrentSample)
                    {
                        if (mSamplePaused)
                        {
                            mTrayMgr->hideAll();
                            unpauseCurrentSample();
                        }
                        else
                        {
                            pauseCurrentSample();
                            mTrayMgr->showAll();
                        }
                    }
                }
                else buttonHit((Button*)mTrayMgr->getWidget("Back"));  // if we're in config, just go back
            }
            else if ((evt.key == OIS::KC_UP || evt.key == OIS::KC_DOWN) && mTitleLabel->getTrayLocation() != TL_NONE)
            {
                // if we're in the main screen, use the up and down arrow keys to cycle through samples
                int newIndex = mSampleMenu->getSelectionIndex() + (evt.key == OIS::KC_UP ? -1 : 1);
                mSampleMenu->selectItem(Ogre::Math::Clamp<int>(newIndex, 0, mSampleMenu->getNumItems() - 1));
            }
            else if (evt.key == OIS::KC_RETURN)   // start or stop sample
            {
                if (!mLoadedSamples.empty() && (mSamplePaused || mCurrentSample == 0))
                {
                    Sample* newSample = Ogre::any_cast<Sample*>(mThumbs[mSampleMenu->getSelectionIndex()]->getUserAny());
                    runSample(newSample == mCurrentSample ? 0 : newSample);
                }
            }
#if OGRE_NO_VIEWPORT_ORIENTATIONMODE == 0
            else if (evt.key == OIS::KC_M)   // change orientation mode
            {
                unsigned int orientationMode = (unsigned int)mWindow->getViewport(0)->getOrientationMode();
                orientationMode++;
                if (orientationMode >= 4)
                    orientationMode = 0;
                mWindow->getViewport(0)->setOrientationMode((Ogre::OrientationMode)orientationMode);
            }
#endif
            else if(evt.key == OIS::KC_F9)   // toggle full screen
            {
                // Make sure we use the window size as originally requested, NOT the
                // current window size (which may have altered to fit desktop)
                const Ogre::ConfigOptionMap::iterator opti =
                    mRoot->getRenderSystem()->getConfigOptions().find("Video Mode");
                Ogre::StringVector vmopts = Ogre::StringUtil::split(opti->second.currentValue, " x");
                unsigned int w = Ogre::StringConverter::parseUnsignedInt(vmopts[0]);
                unsigned int h = Ogre::StringConverter::parseUnsignedInt(vmopts[1]);
                mWindow->setFullscreen(!mWindow->isFullScreen(), w, h);
            }

            try
            {
                return SampleContext::keyPressed(evt);
            }
            catch (Ogre::Exception e)   // show error and fall back to menu
            {
                runSample(0);
                mTrayMgr->showOkDialog("Error!", e.getDescription() + "\nSource: " + e.getSource());
            }

            return true;
        }

#if OGRE_PLATFORM == OGRE_PLATFORM_APPLE_IOS
        void motionBegan( void )
        {
        }

        void motionEnded( void )
        {
            if (mTrayMgr->isDialogVisible()) return;  // ignore keypresses when dialog is showing

            if (mTitleLabel->getTrayLocation() != TL_NONE)
            {
                // if we're in the main screen and a sample's running, toggle sample pause state
                if (mCurrentSample)
                {
                    if (mSamplePaused)
                    {
                        mTrayMgr->hideAll();
                        unpauseCurrentSample();
                    }
                    else
                    {
                        pauseCurrentSample();
                        mTrayMgr->showAll();
                    }
                }
            }
            else buttonHit((Button*)mTrayMgr->getWidget("Back"));  // if we're in config, just go back

        }

        void motionCancelled( void )
        {
        }
#endif

        /*-----------------------------------------------------------------------------
          | Extends mousePressed to inject mouse press into tray manager, and to check
          | for thumbnail clicks, just because we can.
          -----------------------------------------------------------------------------*/
#if (OGRE_PLATFORM == OGRE_PLATFORM_APPLE_IOS) || (OGRE_PLATFORM == OGRE_PLATFORM_ANDROID)
        virtual bool touchPressed(const OIS::MultiTouchEvent& evt)
#else
            virtual bool mousePressed(const OIS::MouseEvent& evt, OIS::MouseButtonID id)
#endif
        {
#if (OGRE_PLATFORM == OGRE_PLATFORM_APPLE_IOS) || (OGRE_PLATFORM == OGRE_PLATFORM_ANDROID)
            OIS::MultiTouchState state = evt.state;
#if (OGRE_NO_VIEWPORT_ORIENTATIONMODE == 0) || (OGRE_PLATFORM == OGRE_PLATFORM_APPLE_IOS)
            transformInputState(state);
#endif
            OIS::MultiTouchEvent orientedEvt((OIS::Object*)evt.device, state);
#else
            OIS::MouseState state = evt.state;
#if OGRE_NO_VIEWPORT_ORIENTATIONMODE == 0
            transformInputState(state);
#endif
            OIS::MouseEvent orientedEvt((OIS::Object*)evt.device, state);
#endif

#if (OGRE_PLATFORM == OGRE_PLATFORM_APPLE_IOS) || (OGRE_PLATFORM == OGRE_PLATFORM_ANDROID)
            if (mTrayMgr->injectMouseDown(orientedEvt)) return true;
#else
            if (mTrayMgr->injectMouseDown(orientedEvt, id)) return true;
#endif

            if (mTitleLabel->getTrayLocation() != TL_NONE)
            {
                for (unsigned int i = 0; i < mThumbs.size(); i++)
                {
                    if (mThumbs[i]->isVisible() && Widget::isCursorOver(mThumbs[i],
                                                                        Ogre::Vector2(mTrayMgr->getCursorContainer()->getLeft(),
                                                                                      mTrayMgr->getCursorContainer()->getTop()), 0))
                    {
                        mSampleMenu->selectItem(i);
                        break;
                    }
                }
            }

            try
            {
#if (OGRE_PLATFORM == OGRE_PLATFORM_APPLE_IOS) || (OGRE_PLATFORM == OGRE_PLATFORM_ANDROID)
                return SampleContext::touchPressed(orientedEvt);
#else
                return SampleContext::mousePressed(orientedEvt, id);
#endif
            }
            catch (Ogre::Exception e)   // show error and fall back to menu
            {
                runSample(0);
                mTrayMgr->showOkDialog("Error!", e.getDescription() + "\nSource: " + e.getSource());
            }

            return true;
        }

        /*-----------------------------------------------------------------------------
          | Extends mouseReleased to inject mouse release into tray manager.
          -----------------------------------------------------------------------------*/
#if (OGRE_PLATFORM == OGRE_PLATFORM_APPLE_IOS) || (OGRE_PLATFORM == OGRE_PLATFORM_ANDROID)
        virtual bool touchReleased(const OIS::MultiTouchEvent& evt)
#else
            virtual bool mouseReleased(const OIS::MouseEvent& evt, OIS::MouseButtonID id)
#endif
        {
#if (OGRE_PLATFORM == OGRE_PLATFORM_APPLE_IOS) || (OGRE_PLATFORM == OGRE_PLATFORM_ANDROID)
            OIS::MultiTouchState state = evt.state;
#if (OGRE_NO_VIEWPORT_ORIENTATIONMODE == 0) || (OGRE_PLATFORM == OGRE_PLATFORM_APPLE_IOS)
            transformInputState(state);
#endif
            OIS::MultiTouchEvent orientedEvt((OIS::Object*)evt.device, state);
#else
            OIS::MouseState state = evt.state;
#if OGRE_NO_VIEWPORT_ORIENTATIONMODE == 0
            transformInputState(state);
#endif
            OIS::MouseEvent orientedEvt((OIS::Object*)evt.device, state);
#endif

#if (OGRE_PLATFORM == OGRE_PLATFORM_APPLE_IOS) || (OGRE_PLATFORM == OGRE_PLATFORM_ANDROID)
            if (mTrayMgr->injectMouseUp(orientedEvt)) return true;
#else
            if (mTrayMgr->injectMouseUp(orientedEvt, id)) return true;
#endif

            try
            {
#if (OGRE_PLATFORM == OGRE_PLATFORM_APPLE_IOS) || (OGRE_PLATFORM == OGRE_PLATFORM_ANDROID)
                return SampleContext::touchReleased(orientedEvt);
#else
                return SampleContext::mouseReleased(orientedEvt, id);
#endif
            }
            catch (Ogre::Exception e)   // show error and fall back to menu
            {
                runSample(0);
                mTrayMgr->showOkDialog("Error!", e.getDescription() + "\nSource: " + e.getSource());
            }

            return true;
        }

        /*-----------------------------------------------------------------------------
          | Extends mouseMoved to inject mouse position into tray manager, and checks
          | for mouse wheel movements to slide the carousel, because we can.
          -----------------------------------------------------------------------------*/
#if (OGRE_PLATFORM == OGRE_PLATFORM_APPLE_IOS) || (OGRE_PLATFORM == OGRE_PLATFORM_ANDROID)
        virtual bool touchMoved(const OIS::MultiTouchEvent& evt)
#else
            virtual bool mouseMoved(const OIS::MouseEvent& evt)
#endif
        {
#if (OGRE_PLATFORM == OGRE_PLATFORM_APPLE_IOS) || (OGRE_PLATFORM == OGRE_PLATFORM_ANDROID)
            OIS::MultiTouchState state = evt.state;
#if (OGRE_NO_VIEWPORT_ORIENTATIONMODE == 0) || (OGRE_PLATFORM == OGRE_PLATFORM_APPLE_IOS)
            transformInputState(state);
#endif
            OIS::MultiTouchEvent orientedEvt((OIS::Object*)evt.device, state);
#else
            OIS::MouseState state = evt.state;
#if OGRE_NO_VIEWPORT_ORIENTATIONMODE == 0
            transformInputState(state);
#endif
            OIS::MouseEvent orientedEvt((OIS::Object*)evt.device, state);
#endif

            if (mTrayMgr->injectMouseMove(orientedEvt)) return true;

            if (!(mCurrentSample && !mSamplePaused) && mTitleLabel->getTrayLocation() != TL_NONE &&
                orientedEvt.state.Z.rel != 0 && mSampleMenu->getNumItems() != 0)
            {
                int newIndex = mSampleMenu->getSelectionIndex() - orientedEvt.state.Z.rel / Ogre::Math::Abs(orientedEvt.state.Z.rel);
                mSampleMenu->selectItem(Ogre::Math::Clamp<int>(newIndex, 0, mSampleMenu->getNumItems() - 1));
            }

            try
            {
#if (OGRE_PLATFORM == OGRE_PLATFORM_APPLE_IOS) || (OGRE_PLATFORM == OGRE_PLATFORM_ANDROID)
                return SampleContext::touchMoved(orientedEvt);
#else
                return SampleContext::mouseMoved(orientedEvt);
#endif
            }
            catch (Ogre::Exception e)   // show error and fall back to menu
            {
                runSample(0);
                mTrayMgr->showOkDialog("Error!", e.getDescription() + "\nSource: " + e.getSource());
            }

            return true;
        }

#if (OGRE_PLATFORM == OGRE_PLATFORM_APPLE_IOS) || (OGRE_PLATFORM == OGRE_PLATFORM_ANDROID)
        /*-----------------------------------------------------------------------------
          | Extends touchCancelled to inject an event that a touch was cancelled.
          -----------------------------------------------------------------------------*/
        virtual bool touchCancelled(const OIS::MultiTouchEvent& evt)
        {
            return true;
        }
#endif
        /*-----------------------------------------------------------------------------
          | Extends windowResized to best fit menus on screen. We basically move the
          | menu tray to the left for higher resolutions and move it to the center
          | for lower resolutions.
          -----------------------------------------------------------------------------*/
        virtual void windowResized(Ogre::RenderWindow* rw)
        {
            if (!mTrayMgr) return;

            Ogre::OverlayContainer* center = mTrayMgr->getTrayContainer(TL_CENTER);
            Ogre::OverlayContainer* left = mTrayMgr->getTrayContainer(TL_LEFT);

            if (center->isVisible() && rw->getWidth() < 1280 - center->getWidth())
            {
                while (center->isVisible())
                {
                    mTrayMgr->moveWidgetToTray(mTrayMgr->getWidget(TL_CENTER, 0), TL_LEFT);
                }
            }
            else if (left->isVisible() && rw->getWidth() >= 1280 - left->getWidth())
            {
                while (left->isVisible())
                {
                    mTrayMgr->moveWidgetToTray(mTrayMgr->getWidget(TL_LEFT, 0), TL_CENTER);
                }
            }

            SampleContext::windowResized(rw);
        }

        /*-----------------------------------------------------------------------------
          | Extends setup to create dummy scene and tray interface.
          -----------------------------------------------------------------------------*/
        virtual void setup()
        {
            if(mWindow == NULL)
                mWindow = createWindow();

            setupInput(mNoGrabInput);
            locateResources();

#ifdef OGRE_STATIC_LIB
            // Check if the render system supports any shader profiles.
            // Don't load samples that require shaders if we don't have any shader support, GL ES 1.x for example.
            const RenderSystemCapabilities* caps = mRoot->getRenderSystem()->getCapabilities();
            RenderSystemCapabilities::ShaderProfiles profiles = caps->getSupportedShaderProfiles();
#if defined(INCLUDE_RTSHADER_SYSTEM)
            bool hasProgrammableGPU = (!profiles.empty());
#endif

            //            mPluginNameMap["Sample_AtomicCounters"]     = (OgreBites::SdkSample *) OGRE_NEW Sample_AtomicCounters();
            mPluginNameMap["Sample_BezierPatch"]        = (OgreBites::SdkSample *) OGRE_NEW Sample_BezierPatch();
            mPluginNameMap["Sample_CameraTrack"]        = (OgreBites::SdkSample *) OGRE_NEW Sample_CameraTrack();
            mPluginNameMap["Sample_Character"]          = (OgreBites::SdkSample *) OGRE_NEW Sample_Character();
#   if OGRE_PLATFORM != OGRE_PLATFORM_WINRT
            mPluginNameMap["Sample_DynTex"]             = (OgreBites::SdkSample *) OGRE_NEW Sample_DynTex();
            mPluginNameMap["Sample_FacialAnimation"]    = (OgreBites::SdkSample *) OGRE_NEW Sample_FacialAnimation();
            mPluginNameMap["Sample_Grass"]              = (OgreBites::SdkSample *) OGRE_NEW Sample_Grass();
			
            mPluginNameMap["Sample_DualQuaternion"]     = (OgreBites::SdkSample *) OGRE_NEW Sample_DualQuaternion();
            mPluginNameMap["Sample_Instancing"]                 = (OgreBites::SdkSample *) OGRE_NEW Sample_Instancing();
            mPluginNameMap["Sample_NewInstancing"]              = (OgreBites::SdkSample *) OGRE_NEW Sample_NewInstancing();
            mPluginNameMap["Sample_TextureArray"]       = (OgreBites::SdkSample *) OGRE_NEW Sample_TextureArray();
<<<<<<< HEAD
			mPluginNameMap["Sample_Tessellation"]		= (OgreBites::SdkSample *) OGRE_NEW Sample_Tessellation();
            mPluginNameMap["Sample_PNTriangles"]                = (OgreBites::SdkSample *) OGRE_NEW Sample_PNTriangles();

#                       if defined(OGRE_BUILD_COMPONENT_VOLUME) && OGRE_PLATFORM != OGRE_PLATFORM_NACL
            mPluginNameMap["Sample_VolumeCSG"]          = (OgreBites::SdkSample *) OGRE_NEW Sample_VolumeCSG();
            mPluginNameMap["Sample_VolumeTerrain"]      = (OgreBites::SdkSample *) OGRE_NEW Sample_VolumeTerrain();
#                       endif
=======
			mPluginNameMap["Sample_Tesselation"]		= (OgreBites::SdkSample *) OGRE_NEW Sample_Tesselation();
			mPluginNameMap["Sample_PNTriangles"]		= (OgreBites::SdkSample *) OGRE_NEW Sample_PNTriangles();
			mPluginNameMap["Sample_Hair"]				= (OgreBites::SdkSample *) OGRE_NEW Sample_Hair();
			mPluginNameMap["Sample_Island"]				= (OgreBites::SdkSample *) OGRE_NEW Sample_Island();
			mPluginNameMap["Sample_TerrainTessellation"]= (OgreBites::SdkSample *) OGRE_NEW Sample_TerrainTessellation();
#			if defined(OGRE_BUILD_COMPONENT_VOLUME) && OGRE_PLATFORM != OGRE_PLATFORM_NACL
            mPluginNameMap["Sample_VolumeCSG"]          = (OgreBites::SdkSample *) OGRE_NEW Sample_VolumeCSG();
            mPluginNameMap["Sample_VolumeTerrain"]      = (OgreBites::SdkSample *) OGRE_NEW Sample_VolumeTerrain();
#			endif
#		endif // OGRE_PLATFORM_ANDROID
>>>>>>> 24e53215
            mPluginNameMap["Sample_Shadows"]            = (OgreBites::SdkSample *) OGRE_NEW Sample_Shadows();
            mPluginNameMap["Sample_Lighting"]           = (OgreBites::SdkSample *) OGRE_NEW Sample_Lighting();
            mPluginNameMap["Sample_MeshLod"]            = (OgreBites::SdkSample *) OGRE_NEW Sample_MeshLod();
            mPluginNameMap["Sample_ParticleFX"]         = (OgreBites::SdkSample *) OGRE_NEW Sample_ParticleFX();
            mPluginNameMap["Sample_Smoke"]              = (OgreBites::SdkSample *) OGRE_NEW Sample_Smoke();
#       endif // OGRE_PLATFORM_WINRT
            mPluginNameMap["Sample_SkeletalAnimation"]  = (OgreBites::SdkSample *) OGRE_NEW Sample_SkeletalAnimation();
            mPluginNameMap["Sample_SkyBox"]             = (OgreBites::SdkSample *) OGRE_NEW Sample_SkyBox();
            mPluginNameMap["Sample_SkyDome"]            = (OgreBites::SdkSample *) OGRE_NEW Sample_SkyDome();
            mPluginNameMap["Sample_SkyPlane"]           = (OgreBites::SdkSample *) OGRE_NEW Sample_SkyPlane();
            mPluginNameMap["Sample_SphereMapping"]      = (OgreBites::SdkSample *) OGRE_NEW Sample_SphereMapping();
			mPluginNameMap["Sample_Tessellation"]		= (OgreBites::SdkSample *) OGRE_NEW Sample_Tessellation();
            mPluginNameMap["Sample_TextureFX"]          = (OgreBites::SdkSample *) OGRE_NEW Sample_TextureFX();
            mPluginNameMap["Sample_Transparency"]       = (OgreBites::SdkSample *) OGRE_NEW Sample_Transparency();

#if defined(INCLUDE_RTSHADER_SYSTEM) && OGRE_PLATFORM != OGRE_PLATFORM_WINRT
            if(hasProgrammableGPU)
            {
#   ifdef OGRE_BUILD_PLUGIN_BSP
                mPluginNameMap["Sample_BSP"]                = (OgreBites::SdkSample *) OGRE_NEW Sample_BSP();
#   endif
                mPluginNameMap["Sample_CelShading"]         = (OgreBites::SdkSample *) OGRE_NEW Sample_CelShading();
                mPluginNameMap["Sample_Compositor"]         = (OgreBites::SdkSample *) OGRE_NEW Sample_Compositor();
                mPluginNameMap["Sample_CubeMapping"]        = (OgreBites::SdkSample *) OGRE_NEW Sample_CubeMapping();

                mPluginNameMap["Sample_DeferredShading"]    = (OgreBites::SdkSample *) OGRE_NEW Sample_DeferredShading();
                mPluginNameMap["Sample_SSAO"]               = (OgreBites::SdkSample *) OGRE_NEW Sample_SSAO();
                mPluginNameMap["Sample_ShaderSystem"]       = (OgreBites::SdkSample *) OGRE_NEW Sample_ShaderSystem();
                mPluginNameMap["Sample_Ocean"]              = (OgreBites::SdkSample *) OGRE_NEW Sample_Ocean();
                mPluginNameMap["Sample_Water"]              = (OgreBites::SdkSample *) OGRE_NEW Sample_Water();
#       ifdef OGRE_BUILD_COMPONENT_TERRAIN
                mPluginNameMap["Sample_Terrain"]            = (OgreBites::SdkSample *) OGRE_NEW Sample_Terrain();
                mPluginNameMap["Sample_EndlessWorld"]       = (OgreBites::SdkSample *) OGRE_NEW Sample_EndlessWorld();
#       endif
                mPluginNameMap["Sample_Dot3Bump"]           = (OgreBites::SdkSample *) OGRE_NEW Sample_Dot3Bump();
                mPluginNameMap["Sample_Fresnel"]            = (OgreBites::SdkSample *) OGRE_NEW Sample_Fresnel();
            }
#endif
#endif

            Ogre::ResourceGroupManager::getSingleton().initialiseResourceGroup("Essential");
            mTrayMgr = new SdkTrayManager("BrowserControls", mWindow, mInputContext, this);
            mTrayMgr->showBackdrop("SdkTrays/Bands");
            mTrayMgr->getTrayContainer(TL_NONE)->hide();

#if ENABLE_SHADERS_CACHE_SAVE == 1
            if(Ogre::GpuProgramManager::getSingleton().canGetCompiledShaderBuffer())
                Ogre::GpuProgramManager::getSingleton().setSaveMicrocodesToCache(true);
#endif
#if	ENABLE_SHADERS_CACHE_LOAD == 1
            // Load for a package version of the shaders.
            Ogre::String path = getShaderCacheFileName();
            FILE * inFile = NULL;
            inFile = fopen(path.c_str(), "rb");
            // If that does not exist, see if there is a version in the writable location.
            if (!inFile)
            {
                path = mFSLayer->getWritablePath(getShaderCacheFileName());
                inFile = fopen(path.c_str(), "rb");
            }
            if (inFile)
            {
                Ogre::LogManager::getSingleton().logMessage("Loading shader cache from ");
                Ogre::LogManager::getSingleton().logMessage(path.c_str());
                Ogre::DataStreamPtr istream(new Ogre::FileHandleDataStream(path.c_str(), inFile, Ogre::DataStream::READ));
                Ogre::GpuProgramManager::getSingleton().loadMicrocodeCache(istream);
            }
#endif

            createDummyScene();

#ifdef INCLUDE_RTSHADER_SYSTEM
            if(mRoot->getRenderSystem()->getCapabilities()->hasCapability(Ogre::RSC_FIXED_FUNCTION) == false)
            {
                Ogre::RTShader::ShaderGenerator::getSingletonPtr()->addSceneManager(mRoot->getSceneManager("DummyScene"));
            }
#endif // INCLUDE_RTSHADER_SYSTEM

            loadResources();


            Sample* startupSample = loadSamples();

            Ogre::TextureManager::getSingleton().setDefaultNumMipmaps(5);

            // adds context as listener to process context-level (above the sample level) events
            mRoot->addFrameListener(this);
            Ogre::WindowEventUtilities::addWindowEventListener(mWindow, this);

            // create template material for sample thumbnails
			Ogre::MaterialPtr thumbMat = Ogre::MaterialManager::getSingleton().create("SdkTrays/SampleThumbnail", "Essential");
            thumbMat->getTechnique(0)->getPass(0)->createTextureUnitState();

            setupWidgets();
            windowResized(mWindow);   // adjust menus for resolution

            // if this is our first time running, and there's a startup sample, run it
            if (startupSample && mFirstRun){
                runSample(startupSample);
            }
        }

        /*-----------------------------------------------------------------------------
          | Notify the window size changed or it was moved
          -----------------------------------------------------------------------------*/
        virtual void windowMovedOrResized()
        {
#if (OGRE_PLATFORM == OGRE_PLATFORM_WINRT) && (OGRE_WINRT_TARGET_TYPE == DESKTOP_APP)

            if(mNativeControl)
            {
                // in WinRT.Xaml case Ogre::RenderWindow is actually brush
                // applied to native control and we need resize this brush manually
                mWindow->resize(mNativeControl->ActualWidth, mNativeControl->ActualHeight);
            }
#endif // (OGRE_PLATFORM == OGRE_PLATFORM_WINRT) && (OGRE_WINRT_TARGET_TYPE == DESKTOP_APP)
            mWindow->windowMovedOrResized();    // notify window
            windowResized(mWindow);                             // notify window event listeners
        }

    protected:

        /*-----------------------------------------------------------------------------
          | Restores config instead of using a dialog to save time.
          | If that fails, the config dialog is shown.
          -----------------------------------------------------------------------------*/
        virtual bool oneTimeConfig()
        {
            if (!mRoot->restoreConfig()) return mRoot->showConfigDialog();
            return true;
        }

        /*-----------------------------------------------------------------------------
          | Overrides the default window title.
          -----------------------------------------------------------------------------*/
        virtual Ogre::RenderWindow* createWindow()
        {
#if OGRE_PLATFORM == OGRE_PLATFORM_NACL
            Ogre::RenderWindow* res = mRoot->initialise(false, "OGRE Sample Browser");
            Ogre::NameValuePairList miscParams;
            miscParams["pp::Instance"] = Ogre::StringConverter::toString((unsigned long)mNaClInstance);
            miscParams["SwapCallback"] = Ogre::StringConverter::toString((unsigned long)mNaClSwapCallback);
            // create 1x1 window - we will resize later
            return mRoot->createRenderWindow("OGRE Sample Browser Window", mInitWidth, mInitHeight, false, &miscParams);

#elif (OGRE_PLATFORM == OGRE_PLATFORM_WINRT)
            Ogre::RenderWindow* res = mRoot->initialise(false, "OGRE Sample Browser");
            Ogre::NameValuePairList miscParams;
            if(mNativeWindow.Get())
            {
                miscParams["externalWindowHandle"] = Ogre::StringConverter::toString((size_t)reinterpret_cast<void*>(mNativeWindow.Get()));
                res = mRoot->createRenderWindow("OGRE Sample Browser Window", mNativeWindow->Bounds.Width, mNativeWindow->Bounds.Height, false, &miscParams);
            }
#       if (OGRE_WINRT_TARGET_TYPE == DESKTOP_APP)
            else if(mNativeControl)
            {
                miscParams["windowType"] = "SurfaceImageSource";
                res = mRoot->createRenderWindow("OGRE Sample Browser Window", mNativeControl->ActualWidth, mNativeControl->ActualHeight, false, &miscParams);
                void* pUnk = NULL;
                res->getCustomAttribute("ImageBrush", &pUnk);
                mNativeControl->Fill = reinterpret_cast<Windows::UI::Xaml::Media::ImageBrush^>(pUnk);
            }
#       endif // (OGRE_WINRT_TARGET_TYPE == DESKTOP_APP)

            return res;

#elif OGRE_PLATFORM == OGRE_PLATFORM_ANDROID
            return NULL;
#else
            Ogre::RenderWindow* res = mRoot->initialise(true, "OGRE Sample Browser");


#if OGRE_PLATFORM == OGRE_PLATFORM_APPLE_IOS
            mGestureView = [[SampleBrowserGestureView alloc] init];
            mGestureView.mBrowser = this;

            [[[UIApplication sharedApplication] keyWindow] addSubview:mGestureView];
#endif

            return res;
#endif
        }

        /*-----------------------------------------------------------------------------
          | Initialises only the browser's resources and those most commonly used
          | by samples. This way, additional special content can be initialised by
          | the samples that use them, so startup time is unaffected.
          -----------------------------------------------------------------------------*/
        virtual void loadResources()
        {
#if OGRE_PLATFORM != OGRE_PLATFORM_NACL
            mTrayMgr->showLoadingBar(1, 0);
#endif
            Ogre::ResourceGroupManager::getSingleton().initialiseResourceGroup("Popular");
#if OGRE_PLATFORM != OGRE_PLATFORM_NACL
            mTrayMgr->hideLoadingBar();
#endif
        }

        /*-----------------------------------------------------------------------------
          | Creates dummy scene to allow rendering GUI in viewport.
          -----------------------------------------------------------------------------*/
        virtual void createDummyScene()
        {
            mWindow->removeAllViewports();
            Ogre::SceneManager* sm = mRoot->createSceneManager(Ogre::ST_GENERIC, "DummyScene");
            sm->addRenderQueueListener(mOverlaySystem);
            Ogre::Camera* cam = sm->createCamera("DummyCamera");
            mWindow->addViewport(cam);
#ifdef INCLUDE_RTSHADER_SYSTEM
            // Initialize shader generator.
            // Must be before resource loading in order to allow parsing extended material attributes.
			bool success = initialiseRTShaderSystem(sm);
            if (!success)
            {
                OGRE_EXCEPT(Ogre::Exception::ERR_FILE_NOT_FOUND,
                            "Shader Generator Initialization failed - Core shader libs path not found",
                            "SampleBrowser::createDummyScene");
            }
            if(mRoot->getRenderSystem()->getCapabilities()->hasCapability(Ogre::RSC_FIXED_FUNCTION) == false)
            {
                //newViewport->setMaterialScheme(Ogre::RTShader::ShaderGenerator::DEFAULT_SCHEME_NAME);

                // creates shaders for base material BaseWhite using the RTSS
				Ogre::MaterialPtr baseWhite = Ogre::MaterialManager::getSingleton().getByName("BaseWhite", Ogre::ResourceGroupManager::INTERNAL_RESOURCE_GROUP_NAME);
                baseWhite->setLightingEnabled(false);
                mShaderGenerator->createShaderBasedTechnique(
                    "BaseWhite",
                    Ogre::MaterialManager::DEFAULT_SCHEME_NAME,
                    Ogre::RTShader::ShaderGenerator::DEFAULT_SCHEME_NAME);
                mShaderGenerator->validateMaterial(Ogre::RTShader::ShaderGenerator::DEFAULT_SCHEME_NAME,
                                                   "BaseWhite");
                if(baseWhite->getNumTechniques() > 1)
                {
                    baseWhite->getTechnique(0)->getPass(0)->setVertexProgram(
                        baseWhite->getTechnique(1)->getPass(0)->getVertexProgram()->getName());
                    baseWhite->getTechnique(0)->getPass(0)->setFragmentProgram(
                        baseWhite->getTechnique(1)->getPass(0)->getFragmentProgram()->getName());
                }

                // creates shaders for base material BaseWhiteNoLighting using the RTSS
                mShaderGenerator->createShaderBasedTechnique(
                    "BaseWhiteNoLighting",
                    Ogre::MaterialManager::DEFAULT_SCHEME_NAME,
                    Ogre::RTShader::ShaderGenerator::DEFAULT_SCHEME_NAME);
                mShaderGenerator->validateMaterial(Ogre::RTShader::ShaderGenerator::DEFAULT_SCHEME_NAME,
                                                   "BaseWhiteNoLighting");
				Ogre::MaterialPtr baseWhiteNoLighting = Ogre::MaterialManager::getSingleton().getByName("BaseWhiteNoLighting", Ogre::ResourceGroupManager::INTERNAL_RESOURCE_GROUP_NAME);
                if(baseWhite->getNumTechniques() > 1)
                {
                    baseWhiteNoLighting->getTechnique(0)->getPass(0)->setVertexProgram(
                        baseWhiteNoLighting->getTechnique(1)->getPass(0)->getVertexProgram()->getName());
                    baseWhiteNoLighting->getTechnique(0)->getPass(0)->setFragmentProgram(
                        baseWhiteNoLighting->getTechnique(1)->getPass(0)->getFragmentProgram()->getName());
                }
            }
#endif // INCLUDE_RTSHADER_SYSTEM
        }

        /*-----------------------------------------------------------------------------
          | Loads sample plugins from a configuration file.
          -----------------------------------------------------------------------------*/
        virtual Sample* loadSamples()
        {
            Sample* startupSample = 0;

            Ogre::StringVector unloadedSamplePlugins;

#if OGRE_PLATFORM == OGRE_PLATFORM_NACL
            Ogre::String startupSampleTitle = "";
            Ogre::String sampleDir = "";
            Ogre::StringVector sampleList;
            sampleList.push_back("Sample_BezierPatch");
            sampleList.push_back("Sample_CameraTrack");
            sampleList.push_back("Sample_CelShading");
            sampleList.push_back("Sample_Character");
            sampleList.push_back("Sample_Compositor");
            sampleList.push_back("Sample_CubeMapping");
            sampleList.push_back("Sample_Dot3Bump");
            sampleList.push_back("Sample_DynTex");
            sampleList.push_back("Sample_FacialAnimation");
            sampleList.push_back("Sample_Fresnel");
            sampleList.push_back("Sample_ParticleFX");
#   ifdef INCLUDE_RTSHADER_SYSTEM
            sampleList.push_back("Sample_ShaderSystem");
#       endif
            sampleList.push_back("Sample_Lighting");
            sampleList.push_back("Sample_MeshLod");
            sampleList.push_back("Sample_SkyBox");
            sampleList.push_back("Sample_SkyDome");
            sampleList.push_back("Sample_SkyPlane");
            sampleList.push_back("Sample_Smoke");
            sampleList.push_back("Sample_Water");
<<<<<<< HEAD
            sampleList.push_back("Sample_PNTriangles");
			sampleList.push_back("Sample_Tessellation");
=======
			sampleList.push_back("Sample_PNTriangles");
			sampleList.push_back("Sample_Tesselation");
			sampleList.push_back("Sample_Hair");
			sampleList.push_back("Sample_Island");
			sampleList.push_back("Sample_TerrainTessellation");
>>>>>>> 24e53215
            sampleList.push_back("Sample_Transparency");
            sampleList.push_back("Sample_TextureFX");
#else
            Ogre::ConfigFile cfg;
#if OGRE_PLATFORM == OGRE_PLATFORM_ANDROID
            cfg.load(openAPKFile(mFSLayer->getConfigFilePath("samples.cfg")));
#else
            cfg.load(mFSLayer->getConfigFilePath("samples.cfg"));
#endif

            Ogre::String sampleDir = cfg.getSetting("SampleFolder");        // Mac OS X just uses Resources/ directory
            Ogre::StringVector sampleList = cfg.getMultiSetting("SamplePlugin");
            Ogre::String startupSampleTitle = cfg.getSetting("StartupSample");

#if OGRE_PLATFORM != OGRE_PLATFORM_APPLE && OGRE_PLATFORM != OGRE_PLATFORM_APPLE_IOS
            if (sampleDir.empty()) sampleDir = ".";   // user didn't specify plugins folder, try current one
#endif

            // add slash or backslash based on platform
            char lastChar = sampleDir[sampleDir.length() - 1];
            if (lastChar != '/' && lastChar != '\\')
            {
#if OGRE_PLATFORM == OGRE_PLATFORM_WIN32 || (OGRE_PLATFORM == OGRE_PLATFORM_WINRT)
                sampleDir += "\\";
#elif OGRE_PLATFORM == OGRE_PLATFORM_LINUX
                sampleDir += "/";
#endif
            }
#endif

#ifdef SAMPLES_INCLUDE_PLAYPEN
#  ifdef OGRE_STATIC_LIB
            playPenPlugin = OGRE_NEW PlayPenPlugin();
            mRoot->installPlugin(playPenPlugin);
            SampleSet newSamples = playPenPlugin->getSamples();
            for (SampleSet::iterator j = newSamples.begin(); j != newSamples.end(); j++)
            {
                Ogre::NameValuePairList& info = (*j)->getInfo();   // acquire custom sample info
                Ogre::NameValuePairList::iterator k;

                // give sample default title and category if none found
                k= info.find("Title");
                if (k == info.end() || k->second.empty()) info["Title"] = "Untitled";
                k = info.find("Category");
                if (k == info.end() || k->second.empty()) info["Category"] = "Unsorted";
                k = info.find("Thumbnail");
                if (k == info.end() || k->second.empty()) info["Thumbnail"] = "thumb_error.png";
                mSampleCategories.insert(info["Category"]);   // add sample category
                if (info["Title"] == startupSampleTitle) startupSample = *j;   // we found the startup sample
                sampleList.push_back(info["Title"]);
                mPluginNameMap[info["Title"]] = (OgreBites::SdkSample *)(*j);
            }

            playPenTestPlugin = OGRE_NEW PlaypenTestPlugin();
            mRoot->installPlugin(playPenTestPlugin);
            newSamples = playPenTestPlugin->getSamples();
            for (SampleSet::iterator j = newSamples.begin(); j != newSamples.end(); j++)
            {
                Ogre::NameValuePairList& info = (*j)->getInfo();   // acquire custom sample info
                Ogre::NameValuePairList::iterator k;

                // give sample default title and category if none found
                k= info.find("Title");
                if (k == info.end() || k->second.empty()) info["Title"] = "Untitled";
                k = info.find("Category");
                if (k == info.end() || k->second.empty()) info["Category"] = "Unsorted";
                k = info.find("Thumbnail");
                if (k == info.end() || k->second.empty()) info["Thumbnail"] = "thumb_error.png";
                mSampleCategories.insert(info["Category"]);   // add sample category
                if (info["Title"] == startupSampleTitle) startupSample = *j;   // we found the startup sample
                sampleList.push_back(info["Title"]);
                mPluginNameMap[info["Title"]] = (OgreBites::SdkSample *)(*j);
            }
#  else
#    if OGRE_DEBUG_MODE && !(OGRE_PLATFORM == OGRE_PLATFORM_APPLE || OGRE_PLATFORM == OGRE_PLATFORM_APPLE_IOS)
            sampleList.push_back("PlayPen_d");
#    else
            sampleList.push_back("PlayPen");
            sampleList.push_back("PlayPenTests");
#    endif
#  endif
#endif

            // loop through all sample plugins...
            for (Ogre::StringVector::iterator i = sampleList.begin(); i != sampleList.end(); i++)
            {
                try   // try to load the plugin
                {
#ifdef OGRE_STATIC_LIB
                    String sampleName = *i;
                    // in debug, remove any suffix
                    if(StringUtil::endsWith(sampleName, "_d"))
                        sampleName = sampleName.substr(0, sampleName.length()-2);

                    OgreBites::SdkSample *pluginInstance = (OgreBites::SdkSample *) mPluginNameMap[sampleName];
                    if(pluginInstance)
                    {
                        OgreBites::SamplePlugin* sp = OGRE_NEW SamplePlugin(pluginInstance->getInfo()["Title"] + " Sample");

                        sp->addSample(pluginInstance);
                        mRoot->installPlugin(sp);
                    }
#else
                    mRoot->loadPlugin(sampleDir + *i);
#endif
                }
                catch (Ogre::Exception e)   // plugin couldn't be loaded
                {
                    unloadedSamplePlugins.push_back(sampleDir + *i);
                    continue;
                }

                Ogre::Plugin* p = mRoot->getInstalledPlugins().back();   // acquire plugin instance
                SamplePlugin* sp = dynamic_cast<SamplePlugin*>(p);

                if (!sp)  // this is not a SamplePlugin, so unload it
                {
                    //unloadedSamplePlugins.push_back(sampleDir + *i);
#ifdef OGRE_STATIC_LIB
                    //mRoot->uninstallPlugin(p);
#else
                    //mRoot->unloadPlugin(sampleDir + *i);
#endif
                    continue;
                }

                mLoadedSamplePlugins.push_back(sampleDir + *i);   // add to records

                // go through every sample in the plugin...
                SampleSet newSamples = sp->getSamples();
                for (SampleSet::iterator j = newSamples.begin(); j != newSamples.end(); j++)
                {
                    Ogre::NameValuePairList& info = (*j)->getInfo();   // acquire custom sample info
                    Ogre::NameValuePairList::iterator k;

                    // give sample default title and category if none found
                    k= info.find("Title");
                    if (k == info.end() || k->second.empty()) info["Title"] = "Untitled";
                    k = info.find("Category");
                    if (k == info.end() || k->second.empty()) info["Category"] = "Unsorted";
                    k = info.find("Thumbnail");
                    if (k == info.end() || k->second.empty()) info["Thumbnail"] = "thumb_error.png";

                    mLoadedSamples.insert(*j);                    // add sample only after ensuring title for sorting
                    mSampleCategories.insert(info["Category"]);   // add sample category

                    if (info["Title"] == startupSampleTitle) startupSample = *j;   // we found the startup sample
                }
            }

            if (!mLoadedSamples.empty()) mSampleCategories.insert("All");   // insert a category for all samples

            if (!unloadedSamplePlugins.empty())   // show error message summarising missing or invalid plugins
            {
                Ogre::String message = "These requested sample plugins were either missing, corrupt or invalid:";

                for (unsigned int i = 0; i < unloadedSamplePlugins.size(); i++)
                {
                    message += "\n- " + unloadedSamplePlugins[i];
                }

                mTrayMgr->showOkDialog("Error!", message);
            }

            return startupSample;
        }

        /*-----------------------------------------------------------------------------
          | Unloads any loaded sample plugins.
          -----------------------------------------------------------------------------*/
        virtual void unloadSamples()
        {
#ifdef INCLUDE_RTSHADER_SYSTEM
            mShaderGenerator->removeAllShaderBasedTechniques(); // clear techniques from the RTSS
#endif
#ifdef OGRE_STATIC_LIB
            const Ogre::Root::PluginInstanceList pluginList = mRoot->getInstalledPlugins();
            for(unsigned int i = 0; i < pluginList.size(); i++)
            {
                SamplePlugin* sp = dynamic_cast<SamplePlugin*>(pluginList[i]);

                // This is a sample plugin so we can unload it
                if(sp)
                    mRoot->uninstallPlugin(pluginList[i]);
            }
#  ifdef SAMPLES_INCLUDE_PLAYPEN
            mRoot->uninstallPlugin(playPenPlugin);
            delete playPenPlugin;
            mRoot->uninstallPlugin(playPenTestPlugin);
            delete playPenTestPlugin;
#  endif
#else
            for (unsigned int i = 0; i < mLoadedSamplePlugins.size(); i++)
            {
                mRoot->unloadPlugin(mLoadedSamplePlugins[i]);
            }
#endif

            mLoadedSamples.clear();
            mLoadedSamplePlugins.clear();
            mSampleCategories.clear();
        }

        /*-----------------------------------------------------------------------------
          | Sets up main page for browsing samples.
          -----------------------------------------------------------------------------*/
        virtual void setupWidgets()
        {
            mTrayMgr->destroyAllWidgets();

            // create main navigation tray
            mTrayMgr->showLogo(TL_RIGHT);
            mTrayMgr->createSeparator(TL_RIGHT, "LogoSep");
            mTrayMgr->createButton(TL_RIGHT, "StartStop", "Start Sample", 120);
#if OGRE_PLATFORM != OGRE_PLATFORM_NACL
#       if      OGRE_PLATFORM != OGRE_PLATFORM_WINRT
            mTrayMgr->createButton(TL_RIGHT, "UnloadReload", mLoadedSamples.empty() ? "Reload Samples" : "Unload Samples");
            mTrayMgr->createButton(TL_RIGHT, "Configure", "Configure");
#       endif // OGRE_PLATFORM_WINRT
            mTrayMgr->createButton(TL_RIGHT, "Quit", "Quit");
#endif // OGRE_PLATFORM_NACL

            // create sample viewing controls
            mTitleLabel = mTrayMgr->createLabel(TL_LEFT, "SampleTitle", "");
#if (OGRE_PLATFORM == OGRE_PLATFORM_APPLE_IOS) || (OGRE_PLATFORM == OGRE_PLATFORM_ANDROID)
            mDescBox = mTrayMgr->createTextBox(TL_LEFT, "SampleInfo", "Sample Info", 120, 100);
            mCategoryMenu = mTrayMgr->createThickSelectMenu(TL_LEFT, "CategoryMenu", "Select Category", 120, 10);
            mSampleMenu = mTrayMgr->createThickSelectMenu(TL_LEFT, "SampleMenu", "Select Sample", 120, 10);
            mSampleSlider = mTrayMgr->createThickSlider(TL_LEFT, "SampleSlider", "Slide Samples", 120, 42, 0, 0, 0);
#else
            mDescBox = mTrayMgr->createTextBox(TL_LEFT, "SampleInfo", "Sample Info", 250, 208);
            mCategoryMenu = mTrayMgr->createThickSelectMenu(TL_LEFT, "CategoryMenu", "Select Category", 250, 10);
            mSampleMenu = mTrayMgr->createThickSelectMenu(TL_LEFT, "SampleMenu", "Select Sample", 250, 10);
            mSampleSlider = mTrayMgr->createThickSlider(TL_LEFT, "SampleSlider", "Slide Samples", 250, 80, 0, 0, 0);
#endif
            /* Sliders do not notify their listeners on creation, so we manually call the callback here
               to format the slider value correctly. */
            sliderMoved(mSampleSlider);

            // create configuration screen button tray
            mTrayMgr->createButton(TL_NONE, "Apply", "Apply Changes");
            mTrayMgr->createButton(TL_NONE, "Back", "Go Back");

            // create configuration screen label and renderer menu
            mTrayMgr->createLabel(TL_NONE, "ConfigLabel", "Configuration");
#if (OGRE_PLATFORM == OGRE_PLATFORM_APPLE_IOS) || (OGRE_PLATFORM == OGRE_PLATFORM_ANDROID) || (OGRE_PLATFORM == OGRE_PLATFORM_WINRT)
            mRendererMenu = mTrayMgr->createLongSelectMenu(TL_NONE, "RendererMenu", "Render System", 216, 115, 10);
#else
            mRendererMenu = mTrayMgr->createLongSelectMenu(TL_NONE, "RendererMenu", "Render System", 450, 240, 10);
#endif
            mTrayMgr->createSeparator(TL_NONE, "ConfigSeparator");

            // populate render system names
            Ogre::StringVector rsNames;
            Ogre::RenderSystemList rsList = mRoot->getAvailableRenderers();
            for (unsigned int i = 0; i < rsList.size(); i++)
            {
                rsNames.push_back(rsList[i]->getName());
            }
            mRendererMenu->setItems(rsNames);

            populateSampleMenus();
        }

        /*-----------------------------------------------------------------------------
          | Populates home menus with loaded samples.
          -----------------------------------------------------------------------------*/
        virtual void populateSampleMenus()
        {
            Ogre::StringVector categories;
            for (std::set<Ogre::String>::iterator i = mSampleCategories.begin(); i != mSampleCategories.end(); i++)
                categories.push_back(*i);

            mCategoryMenu->setItems(categories);
            if (mCategoryMenu->getNumItems() != 0)
                mCategoryMenu->selectItem(0);
            else
                itemSelected(mCategoryMenu);   // if there are no items, we can't select one, so manually invoke callback
        }

        /*-----------------------------------------------------------------------------
          | Overrides to recover by last sample's index instead.
          -----------------------------------------------------------------------------*/
        virtual void recoverLastSample()
        {
            // restore the view while we're at it too
            mCategoryMenu->selectItem(mLastViewCategory);
            mSampleMenu->selectItem(mLastViewTitle);

            if (mLastSampleIndex != -1)
            {
                int index = -1;
                for (SampleSet::iterator i = mLoadedSamples.begin(); i != mLoadedSamples.end(); i++)
                {
                    index++;
                    if (index == mLastSampleIndex)
                    {
                        runSample(*i);
                        (*i)->restoreState(mLastSampleState);
                        mLastSample = 0;
                        mLastSampleIndex = -1;
                        mLastSampleState.clear();
                    }
                }

                pauseCurrentSample();
                mTrayMgr->showAll();
            }

            buttonHit((Button*)mTrayMgr->getWidget("Configure"));
        }

        /*-----------------------------------------------------------------------------
          | Extends reconfigure to save the view and the index of last sample run.
          -----------------------------------------------------------------------------*/
        virtual void reconfigure(const Ogre::String& renderer, Ogre::NameValuePairList& options)
        {
            mLastViewCategory = mCategoryMenu->getSelectionIndex();
            mLastViewTitle = mSampleMenu->getSelectionIndex();

            mLastSampleIndex = -1;
            unsigned int index = -1;
            for (SampleSet::iterator i = mLoadedSamples.begin(); i != mLoadedSamples.end(); i++)
            {
                index++;
                if (*i == mCurrentSample)
                {
                    mLastSampleIndex = index;
                    break;
                }
            }

            SampleContext::reconfigure(renderer, options);
        }
    public:
        /*-----------------------------------------------------------------------------
          | Extends shutdown to destroy dummy scene and tray interface.
          -----------------------------------------------------------------------------*/
        virtual void shutdown()
        {
#if ENABLE_SHADERS_CACHE_SAVE == 1
            if (Ogre::GpuProgramManager::getSingleton().isCacheDirty())
            {
                Ogre::String path = mFSLayer->getWritablePath(getShaderCacheFileName());
                FILE * outFile = fopen(path.c_str(), "wb");
                if (outFile)
                {
                    Ogre::LogManager::getSingleton().logMessage("Writing shader cache to ");
                    Ogre::LogManager::getSingleton().logMessage(path.c_str());
                    Ogre::DataStreamPtr ostream(new Ogre::FileHandleDataStream(path.c_str(), outFile, Ogre::DataStream::WRITE));
                    Ogre::GpuProgramManager::getSingleton().saveMicrocodeCache(ostream);
                    ostream->close();
                }
            }
#endif

#if OGRE_PLATFORM == OGRE_PLATFORM_APPLE_IOS
            [mGestureView release];
#endif
            if (mTrayMgr)
            {
                delete mTrayMgr;
                mTrayMgr = 0;
            }

            if (!mCurrentSample && mRoot->getRenderSystem() != NULL) destroyDummyScene();

            mCategoryMenu = 0;
            mSampleMenu = 0;
            mSampleSlider = 0;
            mTitleLabel = 0;
            mDescBox = 0;
            mRendererMenu = 0;
            mHiddenOverlays.clear();
            mThumbs.clear();
            mCarouselPlace = 0;
            mWindow = 0;

            SampleContext::shutdown();

            unloadSamples();

#ifdef INCLUDE_RTSHADER_SYSTEM
			// Destroy the RT Shader System.
			destroyRTShaderSystem();
#endif // INCLUDE_RTSHADER_SYSTEM

        }
    protected:
        /*-----------------------------------------------------------------------------
          | Destroys dummy scene.
          -----------------------------------------------------------------------------*/
        virtual void destroyDummyScene()
        {
            if(!mRoot->hasSceneManager("DummyScene"))
                return;

            Ogre::SceneManager*  dummyScene = mRoot->getSceneManager("DummyScene");
#ifdef INCLUDE_RTSHADER_SYSTEM
            mShaderGenerator->removeSceneManager(dummyScene);
#endif
            dummyScene->removeRenderQueueListener(mOverlaySystem);
            mWindow->removeAllViewports();
            mRoot->destroySceneManager(dummyScene);
        }

        /*-----------------------------------------------------------------------------
          | Extend to temporarily hide a sample's overlays while in the pause menu.
          -----------------------------------------------------------------------------*/
        virtual void pauseCurrentSample()
        {
            SampleContext::pauseCurrentSample();

            Ogre::OverlayManager::OverlayMapIterator it = Ogre::OverlayManager::getSingleton().getOverlayIterator();
            mHiddenOverlays.clear();

            while (it.hasMoreElements())
            {
                Ogre::Overlay* o = it.getNext();
                if (o->isVisible())                  // later, we don't want to unhide the initially hidden overlays
                {
                    mHiddenOverlays.push_back(o);    // save off hidden overlays so we can unhide them later
                    o->hide();
                }
            }
        }

        /*-----------------------------------------------------------------------------
		| Extend to unhide all of sample's temporarily hidden overlays.
          -----------------------------------------------------------------------------*/
        virtual void unpauseCurrentSample()
        {
            SampleContext::unpauseCurrentSample();

            for (std::vector<Ogre::Overlay*>::iterator i = mHiddenOverlays.begin(); i != mHiddenOverlays.end(); i++)
            {
                (*i)->show();
            }

            mHiddenOverlays.clear();
        }

        /*-----------------------------------------------------------------------------
		| Get the name of the RTSS shader cache file
          -----------------------------------------------------------------------------*/
        virtual Ogre::String getShaderCacheFileName()
        {
#if OGRE_DEBUG_MODE
            return "cache_d.bin";
#else
            return "cache.bin";
#endif
        }

#ifdef INCLUDE_RTSHADER_SYSTEM

        /*-----------------------------------------------------------------------------
          | Initialize the RT Shader system.
          -----------------------------------------------------------------------------*/
		virtual bool initialiseRTShaderSystem(Ogre::SceneManager* sceneMgr)
        {
            if (Ogre::RTShader::ShaderGenerator::initialize())
            {
                mShaderGenerator = Ogre::RTShader::ShaderGenerator::getSingletonPtr();

                mShaderGenerator->addSceneManager(sceneMgr);

#if OGRE_PLATFORM != OGRE_PLATFORM_ANDROID && OGRE_PLATFORM != OGRE_PLATFORM_NACL && OGRE_PLATFORM != OGRE_PLATFORM_WINRT
                // Setup core libraries and shader cache path.
                Ogre::StringVector groupVector = Ogre::ResourceGroupManager::getSingleton().getResourceGroups();
                Ogre::StringVector::iterator itGroup = groupVector.begin();
                Ogre::StringVector::iterator itGroupEnd = groupVector.end();
                Ogre::String shaderCoreLibsPath;
                Ogre::String shaderCachePath;

                for (; itGroup != itGroupEnd; ++itGroup)
                {
                    Ogre::ResourceGroupManager::LocationList resLocationsList = Ogre::ResourceGroupManager::getSingleton().getResourceLocationList(*itGroup);
                    Ogre::ResourceGroupManager::LocationList::iterator it = resLocationsList.begin();
                    Ogre::ResourceGroupManager::LocationList::iterator itEnd = resLocationsList.end();
                    bool coreLibsFound = false;

                    // Try to find the location of the core shader lib functions and use it
                    // as shader cache path as well - this will reduce the number of generated files
                    // when running from different directories.
                    for (; it != itEnd; ++it)
                    {
                        if ((*it)->archive->getName().find("RTShaderLib") != Ogre::String::npos)
                        {
                            shaderCoreLibsPath = (*it)->archive->getName() + "/cache/";
                            shaderCachePath = shaderCoreLibsPath;
                            coreLibsFound = true;
                            break;
                        }
                    }
                    // Core libs path found in the current group.
                    if (coreLibsFound)
                        break;
                }

                // Core shader libs not found -> shader generating will fail.
                if (shaderCoreLibsPath.empty())
                    return false;

#ifdef _RTSS_WRITE_SHADERS_TO_DISK
                // Set shader cache path.
#if OGRE_PLATFORM == OGRE_PLATFORM_APPLE_IOS
                shaderCachePath = Ogre::macCachePath();
#elif OGRE_PLATFORM == OGRE_PLATFORM_APPLE
                shaderCachePath = Ogre::macCachePath() + "/org.ogre3d.RTShaderCache";
#endif
                mShaderGenerator->setShaderCachePath(shaderCachePath);
#endif
#endif
                // Create and register the material manager listener if it doesn't exist yet.
                if (mMaterialMgrListener == NULL) {
                    mMaterialMgrListener = new ShaderGeneratorTechniqueResolverListener(mShaderGenerator);
                    Ogre::MaterialManager::getSingleton().addListener(mMaterialMgrListener);
                }
            }

            return true;
        }

        /*-----------------------------------------------------------------------------
		| Destroy the RT Shader system.
          -----------------------------------------------------------------------------*/
		virtual void destroyRTShaderSystem()
        {
            // Restore default scheme.
            Ogre::MaterialManager::getSingleton().setActiveScheme(Ogre::MaterialManager::DEFAULT_SCHEME_NAME);

            // Unregister the material manager listener.
            if (mMaterialMgrListener != NULL)
            {
                Ogre::MaterialManager::getSingleton().removeListener(mMaterialMgrListener);
                delete mMaterialMgrListener;
                mMaterialMgrListener = NULL;
            }

			// Destroy RTShader system.
            if (mShaderGenerator != NULL)
            {
				Ogre::RTShader::ShaderGenerator::destroy();
                mShaderGenerator = NULL;
            }
        }
#endif // INCLUDE_RTSHADER_SYSTEM

        bool mNoGrabInput;                             // don't grab input devices
        SdkTrayManager* mTrayMgr;                      // SDK tray interface
#ifdef OGRE_STATIC_LIB
        PluginMap mPluginNameMap;                      // A structure to map plugin names to class types
#endif
        Ogre::StringVector mLoadedSamplePlugins;       // loaded sample plugins
        std::set<Ogre::String> mSampleCategories;      // sample categories
        SampleSet mLoadedSamples;                      // loaded samples
        SelectMenu* mCategoryMenu;                     // sample category select menu
        SelectMenu* mSampleMenu;                       // sample select menu
        Slider* mSampleSlider;                         // sample slider bar
        Label* mTitleLabel;                            // sample title label
        TextBox* mDescBox;                             // sample description box
        SelectMenu* mRendererMenu;                     // render system selection menu
        std::vector<Ogre::Overlay*> mHiddenOverlays;   // sample overlays hidden for pausing
        std::vector<Ogre::OverlayContainer*> mThumbs;  // sample thumbnails
        Ogre::Real mCarouselPlace;                     // current state of carousel
        int mLastViewTitle;                            // last sample title viewed
        int mLastViewCategory;                         // last sample category viewed
        int mLastSampleIndex;                          // index of last sample running
        int mStartSampleIndex;                         // directly starts the sample with the given index
#if (OGRE_PLATFORM == OGRE_PLATFORM_WINRT)
        Platform::Agile<Windows::UI::Core::CoreWindow> mNativeWindow;
#       if (OGRE_WINRT_TARGET_TYPE == DESKTOP_APP)
        Windows::UI::Xaml::Shapes::Rectangle^ mNativeControl;
#       endif // (OGRE_WINRT_TARGET_TYPE == DESKTOP_APP)
#endif // (OGRE_PLATFORM == OGRE_PLATFORM_WINRT)
#if OGRE_PLATFORM == OGRE_PLATFORM_NACL
        pp::Instance* mNaClInstance;
        pp::CompletionCallback* mNaClSwapCallback;
        OIS::FactoryCreator * mOisFactory;
        Ogre::uint32 mInitWidth;
        Ogre::uint32 mInitHeight;
#endif
#ifdef INCLUDE_RTSHADER_SYSTEM
        Ogre::RTShader::ShaderGenerator*                        mShaderGenerator;                       // The Shader generator instance.
        ShaderGeneratorTechniqueResolverListener*       mMaterialMgrListener;           // Shader generator material manager listener.
#endif // INCLUDE_RTSHADER_SYSTEM
    public:
#if OGRE_PLATFORM == OGRE_PLATFORM_APPLE_IOS
        SampleBrowserGestureView *mGestureView;
#endif
        bool mIsShuttingDown;
    };
}

#if OGRE_PLATFORM == OGRE_PLATFORM_APPLE_IOS

@implementation SampleBrowserGestureView

@synthesize mBrowser;

- (BOOL)canBecomeFirstResponder
{
    return YES;
}

- (void)dealloc {
    [super dealloc];
}

- (void)motionBegan:(UIEventSubtype)motion withEvent:(UIEvent *)event {
    if(mBrowser && event.type == UIEventTypeMotion && event.subtype == UIEventSubtypeMotionShake)
        mBrowser->motionBegan();

    if ([super respondsToSelector:@selector(motionBegan:withEvent:)]) {
        [super motionBegan:motion withEvent:event];
    }
}

- (void)motionEnded:(UIEventSubtype)motion withEvent:(UIEvent *)event {
    if(mBrowser && event.type == UIEventTypeMotion && event.subtype == UIEventSubtypeMotionShake)
        mBrowser->motionEnded();

    if ([super respondsToSelector:@selector(motionEnded:withEvent:)]) {
        [super motionEnded:motion withEvent:event];
    }
}

- (void)motionCancelled:(UIEventSubtype)motion withEvent:(UIEvent *)event {
    if(mBrowser && event.type == UIEventTypeMotion && event.subtype == UIEventSubtypeMotionShake)
        mBrowser->motionCancelled();

    if ([super respondsToSelector:@selector(motionCancelled:withEvent:)]) {
        [super motionCancelled:motion withEvent:event];
    }
}
@end

#endif

#endif<|MERGE_RESOLUTION|>--- conflicted
+++ resolved
@@ -98,12 +98,8 @@
 #   include "SkyPlane.h"
 #   include "Smoke.h"
 #   include "SphereMapping.h"
-<<<<<<< HEAD
 #	include "Tessellation.h"
-=======
-#	include "Tesselation.h"
 #	include "TerrainTessellation.h"
->>>>>>> 24e53215
 #   include "TextureFX.h"
 #   include "Transparency.h"
 #   if SAMPLES_INCLUDE_PLAYPEN
@@ -1098,26 +1094,16 @@
             mPluginNameMap["Sample_Instancing"]                 = (OgreBites::SdkSample *) OGRE_NEW Sample_Instancing();
             mPluginNameMap["Sample_NewInstancing"]              = (OgreBites::SdkSample *) OGRE_NEW Sample_NewInstancing();
             mPluginNameMap["Sample_TextureArray"]       = (OgreBites::SdkSample *) OGRE_NEW Sample_TextureArray();
-<<<<<<< HEAD
 			mPluginNameMap["Sample_Tessellation"]		= (OgreBites::SdkSample *) OGRE_NEW Sample_Tessellation();
             mPluginNameMap["Sample_PNTriangles"]                = (OgreBites::SdkSample *) OGRE_NEW Sample_PNTriangles();
-
+			mPluginNameMap["Sample_Hair"]				= (OgreBites::SdkSample *) OGRE_NEW Sample_Hair();
+			mPluginNameMap["Sample_Island"]				= (OgreBites::SdkSample *) OGRE_NEW Sample_Island();
+			mPluginNameMap["Sample_TerrainTessellation"]= (OgreBites::SdkSample *) OGRE_NEW Sample_TerrainTessellation();
 #                       if defined(OGRE_BUILD_COMPONENT_VOLUME) && OGRE_PLATFORM != OGRE_PLATFORM_NACL
             mPluginNameMap["Sample_VolumeCSG"]          = (OgreBites::SdkSample *) OGRE_NEW Sample_VolumeCSG();
             mPluginNameMap["Sample_VolumeTerrain"]      = (OgreBites::SdkSample *) OGRE_NEW Sample_VolumeTerrain();
 #                       endif
-=======
-			mPluginNameMap["Sample_Tesselation"]		= (OgreBites::SdkSample *) OGRE_NEW Sample_Tesselation();
-			mPluginNameMap["Sample_PNTriangles"]		= (OgreBites::SdkSample *) OGRE_NEW Sample_PNTriangles();
-			mPluginNameMap["Sample_Hair"]				= (OgreBites::SdkSample *) OGRE_NEW Sample_Hair();
-			mPluginNameMap["Sample_Island"]				= (OgreBites::SdkSample *) OGRE_NEW Sample_Island();
-			mPluginNameMap["Sample_TerrainTessellation"]= (OgreBites::SdkSample *) OGRE_NEW Sample_TerrainTessellation();
-#			if defined(OGRE_BUILD_COMPONENT_VOLUME) && OGRE_PLATFORM != OGRE_PLATFORM_NACL
-            mPluginNameMap["Sample_VolumeCSG"]          = (OgreBites::SdkSample *) OGRE_NEW Sample_VolumeCSG();
-            mPluginNameMap["Sample_VolumeTerrain"]      = (OgreBites::SdkSample *) OGRE_NEW Sample_VolumeTerrain();
-#			endif
 #		endif // OGRE_PLATFORM_ANDROID
->>>>>>> 24e53215
             mPluginNameMap["Sample_Shadows"]            = (OgreBites::SdkSample *) OGRE_NEW Sample_Shadows();
             mPluginNameMap["Sample_Lighting"]           = (OgreBites::SdkSample *) OGRE_NEW Sample_Lighting();
             mPluginNameMap["Sample_MeshLod"]            = (OgreBites::SdkSample *) OGRE_NEW Sample_MeshLod();
@@ -1411,16 +1397,11 @@
             sampleList.push_back("Sample_SkyPlane");
             sampleList.push_back("Sample_Smoke");
             sampleList.push_back("Sample_Water");
-<<<<<<< HEAD
             sampleList.push_back("Sample_PNTriangles");
 			sampleList.push_back("Sample_Tessellation");
-=======
-			sampleList.push_back("Sample_PNTriangles");
-			sampleList.push_back("Sample_Tesselation");
 			sampleList.push_back("Sample_Hair");
 			sampleList.push_back("Sample_Island");
 			sampleList.push_back("Sample_TerrainTessellation");
->>>>>>> 24e53215
             sampleList.push_back("Sample_Transparency");
             sampleList.push_back("Sample_TextureFX");
 #else
