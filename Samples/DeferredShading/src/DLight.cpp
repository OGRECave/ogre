/*
-----------------------------------------------------------------------------
This source file is part of OGRE
(Object-oriented Graphics Rendering Engine)
For the latest info, see http://www.ogre3d.org/

Copyright (c) 2000-2014 Torus Knot Software Ltd
Also see acknowledgements in Readme.html

You may use this sample code for anything you like, it is not covered by the
same license as the rest of the engine.
-----------------------------------------------------------------------------
*/

#include "DLight.h"

#include "OgreHardwareBufferManager.h"
#include "OgreCamera.h"
#include "OgreSceneNode.h"
#include "OgreLight.h"
#include "GeomUtils.h"
#include "LightMaterialGenerator.h"
#include "OgreTechnique.h"
#include "OgreSceneManager.h"
#include "OgreShadowCameraSetup.h"

#define ENABLE_BIT(mask, flag) (mask) |= (flag)
#define DISABLE_BIT(mask, flag) (mask) &= ~(flag)

using namespace Ogre;
//-----------------------------------------------------------------------
DLight::DLight(Ogre::IdType id, Ogre::ObjectMemoryManager *memMgr, MaterialGenerator *sys, Ogre::Light* parentLight):
     SimpleRenderable(id, memMgr), mParentLight(parentLight), bIgnoreWorld(false), mGenerator(sys), mPermutation(0)
{
    // Set up geometry
    // Allocate render operation
    mRenderOp.operationType = RenderOperation::OT_TRIANGLE_LIST;
    mRenderOp.indexData = 0;
    mRenderOp.vertexData = 0;
    mRenderOp.useIndexes = true;

    updateFromParent();
}
//-----------------------------------------------------------------------
DLight::~DLight()
{
    // need to release IndexData and vertexData created for renderable
    delete mRenderOp.indexData;
    delete mRenderOp.vertexData;
}
//-----------------------------------------------------------------------
void DLight::setAttenuation(float c, float b, float a)
{
    // Set Attenuation parameter to shader
    //setCustomParameter(3, Vector4(c, b, a, 0));
    float outerRadius = mParentLight->getAttenuationRange();
    /// There is attenuation? Set material accordingly
    if(c != 1.0f || b != 0.0f || a != 0.0f)
    {
        ENABLE_BIT(mPermutation, LightMaterialGenerator::MI_ATTENUATED);
        if (mParentLight->getType() == Light::LT_POINT)
        {
            //// Calculate radius from Attenuation
            int threshold_level = 10;// difference of 10-15 levels deemed unnoticeable
            float threshold = 1.0f/((float)threshold_level/256.0f); 

            //// Use quadratic formula to determine outer radius
            c = c-threshold;
            float d=sqrt(b*b-4*a*c);
            outerRadius = (-2*c)/(b+d);
            outerRadius *= 1.2;
        }
    }
    else
    {
        DISABLE_BIT(mPermutation,LightMaterialGenerator::MI_ATTENUATED);
    }
    
    rebuildGeometry(outerRadius);
}
//-----------------------------------------------------------------------
void DLight::setSpecularColour(const ColourValue &col)
{
    //setCustomParameter(2, Vector4(col.r, col.g, col.b, col.a));
    /// There is a specular component? Set material accordingly
    
    if(col.r != 0.0f || col.g != 0.0f || col.b != 0.0f)
        ENABLE_BIT(mPermutation,LightMaterialGenerator::MI_SPECULAR);
    else
        DISABLE_BIT(mPermutation,LightMaterialGenerator::MI_SPECULAR);
        
}
//-----------------------------------------------------------------------
void DLight::rebuildGeometry(float radius)
{
    //Disable all 3 bits
    DISABLE_BIT(mPermutation, LightMaterialGenerator::MI_POINT);
    DISABLE_BIT(mPermutation, LightMaterialGenerator::MI_SPOTLIGHT);
    DISABLE_BIT(mPermutation, LightMaterialGenerator::MI_DIRECTIONAL);

    switch (mParentLight->getType())
    {
    case Light::LT_DIRECTIONAL:
        createRectangle2D();
        ENABLE_BIT(mPermutation,LightMaterialGenerator::MI_DIRECTIONAL);
        break;
    case Light::LT_POINT:
        /// XXX some more intelligent expression for rings and segments
        createSphere(radius, 10, 10);
        ENABLE_BIT(mPermutation,LightMaterialGenerator::MI_POINT);
        break;
    case Light::LT_SPOTLIGHT:
        Real height = mParentLight->getAttenuationRange();
        Radian coneRadiusAngle = mParentLight->getSpotlightOuterAngle() / 2;
        Real rad = Math::Tan(coneRadiusAngle) * height;
        createCone(rad, height, 20);
        ENABLE_BIT(mPermutation,LightMaterialGenerator::MI_SPOTLIGHT);
        break;
    }   
}
//-----------------------------------------------------------------------
void DLight::createRectangle2D()
{
    /// XXX this RenderOp should really be re-used between DLight objects,
    /// not generated every time
    delete mRenderOp.vertexData; 
    delete mRenderOp.indexData; 

    mRenderOp.vertexData = new VertexData();
    mRenderOp.indexData = 0;

    GeomUtils::createQuad(mRenderOp.vertexData);

    mRenderOp.operationType = RenderOperation::OT_TRIANGLE_STRIP; 
    mRenderOp.useIndexes = false; 

    // Set bounding
    setBoundingBox(AxisAlignedBox(-10000,-10000,-10000,10000,10000,10000));
    mRadius = 15000;
    bIgnoreWorld = true;
}
//-----------------------------------------------------------------------
void DLight::createSphere(float radius, int nRings, int nSegments)
{
    delete mRenderOp.vertexData; 
    delete mRenderOp.indexData;
    mRenderOp.operationType = RenderOperation::OT_TRIANGLE_LIST;
    mRenderOp.indexData = new IndexData();
    mRenderOp.vertexData = new VertexData();
    mRenderOp.useIndexes = true;

    GeomUtils::createSphere(mRenderOp.vertexData, mRenderOp.indexData
        , radius
        , nRings, nSegments
        , false // no normals
        , false // no texture coordinates
        );

    // Set bounding box and sphere
    setBoundingBox( AxisAlignedBox( Vector3(-radius, -radius, -radius), Vector3(radius, radius, radius) ) );
    mRadius = radius;
    bIgnoreWorld = false;
}
//-----------------------------------------------------------------------
void DLight::createCone(float radius, float height, int nVerticesInBase)
{
    delete mRenderOp.vertexData;
    delete mRenderOp.indexData;
    mRenderOp.operationType = RenderOperation::OT_TRIANGLE_LIST;
    mRenderOp.indexData = new IndexData();
    mRenderOp.vertexData = new VertexData();
    mRenderOp.useIndexes = true;

    GeomUtils::createCone(mRenderOp.vertexData, mRenderOp.indexData
        , radius
        , height, nVerticesInBase);

    // Set bounding box and sphere
    setBoundingBox( AxisAlignedBox( 
            Vector3(-radius, 0, -radius), 
            Vector3(radius, height, radius) ) );

    mRadius = radius;
    bIgnoreWorld = false;
}
//-----------------------------------------------------------------------
Real DLight::getBoundingRadius(void) const
{
    return mRadius;
}
//-----------------------------------------------------------------------
Real DLight::getSquaredViewDepth(const Camera* cam) const
{
    if(bIgnoreWorld)
    {
        return 0.0f;
    }
    else
    {
        Vector3 dist = cam->getDerivedPosition() - getParentSceneNode()->_getDerivedPosition();
        return dist.squaredLength();
    }
}
//-----------------------------------------------------------------------
const MaterialPtr& DLight::getMaterial(void) const
{
    return mGenerator->getMaterial(mPermutation);
}
//-----------------------------------------------------------------------
void DLight::getWorldTransforms(Matrix4* xform) const
{
    if (mParentLight->getType() == Light::LT_SPOTLIGHT)
    {
        Quaternion quat = Vector3::UNIT_Y.getRotationTo(mParentLight->getDerivedDirection());
<<<<<<< HEAD
        xform->makeTransform(Vector3(mParentLight->getAs4DVector().ptr()),
=======
        xform->makeTransform(mParentLight->getDerivedPosition(),
>>>>>>> 83e497b5
            Vector3::UNIT_SCALE, quat);
    }
    else
    {
<<<<<<< HEAD
        xform->makeTransform(Vector3(mParentLight->getAs4DVector().ptr()),
=======
        xform->makeTransform(mParentLight->getDerivedPosition(),
>>>>>>> 83e497b5
            Vector3::UNIT_SCALE, Quaternion::IDENTITY);
    }
    
}
//-----------------------------------------------------------------------
void DLight::updateFromParent()
{
    //TODO : Don't do this unless something changed
    setAttenuation(mParentLight->getAttenuationConstant(), 
        mParentLight->getAttenuationLinear(), mParentLight->getAttenuationQuadric());   
    setSpecularColour(mParentLight->getSpecularColour());

<<<<<<< HEAD
    if (getCastShadows())
=======
    if (getCastChadows())
>>>>>>> 83e497b5
    {
        ENABLE_BIT(mPermutation,LightMaterialGenerator::MI_SHADOW_CASTER);
    }
    else
    {
        DISABLE_BIT(mPermutation, LightMaterialGenerator::MI_SHADOW_CASTER);
    }
}
//-----------------------------------------------------------------------
bool DLight::isCameraInsideLight(Ogre::Camera* camera)
{
    switch (mParentLight->getType())
    {
    case Ogre::Light::LT_DIRECTIONAL:
        return false;
    case Ogre::Light::LT_POINT:
        {
        Ogre::Real distanceFromLight = camera->getDerivedPosition()
<<<<<<< HEAD
            .distance(Vector3(mParentLight->getAs4DVector().ptr()));
=======
            .distance(mParentLight->getDerivedPosition());
>>>>>>> 83e497b5
        //Small epsilon fix to account for the fact that we aren't a true sphere.
        return distanceFromLight <= mRadius + camera->getNearClipDistance() + 0.1; 
        }
    case Ogre::Light::LT_SPOTLIGHT:
        {
<<<<<<< HEAD
        Ogre::Vector3 lightPos = Vector3(mParentLight->getAs4DVector().ptr());
=======
        Ogre::Vector3 lightPos = mParentLight->getDerivedPosition();
>>>>>>> 83e497b5
        Ogre::Vector3 lightDir = mParentLight->getDerivedDirection();
        Ogre::Radian attAngle = mParentLight->getSpotlightOuterAngle();
        
        //Extend the analytic cone's radius by the near clip range by moving its tip accordingly.
        //Some trigonometry needed here.
        Ogre::Vector3 clipRangeFix = -lightDir * (camera->getNearClipDistance() / Ogre::Math::Tan(attAngle/2));
        lightPos = lightPos + clipRangeFix;
    
        Ogre::Vector3 lightToCamDir = camera->getDerivedPosition() - lightPos;
        Ogre::Real distanceFromLight = lightToCamDir.normalise();

        Ogre::Real cosAngle = lightToCamDir.dotProduct(lightDir);
        Ogre::Radian angle = Ogre::Math::ACos(cosAngle);
        //Check whether we will see the cone from our current POV.
        return (distanceFromLight <= (mParentLight->getAttenuationRange() / cosAngle + clipRangeFix.length()))
            && (angle <= attAngle);
        }
    default:
        //Please the compiler
        return false;
    }
}
//-----------------------------------------------------------------------
bool DLight::getCastShadows() const
{
    return 
        mParentLight->_getManager()->isShadowTechniqueInUse() &&
        mParentLight->getCastShadows() && 
        (mParentLight->getType() == Light::LT_DIRECTIONAL || mParentLight->getType() == Light::LT_SPOTLIGHT);
}
//-----------------------------------------------------------------------
void DLight::updateFromCamera(Ogre::Camera* camera)
{
    //Set shader params
    const Ogre::MaterialPtr& mat = getMaterial();
    if (!mat->isLoaded()) 
    {
        mat->load();
    }
    Ogre::Technique* tech = mat->getBestTechnique();
    Ogre::Vector3 farCorner = camera->getViewMatrix(true) * camera->getWorldSpaceCorners()[4];

    for (unsigned short i=0; i<tech->getNumPasses(); i++) 
    {
        Ogre::Pass* pass = tech->getPass(i);
        // get the vertex shader parameters
        Ogre::GpuProgramParametersSharedPtr params = pass->getVertexProgramParameters();
        // set the camera's far-top-right corner
        if (params->_findNamedConstantDefinition("farCorner"))
            params->setNamedConstant("farCorner", farCorner);
        
        params = pass->getFragmentProgramParameters();
        if (params->_findNamedConstantDefinition("farCorner"))
            params->setNamedConstant("farCorner", farCorner);

        //If inside light geometry, render back faces with CMPF_GREATER, otherwise normally
        if (mParentLight->getType() == Ogre::Light::LT_DIRECTIONAL)
        {
            pass->setCullingMode(Ogre::CULL_CLOCKWISE);
            pass->setDepthCheckEnabled(false);
        }
        else
        {
            pass->setDepthCheckEnabled(true);
            if (isCameraInsideLight(camera))
            {
                pass->setCullingMode(Ogre::CULL_ANTICLOCKWISE);
                pass->setDepthFunction(Ogre::CMPF_GREATER_EQUAL);
            }
            else
            {
                pass->setCullingMode(Ogre::CULL_CLOCKWISE);
                pass->setDepthFunction(Ogre::CMPF_LESS_EQUAL);
            }
        }

        Camera shadowCam("ShadowCameraSetupCam", 0);
<<<<<<< HEAD
        shadowCam._notifyViewport(camera->getLastViewport());
        SceneManager* sm = mParentLight->_getManager();
        sm->getShadowCameraSetup()->getShadowCamera(sm, 
            camera, camera->getLastViewport(), mParentLight, &shadowCam, 0);
=======
        shadowCam._notifyViewport(camera->getViewport());
        SceneManager* sm = mParentLight->_getManager();
        sm->getShadowCameraSetup()->getShadowCamera(sm, 
            camera, camera->getViewport(), mParentLight, &shadowCam, 0);
>>>>>>> 83e497b5
            
        //Get the shadow camera position
        if (params->_findNamedConstantDefinition("shadowCamPos")) 
        {
            params->setNamedConstant("shadowCamPos", shadowCam.getPosition());
        }
        if (params->_findNamedConstantDefinition("shadowFarClip"))
        {
            params->setNamedConstant("shadowFarClip", shadowCam.getFarClipDistance());
        }

    }
}<|MERGE_RESOLUTION|>--- conflicted
+++ resolved
@@ -212,20 +212,12 @@
     if (mParentLight->getType() == Light::LT_SPOTLIGHT)
     {
         Quaternion quat = Vector3::UNIT_Y.getRotationTo(mParentLight->getDerivedDirection());
-<<<<<<< HEAD
         xform->makeTransform(Vector3(mParentLight->getAs4DVector().ptr()),
-=======
-        xform->makeTransform(mParentLight->getDerivedPosition(),
->>>>>>> 83e497b5
             Vector3::UNIT_SCALE, quat);
     }
     else
     {
-<<<<<<< HEAD
         xform->makeTransform(Vector3(mParentLight->getAs4DVector().ptr()),
-=======
-        xform->makeTransform(mParentLight->getDerivedPosition(),
->>>>>>> 83e497b5
             Vector3::UNIT_SCALE, Quaternion::IDENTITY);
     }
     
@@ -238,11 +230,7 @@
         mParentLight->getAttenuationLinear(), mParentLight->getAttenuationQuadric());   
     setSpecularColour(mParentLight->getSpecularColour());
 
-<<<<<<< HEAD
     if (getCastShadows())
-=======
-    if (getCastChadows())
->>>>>>> 83e497b5
     {
         ENABLE_BIT(mPermutation,LightMaterialGenerator::MI_SHADOW_CASTER);
     }
@@ -261,21 +249,13 @@
     case Ogre::Light::LT_POINT:
         {
         Ogre::Real distanceFromLight = camera->getDerivedPosition()
-<<<<<<< HEAD
             .distance(Vector3(mParentLight->getAs4DVector().ptr()));
-=======
-            .distance(mParentLight->getDerivedPosition());
->>>>>>> 83e497b5
         //Small epsilon fix to account for the fact that we aren't a true sphere.
         return distanceFromLight <= mRadius + camera->getNearClipDistance() + 0.1; 
         }
     case Ogre::Light::LT_SPOTLIGHT:
         {
-<<<<<<< HEAD
         Ogre::Vector3 lightPos = Vector3(mParentLight->getAs4DVector().ptr());
-=======
-        Ogre::Vector3 lightPos = mParentLight->getDerivedPosition();
->>>>>>> 83e497b5
         Ogre::Vector3 lightDir = mParentLight->getDerivedDirection();
         Ogre::Radian attAngle = mParentLight->getSpotlightOuterAngle();
         
@@ -353,17 +333,10 @@
         }
 
         Camera shadowCam("ShadowCameraSetupCam", 0);
-<<<<<<< HEAD
         shadowCam._notifyViewport(camera->getLastViewport());
         SceneManager* sm = mParentLight->_getManager();
         sm->getShadowCameraSetup()->getShadowCamera(sm, 
             camera, camera->getLastViewport(), mParentLight, &shadowCam, 0);
-=======
-        shadowCam._notifyViewport(camera->getViewport());
-        SceneManager* sm = mParentLight->_getManager();
-        sm->getShadowCameraSetup()->getShadowCamera(sm, 
-            camera, camera->getViewport(), mParentLight, &shadowCam, 0);
->>>>>>> 83e497b5
             
         //Get the shadow camera position
         if (params->_findNamedConstantDefinition("shadowCamPos")) 
