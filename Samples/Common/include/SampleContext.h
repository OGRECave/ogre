/*
 -----------------------------------------------------------------------------
 This source file is part of OGRE
 (Object-oriented Graphics Rendering Engine)
 For the latest info, see http://www.ogre3d.org/
 
 Copyright (c) 2000-2014 Torus Knot Software Ltd
 
 Permission is hereby granted, free of charge, to any person obtaining a copy
 of this software and associated documentation files (the "Software"), to deal
 in the Software without restriction, including without limitation the rights
 to use, copy, modify, merge, publish, distribute, sublicense, and/or sell
 copies of the Software, and to permit persons to whom the Software is
 furnished to do so, subject to the following conditions:
 
 The above copyright notice and this permission notice shall be included in
 all copies or substantial portions of the Software.
 
 THE SOFTWARE IS PROVIDED "AS IS", WITHOUT WARRANTY OF ANY KIND, EXPRESS OR
 IMPLIED, INCLUDING BUT NOT LIMITED TO THE WARRANTIES OF MERCHANTABILITY,
 FITNESS FOR A PARTICULAR PURPOSE AND NONINFRINGEMENT. IN NO EVENT SHALL THE
 AUTHORS OR COPYRIGHT HOLDERS BE LIABLE FOR ANY CLAIM, DAMAGES OR OTHER
 LIABILITY, WHETHER IN AN ACTION OF CONTRACT, TORT OR OTHERWISE, ARISING FROM,
 OUT OF OR IN CONNECTION WITH THE SOFTWARE OR THE USE OR OTHER DEALINGS IN
 THE SOFTWARE.
 -----------------------------------------------------------------------------
 */
#ifndef __SampleContext_H__
#define __SampleContext_H__

#include "OgreBuildSettings.h"
#include "OgreLogManager.h"
#include "OgrePlugin.h"
#include "OgreFileSystemLayer.h"
#include "OgreFrameListener.h"
#include "OgreOverlaySystem.h"

// Static plugins declaration section
// Note that every entry in here adds an extra header / library dependency
#ifdef OGRE_STATIC_LIB
#  ifdef OGRE_BUILD_RENDERSYSTEM_GL
#    define OGRE_STATIC_GL
#  endif
#  ifdef OGRE_BUILD_RENDERSYSTEM_GLES
#    define OGRE_STATIC_GLES
#    undef INCLUDE_RTSHADER_SYSTEM
#  endif
#  ifdef OGRE_BUILD_RENDERSYSTEM_GLES2
#    undef OGRE_STATIC_GLES
#    define INCLUDE_RTSHADER_SYSTEM
#    define OGRE_STATIC_GLES2
#  endif
#  if OGRE_PLATFORM == OGRE_PLATFORM_WIN32 || OGRE_PLATFORM == OGRE_PLATFORM_WINRT
#    ifdef OGRE_BUILD_RENDERSYSTEM_D3D9
#       define OGRE_STATIC_Direct3D9
#    endif
// dx11 will only work on vista and above, so be careful about statically linking
#    ifdef OGRE_BUILD_RENDERSYSTEM_D3D11
#      define OGRE_STATIC_Direct3D11
#    endif
#  endif

#  ifdef OGRE_BUILD_PLUGIN_BSP
#  define OGRE_STATIC_BSPSceneManager
#  endif
#  ifdef OGRE_BUILD_PLUGIN_PFX
#  define OGRE_STATIC_ParticleFX
#  endif
#  ifdef OGRE_BUILD_PLUGIN_CG
#  define OGRE_STATIC_CgProgramManager
#  endif

#  ifdef OGRE_USE_PCZ
#    ifdef OGRE_BUILD_PLUGIN_PCZ
#    define OGRE_STATIC_PCZSceneManager
#    define OGRE_STATIC_OctreeZone
#    endif
#  else
#    ifdef OGRE_BUILD_PLUGIN_OCTREE
#    define OGRE_STATIC_OctreeSceneManager
#  endif
#     endif
#  include "OgreStaticPluginLoader.h"
#endif

#if OGRE_PLATFORM == OGRE_PLATFORM_APPLE || OGRE_PLATFORM == OGRE_PLATFORM_APPLE_IOS
#include "macUtils.h"
#if OGRE_PLATFORM == OGRE_PLATFORM_APPLE_IOS
#   ifdef __OBJC__
#       import <UIKit/UIKit.h>
#   endif
#endif
#endif

#if OGRE_PLATFORM == OGRE_PLATFORM_ANDROID
#include <android_native_app_glue.h>
#endif

#include "Sample.h"

#include "OIS.h"

namespace OgreBites
{
    /*=============================================================================
    | Base class responsible for setting up a common context for samples.
    | May be subclassed for specific sample types (not specific samples).
    | Allows one sample to run at a time, while maintaining a sample queue.
    =============================================================================*/
    class SampleContext :
        public Ogre::FrameListener,
        public Ogre::WindowEventListener,
#if (OGRE_PLATFORM != OGRE_PLATFORM_APPLE_IOS) && (OGRE_PLATFORM != OGRE_PLATFORM_ANDROID)
        public OIS::KeyListener,
        public OIS::MouseListener
#else
        public OIS::MultiTouchListener
#endif
    {
    public:

        SampleContext()
#if (OGRE_THREAD_PROVIDER == 3) and (OGRE_NO_TBB_SCHEDULER == 1)
            : mTaskScheduler(tbb::task_scheduler_init::deferred)
#endif
        {
            mFSLayer = OGRE_NEW_T(Ogre::FileSystemLayer, Ogre::MEMCATEGORY_GENERAL)(OGRE_VERSION_NAME);
            mRoot = 0;
            mWindow = 0;
            mCurrentSample = 0;
            mOverlaySystem = 0;
            mSamplePaused = false;
            mFirstRun = true;
            mLastRun = false;
            mLastSample = 0;
            mInputMgr = 0;
        }

        virtual ~SampleContext() 
        {
            OGRE_DELETE_T(mFSLayer, FileSystemLayer, Ogre::MEMCATEGORY_GENERAL);
        }

        virtual Ogre::RenderWindow* getRenderWindow()
        {
            return mWindow;
        }

        virtual Sample* getCurrentSample()
        {
            return mCurrentSample;
        }

        /*-----------------------------------------------------------------------------
        | Quits the current sample and starts a new one.
        -----------------------------------------------------------------------------*/
        virtual void runSample(Sample* s)
        {
#if OGRE_PROFILING
            Ogre::Profiler* prof = Ogre::Profiler::getSingletonPtr();
            if (prof)
                prof->setEnabled(false);
#endif

            if (mCurrentSample)
            {
                mCurrentSample->_shutdown();    // quit current sample
                mSamplePaused = false;          // don't pause the next sample
            }

            mWindow->removeAllViewports();                  // wipe viewports

            if (s)
            {
                // retrieve sample's required plugins and currently installed plugins
                Ogre::Root::PluginInstanceList ip = mRoot->getInstalledPlugins();
                Ogre::StringVector rp = s->getRequiredPlugins();

                for (Ogre::StringVector::iterator j = rp.begin(); j != rp.end(); j++)
                {
                    bool found = false;
                    // try to find the required plugin in the current installed plugins
                    for (Ogre::Root::PluginInstanceList::iterator k = ip.begin(); k != ip.end(); k++)
                    {
                        if ((*k)->getName() == *j)
                        {
                            found = true;
                            break;
                        }
                    }
                    if (!found)  // throw an exception if a plugin is not found
                    {
                        Ogre::String desc = "Sample requires plugin: " + *j;
                        Ogre::String src = "SampleContext::runSample";
                        OGRE_EXCEPT(Ogre::Exception::ERR_NOT_IMPLEMENTED, desc, src);
                    }
                }

                // throw an exception if samples requires the use of another renderer
                Ogre::String rrs = s->getRequiredRenderSystem();
                if (!rrs.empty() && rrs != mRoot->getRenderSystem()->getName())
                {
                    Ogre::String desc = "Sample only runs with renderer: " + rrs;
                    Ogre::String src = "SampleContext::runSample";
                    OGRE_EXCEPT(Ogre::Exception::ERR_INVALID_STATE, desc, src);
                }

                // test system capabilities against sample requirements
                s->testCapabilities(mRoot->getRenderSystem()->getCapabilities());

                s->_setup(mWindow, mInputContext, mFSLayer, mOverlaySystem);   // start new sample
            }
#if OGRE_PROFILING
            if (prof)
                prof->setEnabled(true);
#endif

            mCurrentSample = s;
        }

        /*-----------------------------------------------------------------------------
        | This function initializes the render system and resources.
        -----------------------------------------------------------------------------*/
        virtual void initApp( Sample* initialSample = 0 )
        {
#if OGRE_PLATFORM == OGRE_PLATFORM_APPLE_IOS
            createRoot();

            if (!oneTimeConfig()) return;

            if (!mFirstRun) mRoot->setRenderSystem(mRoot->getRenderSystemByName(mNextRenderer));

            setup();

            if (!mFirstRun) recoverLastSample();
            else if (initialSample) runSample(initialSample);

            mRoot->saveConfig();

            Ogre::Root::getSingleton().getRenderSystem()->_initRenderTargets();

            // Clear event times
            Ogre::Root::getSingleton().clearEventTimes();
#elif OGRE_PLATFORM == OGRE_PLATFORM_ANDROID
            createRoot();

            setup();

            if (!mFirstRun) recoverLastSample();
            else if (initialSample) runSample(initialSample);

            //mRoot->saveConfig();

            Ogre::Root::getSingleton().getRenderSystem()->_initRenderTargets();

            // Clear event times
            Ogre::Root::getSingleton().clearEventTimes();

#else
            createRoot();
#if OGRE_PLATFORM == OGRE_PLATFORM_NACL
            mNextRenderer = mRoot->getAvailableRenderers()[0]->getName();
#else
            if (!oneTimeConfig()) return;
#endif

            // if the context was reconfigured, set requested renderer
            if (!mFirstRun) mRoot->setRenderSystem(mRoot->getRenderSystemByName(mNextRenderer));

            setup();

            // restore the last sample if there was one or, if not, start initial sample
            if (!mFirstRun) recoverLastSample();
            else if (initialSample) runSample(initialSample);
#endif
        }


        /*-----------------------------------------------------------------------------
        | This function closes down the application - saves the configuration then 
        | shutdowns.
        -----------------------------------------------------------------------------*/
        virtual void closeApp()
        {
#if OGRE_PLATFORM == OGRE_PLATFORM_ANDROID
            shutdown();
#else
            mRoot->saveConfig();
            shutdown();
            if (mRoot)
            {
                OGRE_DELETE mOverlaySystem;
                OGRE_DELETE mRoot;
            }
#ifdef OGRE_STATIC_LIB
            mStaticPluginLoader.unload();
#endif
#endif
#if (OGRE_THREAD_PROVIDER == 3) and (OGRE_NO_TBB_SCHEDULER == 1)
            if (mTaskScheduler.is_active())
                mTaskScheduler.terminate();
#endif
        }

        /*-----------------------------------------------------------------------------
        | This function encapsulates the entire lifetime of the context.
        -----------------------------------------------------------------------------*/
#if OGRE_PLATFORM != OGRE_PLATFORM_NACL
        virtual void go(Sample* initialSample = 0)
        {
#if OGRE_PLATFORM == OGRE_PLATFORM_APPLE_IOS || ((OGRE_PLATFORM == OGRE_PLATFORM_APPLE) && __LP64__)
            createRoot();

            if (!oneTimeConfig()) return;

            if (!mFirstRun) mRoot->setRenderSystem(mRoot->getRenderSystemByName(mNextRenderer));

            mLastRun = true;  // assume this is our last run

            setup();

            if (!mFirstRun) recoverLastSample();
            else if (initialSample) runSample(initialSample);

            mRoot->saveConfig();
#else
            while (!mLastRun)
            {
                mLastRun = true;  // assume this is our last run

                initApp(initialSample);
                loadStartUpSample();
        
                if (mRoot->getRenderSystem() != NULL)
                {
                    mRoot->startRendering();    // start the render loop
                }

                closeApp();

                mFirstRun = false;
            }
#endif
        }
#endif

        virtual void loadStartUpSample() {}
        
        virtual bool isCurrentSamplePaused()
        {
            if (mCurrentSample) return mSamplePaused;
            return false;
        }

        virtual void pauseCurrentSample()
        {
            if (mCurrentSample && !mSamplePaused)
            {
                mSamplePaused = true;
                mCurrentSample->paused();
            }
        }

        virtual void unpauseCurrentSample()
        {
            if (mCurrentSample && mSamplePaused)
            {
                mSamplePaused = false;
                mCurrentSample->unpaused();
            }
        }
            
        /*-----------------------------------------------------------------------------
        | Processes frame started events.
        -----------------------------------------------------------------------------*/
        virtual bool frameStarted(const Ogre::FrameEvent& evt)
        {
            captureInputDevices();      // capture input

            // manually call sample callback to ensure correct order
            return (mCurrentSample && !mSamplePaused) ? mCurrentSample->frameStarted(evt) : true;
        }
            
        /*-----------------------------------------------------------------------------
        | Processes rendering queued events.
        -----------------------------------------------------------------------------*/
        virtual bool frameRenderingQueued(const Ogre::FrameEvent& evt)
        {
            // manually call sample callback to ensure correct order
            return (mCurrentSample && !mSamplePaused) ? mCurrentSample->frameRenderingQueued(evt) : true;
        }
            
        /*-----------------------------------------------------------------------------
        | Processes frame ended events.
        -----------------------------------------------------------------------------*/
        virtual bool frameEnded(const Ogre::FrameEvent& evt)
        {
            // manually call sample callback to ensure correct order
            if (mCurrentSample && !mSamplePaused && !mCurrentSample->frameEnded(evt)) return false;
            // quit if window was closed
            if (mWindow->isClosed()) return false;
            // go into idle mode if current sample has ended
            if (mCurrentSample && mCurrentSample->isDone()) runSample(0);

            return true;
        }

        /*-----------------------------------------------------------------------------
        | Processes window size change event. Adjusts mouse's region to match that
        | of the window. You could also override this method to prevent resizing.
        -----------------------------------------------------------------------------*/
        virtual void windowResized(Ogre::RenderWindow* rw)
        {
            // manually call sample callback to ensure correct order
            if (mCurrentSample && !mSamplePaused) mCurrentSample->windowResized(rw);

#if (OGRE_PLATFORM != OGRE_PLATFORM_APPLE_IOS) && (OGRE_PLATFORM != OGRE_PLATFORM_ANDROID)
            if(mInputContext.mMouse)
            {
                const OIS::MouseState& ms = mInputContext.mMouse->getMouseState();
                ms.width = rw->getWidth();
                ms.height = rw->getHeight();
            }
#endif
        }

        // window event callbacks which manually call their respective sample callbacks to ensure correct order

        virtual void windowMoved(Ogre::RenderWindow* rw)
        {
            if (mCurrentSample && !mSamplePaused) mCurrentSample->windowMoved(rw);
        }

        virtual bool windowClosing(Ogre::RenderWindow* rw)
        {
            if (mCurrentSample && !mSamplePaused) return mCurrentSample->windowClosing(rw);
            return true;
        }

        virtual void windowClosed(Ogre::RenderWindow* rw)
        {
            if (mCurrentSample && !mSamplePaused) mCurrentSample->windowClosed(rw);
        }

        virtual void windowFocusChange(Ogre::RenderWindow* rw)
        {
            if (mCurrentSample && !mSamplePaused) mCurrentSample->windowFocusChange(rw);
        }

        // keyboard and mouse callbacks which manually call their respective sample callbacks to ensure correct order

        virtual bool keyPressed(const OIS::KeyEvent& evt)
        {
            if (mCurrentSample && !mSamplePaused) return mCurrentSample->keyPressed(evt);
            return true;
        }

        virtual bool keyReleased(const OIS::KeyEvent& evt)
        {
            if (mCurrentSample && !mSamplePaused) return mCurrentSample->keyReleased(evt);
            return true;
        }

#if (OGRE_NO_VIEWPORT_ORIENTATIONMODE == 0)
    #if (OGRE_PLATFORM == OGRE_PLATFORM_APPLE_IOS) || (OGRE_PLATFORM == OGRE_PLATFORM_ANDROID)
        void transformInputState(OIS::MultiTouchState &state)
    #else
        void transformInputState(OIS::MouseState &state)
    #endif
        {
            int w = mWindow->getViewport(0)->getActualWidth();
            int h = mWindow->getViewport(0)->getActualHeight();
            int absX = state.X.abs;
            int absY = state.Y.abs;
            int relX = state.X.rel;
            int relY = state.Y.rel;

            switch (mWindow->getViewport(0)->getOrientationMode())
            {
            case Ogre::OR_DEGREE_0:
                break;
            case Ogre::OR_DEGREE_90:
                state.X.abs = w - absY;
                state.Y.abs = absX;
                state.X.rel = -relY;
                state.Y.rel = relX;
                break;
            case Ogre::OR_DEGREE_180:
                state.X.abs = w - absX;
                state.Y.abs = h - absY;
                state.X.rel = -relX;
                state.Y.rel = -relY;
                break;
            case Ogre::OR_DEGREE_270:
                state.X.abs = absY;
                state.Y.abs = h - absX;
                state.X.rel = relY;
                state.Y.rel = -relX;
                break;
            }
        }
#elif (OGRE_NO_VIEWPORT_ORIENTATIONMODE == 1) && (OGRE_PLATFORM == OGRE_PLATFORM_APPLE_IOS)
    // Variation based upon device orientation for use with a view controller
    void transformInputState(OIS::MultiTouchState &state)
    {
        int w = mWindow->getViewport(0)->getActualWidth();
        int h = mWindow->getViewport(0)->getActualHeight();
        int absX = state.X.abs;
        int absY = state.Y.abs;
        int relX = state.X.rel;
        int relY = state.Y.rel;

        UIInterfaceOrientation interfaceOrientation = [UIApplication sharedApplication].statusBarOrientation;
        switch (interfaceOrientation)
        {
            case UIInterfaceOrientationPortrait:
                break;
            case UIInterfaceOrientationLandscapeLeft:
                state.X.abs = w - absY;
                state.Y.abs = absX;
                state.X.rel = -relY;
                state.Y.rel = relX;
                break;
            case UIInterfaceOrientationPortraitUpsideDown:
                state.X.abs = w - absX;
                state.Y.abs = h - absY;
                state.X.rel = -relX;
                state.Y.rel = -relY;
                break;
            case UIInterfaceOrientationLandscapeRight:
                state.X.abs = absY;
                state.Y.abs = h - absX;
                state.X.rel = relY;
                state.Y.rel = -relX;
                break;
        }
    }
#endif

#if (OGRE_PLATFORM == OGRE_PLATFORM_APPLE_IOS) || (OGRE_PLATFORM == OGRE_PLATFORM_ANDROID)
        virtual bool touchMoved(const OIS::MultiTouchEvent& evt)
        {
            if (mCurrentSample && !mSamplePaused) return mCurrentSample->touchMoved(evt);
            return true;
        }
#else
        virtual bool mouseMoved(const OIS::MouseEvent& evt)
        {
            if (mCurrentSample && !mSamplePaused) return mCurrentSample->mouseMoved(evt);
            return true;
        }
#endif

#if (OGRE_PLATFORM == OGRE_PLATFORM_APPLE_IOS) || (OGRE_PLATFORM == OGRE_PLATFORM_ANDROID)
        virtual bool touchPressed(const OIS::MultiTouchEvent& evt)
        {
            if (mCurrentSample && !mSamplePaused) return mCurrentSample->touchPressed(evt);
            return true;
        }
#else
        virtual bool mousePressed(const OIS::MouseEvent& evt, OIS::MouseButtonID id)
        {
            if (mCurrentSample && !mSamplePaused) return mCurrentSample->mousePressed(evt, id);
            return true;
        }
#endif

#if (OGRE_PLATFORM == OGRE_PLATFORM_APPLE_IOS) || (OGRE_PLATFORM == OGRE_PLATFORM_ANDROID)
        virtual bool touchReleased(const OIS::MultiTouchEvent& evt)
        {
            if (mCurrentSample && !mSamplePaused) return mCurrentSample->touchReleased(evt);
            return true;
        }
#else
        virtual bool mouseReleased(const OIS::MouseEvent& evt, OIS::MouseButtonID id)
        {
            if (mCurrentSample && !mSamplePaused) return mCurrentSample->mouseReleased(evt, id);
            return true;
        }
#endif

        bool isFirstRun() { return mFirstRun; }
        void setFirstRun(bool flag) { mFirstRun = flag; }
        bool isLastRun() { return mLastRun; }
        void setLastRun(bool flag) { mLastRun = flag; }
    protected:

        /*-----------------------------------------------------------------------------
         | Sets up the context after configuration.
         -----------------------------------------------------------------------------*/
        virtual void setup()
        {
            mWindow = createWindow();
            setupInput();
            locateResources();
            loadResources();
            
            Ogre::TextureManager::getSingleton().setDefaultNumMipmaps(5);
            
            // adds context as listener to process context-level (above the sample level) events
            mRoot->addFrameListener(this);
#if OGRE_PLATFORM != OGRE_PLATFORM_ANDROID
            Ogre::WindowEventUtilities::addWindowEventListener(mWindow, this);
#endif
        }
        
        /*-----------------------------------------------------------------------------
        | Creates the OGRE root.
        -----------------------------------------------------------------------------*/
        virtual void createRoot()
        {
#if (OGRE_THREAD_PROVIDER == 3) and (OGRE_NO_TBB_SCHEDULER == 1)
            mTaskScheduler.initialize(OGRE_THREAD_HARDWARE_CONCURRENCY);
#endif
#if OGRE_PLATFORM == OGRE_PLATFORM_ANDROID
            mRoot = Ogre::Root::getSingletonPtr();
#else
            Ogre::String pluginsPath = Ogre::BLANKSTRING;
#   ifndef OGRE_STATIC_LIB
            pluginsPath = mFSLayer->getConfigFilePath("plugins.cfg");
#   endif
            mRoot = OGRE_NEW Ogre::Root(pluginsPath, mFSLayer->getWritablePath("ogre.cfg"), 
                mFSLayer->getWritablePath("ogre.log"));
            
#   ifdef OGRE_STATIC_LIB
            mStaticPluginLoader.load();
#   endif
#endif
            mOverlaySystem = OGRE_NEW Ogre::OverlaySystem();
        }

        /*-----------------------------------------------------------------------------
        | Configures the startup settings for OGRE. I use the config dialog here,
        | but you can also restore from a config file. Note that this only happens
        | when you start the context, and not when you reset it.
        -----------------------------------------------------------------------------*/
        virtual bool oneTimeConfig()
        {
            return mRoot->showConfigDialog();
            // return mRoot->restoreConfig();
        }

        /*-----------------------------------------------------------------------------
        | Creates the render window to be used for this context. I use an auto-created
        | window here, but you can also create an external window if you wish.
        | Just don't forget to initialise the root.
        -----------------------------------------------------------------------------*/
        virtual Ogre::RenderWindow* createWindow()
        {
            return mRoot->initialise(true);
        }

        /*-----------------------------------------------------------------------------
        | Sets up OIS input.
        -----------------------------------------------------------------------------*/
        virtual void setupInput(bool nograb = false)
        {
#if OGRE_PLATFORM != OGRE_PLATFORM_ANDROID && OGRE_PLATFORM != OGRE_PLATFORM_WINRT
            OIS::ParamList pl;
            size_t winHandle = 0;
            std::ostringstream winHandleStr;

            mWindow->getCustomAttribute("WINDOW", &winHandle);
            winHandleStr << winHandle;

            pl.insert(std::make_pair("WINDOW", winHandleStr.str()));
            if (nograb)
            {
                pl.insert(std::make_pair("x11_keyboard_grab", "false"));
                pl.insert(std::make_pair("x11_mouse_grab", "false"));
                pl.insert(std::make_pair("w32_mouse", "DISCL_FOREGROUND"));
                pl.insert(std::make_pair("w32_mouse", "DISCL_NONEXCLUSIVE"));
                pl.insert(std::make_pair("w32_keyboard", "DISCL_FOREGROUND"));
                pl.insert(std::make_pair("w32_keyboard", "DISCL_NONEXCLUSIVE"));
            }

#if (OGRE_PLATFORM == OGRE_PLATFORM_APPLE_IOS)
            // Pass the view to OIS so the contentScalingFactor can be used
            std::ostringstream viewHandleStr;
            size_t viewHandle = 0;
            mWindow->getCustomAttribute("VIEW", &viewHandle);
            viewHandleStr << viewHandle;
            pl.insert(std::make_pair("VIEW", viewHandleStr.str()));
#endif

            mInputMgr = OIS::InputManager::createInputSystem(pl);

            createInputDevices();      // create the specific input devices
#endif

            // attach input devices
            windowResized(mWindow);    // do an initial adjustment of mouse area
#if (OGRE_PLATFORM != OGRE_PLATFORM_APPLE_IOS) && (OGRE_PLATFORM != OGRE_PLATFORM_ANDROID)
            if(mInputContext.mKeyboard)
                mInputContext.mKeyboard->setEventCallback(this);
            if(mInputContext.mMouse)
                mInputContext.mMouse->setEventCallback(this);
#else
            if(mInputContext.mMultiTouch)
                mInputContext.mMultiTouch->setEventCallback(this);
#endif
        }

        /*-----------------------------------------------------------------------------
        | Creates the individual input devices. I only create a keyboard and mouse
        | here because they are the most common, but you can override this method
        | for other modes and devices.
        -----------------------------------------------------------------------------*/
        virtual void createInputDevices()
        {
#if OGRE_PLATFORM == OGRE_PLATFORM_APPLE_IOS
            mInputContext.mMultiTouch = static_cast<OIS::MultiTouch*>(mInputMgr->createInputObject(OIS::OISMultiTouch, true));
            mInputContext.mAccelerometer = static_cast<OIS::JoyStick*>(mInputMgr->createInputObject(OIS::OISJoyStick, true));
#elif OGRE_PLATFORM == OGRE_PLATFORM_ANDROID
            // nothing to do
#elif OGRE_PLATFORM == OGRE_PLATFORM_WINRT
            // mInputMgr is NULL and input devices are already passed to us, therefore nothing to do
            assert(mInputContext.mKeyboard);
            assert(mInputContext.mMouse);
#else
            mInputContext.mKeyboard = static_cast<OIS::Keyboard*>(mInputMgr->createInputObject(OIS::OISKeyboard, true));
            mInputContext.mMouse = static_cast<OIS::Mouse*>(mInputMgr->createInputObject(OIS::OISMouse, true));
#endif
        }

        /*-----------------------------------------------------------------------------
        | Finds context-wide resource groups. I load paths from a config file here,
        | but you can choose your resource locations however you want.
        -----------------------------------------------------------------------------*/
        virtual void locateResources()
        {
#if OGRE_PLATFORM == OGRE_PLATFORM_NACL
            Ogre::ResourceGroupManager::getSingleton().addResourceLocation("Essential.zip", "EmbeddedZip", "Essential");
            Ogre::ResourceGroupManager::getSingleton().addResourceLocation("Popular.zip", "EmbeddedZip", "Popular");
#else
            // load resource paths from config file
            Ogre::ConfigFile cf;
#   if OGRE_PLATFORM == OGRE_PLATFORM_ANDROID
            cf.load(openAPKFile(mFSLayer->getConfigFilePath("resources.cfg")));
#   else
            cf.load(mFSLayer->getConfigFilePath("resources.cfg"));
#   endif
            Ogre::ConfigFile::SectionIterator seci = cf.getSectionIterator();
            Ogre::String sec, type, arch;

            // go through all specified resource groups
            while (seci.hasMoreElements())
            {
                sec = seci.peekNextKey();
                Ogre::ConfigFile::SettingsMultiMap* settings = seci.getNext();
                Ogre::ConfigFile::SettingsMultiMap::iterator i;

                // go through all resource paths
                for (i = settings->begin(); i != settings->end(); i++)
                {
                    type = i->first;
                    arch = i->second;

                    #if OGRE_PLATFORM == OGRE_PLATFORM_APPLE || OGRE_PLATFORM == OGRE_PLATFORM_APPLE_IOS
                    // OS X does not set the working directory relative to the app,
                    // In order to make things portable on OS X we need to provide
                    // the loading with it's own bundle path location
                    if (!Ogre::StringUtil::startsWith(arch, "/", false)) // only adjust relative dirs
                        arch = Ogre::String(Ogre::macBundlePath() + "/" + arch);
                    #endif
                    Ogre::ResourceGroupManager::getSingleton().addResourceLocation(arch, type, sec);
                }
            }


        const Ogre::ResourceGroupManager::LocationList genLocs = Ogre::ResourceGroupManager::getSingleton().getResourceLocationList("General");
        arch = genLocs.front()->archive->getName();
#   if OGRE_PLATFORM != OGRE_PLATFORM_ANDROID
#       if OGRE_PLATFORM == OGRE_PLATFORM_APPLE
            arch = Ogre::macBundlePath() + "/Contents/Resources/Media";
#       elif OGRE_PLATFORM == OGRE_PLATFORM_APPLE_IOS
            arch = Ogre::macBundlePath() + "/Media";
#       else       
            arch = Ogre::StringUtil::replaceAll(arch, "Media/../../Tests/Media", "");  
            arch = Ogre::StringUtil::replaceAll(arch, "media/../../Tests/Media", ""); 
#       endif
            type = "FileSystem";
            sec = "Popular";

#		ifdef OGRE_BUILD_PLUGIN_CG
			bool use_HLSL_Cg_shared = true;
#		else
			bool use_HLSL_Cg_shared = Ogre::GpuProgramManager::getSingleton().isSyntaxSupported("hlsl");
#		endif

            // Add locations for supported shader languages
            if(Ogre::GpuProgramManager::getSingleton().isSyntaxSupported("glsles"))
            {
                Ogre::ResourceGroupManager::getSingleton().addResourceLocation(arch + "/materials/programs/GLSLES", type, sec);
            }
            else if(Ogre::GpuProgramManager::getSingleton().isSyntaxSupported("glsl"))
            {
                if(Ogre::GpuProgramManager::getSingleton().isSyntaxSupported("glsl150"))
                {
                    Ogre::ResourceGroupManager::getSingleton().addResourceLocation(arch + "/materials/programs/GLSL150", type, sec);
                }
                else
                {
                    Ogre::ResourceGroupManager::getSingleton().addResourceLocation(arch + "/materials/programs/GLSL", type, sec);
                }

                if(Ogre::GpuProgramManager::getSingleton().isSyntaxSupported("glsl400"))
                {
                    Ogre::ResourceGroupManager::getSingleton().addResourceLocation(arch + "/materials/programs/GLSL400", type, sec);
                }
            }
            else if(Ogre::GpuProgramManager::getSingleton().isSyntaxSupported("hlsl"))
            {
                Ogre::ResourceGroupManager::getSingleton().addResourceLocation(arch + "/materials/programs/HLSL", type, sec);
            }
#       ifdef OGRE_BUILD_PLUGIN_CG
            Ogre::ResourceGroupManager::getSingleton().addResourceLocation(arch + "/materials/programs/Cg", type, sec);
<<<<<<< HEAD
#       endif
=======
#		endif
            if (use_HLSL_Cg_shared)
            {
                Ogre::ResourceGroupManager::getSingleton().addResourceLocation(arch + "/materials/programs/HLSL_Cg", type, sec);
            }
>>>>>>> 41e3e01c

#       ifdef INCLUDE_RTSHADER_SYSTEM
            if(Ogre::GpuProgramManager::getSingleton().isSyntaxSupported("glsles"))
            {
                Ogre::ResourceGroupManager::getSingleton().addResourceLocation(arch + "/RTShaderLib/GLSLES", type, sec);
            }
            else if(Ogre::GpuProgramManager::getSingleton().isSyntaxSupported("glsl"))
            {
                Ogre::ResourceGroupManager::getSingleton().addResourceLocation(arch + "/RTShaderLib/GLSL", type, sec);
                if(Ogre::GpuProgramManager::getSingleton().isSyntaxSupported("glsl150"))
                {
                    Ogre::ResourceGroupManager::getSingleton().addResourceLocation(arch + "/RTShaderLib/GLSL150", type, sec);
                }
            }
            else if(Ogre::GpuProgramManager::getSingleton().isSyntaxSupported("hlsl"))
            {
                Ogre::ResourceGroupManager::getSingleton().addResourceLocation(arch + "/RTShaderLib/HLSL", type, sec);
            }
#           ifdef OGRE_BUILD_PLUGIN_CG
            Ogre::ResourceGroupManager::getSingleton().addResourceLocation(arch + "/RTShaderLib/Cg", type, sec);
<<<<<<< HEAD
#           endif
#       endif /* INCLUDE_RTSHADER_SYSTEM */
#   endif /* OGRE_PLATFORM != OGRE_PLATFORM_ANDROID */
=======
#			endif
            if (use_HLSL_Cg_shared)
            {
                Ogre::ResourceGroupManager::getSingleton().addResourceLocation(arch + "/RTShaderLib/HLSL_Cg", type, sec);
            }
#		endif /* INCLUDE_RTSHADER_SYSTEM */
#	endif /* OGRE_PLATFORM != OGRE_PLATFORM_ANDROID */
>>>>>>> 41e3e01c
#endif /* OGRE_PLATFORM == OGRE_PLATFORM_NACL */
        }

        /*-----------------------------------------------------------------------------
        | Loads context-wide resource groups. I chose here to simply initialise all
        | groups, but you can fully load specific ones if you wish.
        -----------------------------------------------------------------------------*/
        virtual void loadResources()
        {
            Ogre::ResourceGroupManager::getSingleton().initialiseAllResourceGroups();
        }

        /*-----------------------------------------------------------------------------
        | Reconfigures the context. Attempts to preserve the current sample state.
        -----------------------------------------------------------------------------*/
        virtual void reconfigure(const Ogre::String& renderer, Ogre::NameValuePairList& options)
        {
            // save current sample state
            mLastSample = mCurrentSample;
            if (mCurrentSample) mCurrentSample->saveState(mLastSampleState);

            mNextRenderer = renderer;
            Ogre::RenderSystem* rs = mRoot->getRenderSystemByName(renderer);

            // set all given render system options
            for (Ogre::NameValuePairList::iterator it = options.begin(); it != options.end(); it++)
            {
                rs->setConfigOption(it->first, it->second);
                
#if OGRE_PLATFORM == OGRE_PLATFORM_APPLE_IOS
                // Change the viewport orientation on the fly if requested
                if(it->first == "Orientation")
                {
                    if (it->second == "Landscape Left")
                        mWindow->getViewport(0)->setOrientationMode(Ogre::OR_LANDSCAPELEFT, true);
                    else if (it->second == "Landscape Right")
                        mWindow->getViewport(0)->setOrientationMode(Ogre::OR_LANDSCAPERIGHT, true);
                    else if (it->second == "Portrait")
                        mWindow->getViewport(0)->setOrientationMode(Ogre::OR_PORTRAIT, true);
                }
#endif
            }

#if OGRE_PLATFORM == OGRE_PLATFORM_APPLE_IOS
            // Need to save the config on iOS to make sure that changes are kept on disk
            mRoot->saveConfig();
#endif
            mLastRun = false;             // we want to go again with the new settings
            mRoot->queueEndRendering();   // break from render loop
        }

        /*-----------------------------------------------------------------------------
        | Recovers the last sample after a reset. You can override in the case that
        | the last sample is destroyed in the process of resetting, and you have to
        | recover it through another means.
        -----------------------------------------------------------------------------*/
        virtual void recoverLastSample()
        {
            runSample(mLastSample);
            mLastSample->restoreState(mLastSampleState);
            mLastSample = 0;
            mLastSampleState.clear();
        }

        /*-----------------------------------------------------------------------------
        | Cleans up and shuts down the context.
        -----------------------------------------------------------------------------*/
        virtual void shutdown()
        {
            if (mCurrentSample)
            {
                mCurrentSample->_shutdown();
                mCurrentSample = 0;
            }

            // remove window event listener before shutting down OIS
            Ogre::WindowEventUtilities::removeWindowEventListener(mWindow, this);

            shutdownInput();
        }

        /*-----------------------------------------------------------------------------
        | Destroys OIS input devices and the input manager.
        -----------------------------------------------------------------------------*/
        virtual void shutdownInput()
        {
            // detach input devices
            windowResized(mWindow);    // do an initial adjustment of mouse area
            if(mInputContext.mKeyboard)
                mInputContext.mKeyboard->setEventCallback(NULL);
            if(mInputContext.mMouse)
                mInputContext.mMouse->setEventCallback(NULL);
#if OIS_WITH_MULTITOUCH
            if(mInputContext.mMultiTouch)
                mInputContext.mMultiTouch->setEventCallback(NULL);
#endif
            if(mInputContext.mAccelerometer)
                mInputContext.mAccelerometer->setEventCallback(NULL);

#if OGRE_PLATFORM != OGRE_PLATFORM_ANDROID && OGRE_PLATFORM != OGRE_PLATFORM_WINRT
            if (mInputMgr)
            {
                if(mInputContext.mKeyboard)
                    mInputMgr->destroyInputObject(mInputContext.mKeyboard);
                if(mInputContext.mMouse)
                    mInputMgr->destroyInputObject(mInputContext.mMouse);
#if OIS_WITH_MULTITOUCH
                if(mInputContext.mMultiTouch)
                    mInputMgr->destroyInputObject(mInputContext.mMultiTouch);
#endif
                if(mInputContext.mAccelerometer)
                    mInputMgr->destroyInputObject(mInputContext.mAccelerometer);

                OIS::InputManager::destroyInputSystem(mInputMgr);
                mInputMgr = 0;
            }
#endif
        }

        /*-----------------------------------------------------------------------------
        | Captures input device states.
        -----------------------------------------------------------------------------*/
        virtual void captureInputDevices()
        {
            mInputContext.capture();
        }
        
#if OGRE_PLATFORM == OGRE_PLATFORM_ANDROID
        Ogre::DataStreamPtr openAPKFile(const Ogre::String& fileName)
        {
            Ogre::DataStreamPtr stream;
            AAsset* asset = AAssetManager_open(mAssetMgr, fileName.c_str(), AASSET_MODE_BUFFER);
            if(asset)
            {
                off_t length = AAsset_getLength(asset);
                void* membuf = OGRE_MALLOC(length, Ogre::MEMCATEGORY_GENERAL);
                memcpy(membuf, AAsset_getBuffer(asset), length);
                AAsset_close(asset);
                
                stream = Ogre::DataStreamPtr(new Ogre::MemoryDataStream(membuf, length, true, true));
            }
            return stream;
        }
        AAssetManager* mAssetMgr;       // Android asset manager to access files inside apk
#endif

#if (OGRE_THREAD_PROVIDER == 3) and (OGRE_NO_TBB_SCHEDULER == 1)
        tbb::task_scheduler_init mTaskScheduler;
#endif

        Ogre::FileSystemLayer* mFSLayer; // File system abstraction layer
        Ogre::Root* mRoot;              // OGRE root
        OIS::InputManager* mInputMgr;   // OIS input manager
        InputContext mInputContext;     // all OIS devices are here
        Ogre::OverlaySystem* mOverlaySystem;  // Overlay system
#ifdef OGRE_STATIC_LIB
        Ogre::StaticPluginLoader mStaticPluginLoader;
#endif
        Sample* mCurrentSample;         // currently running sample
        bool mSamplePaused;             // whether current sample is paused
        bool mFirstRun;                 // whether or not this is the first run
        bool mLastRun;                  // whether or not this is the final run
        Ogre::String mNextRenderer;     // name of renderer used for next run
        Sample* mLastSample;            // last sample run before reconfiguration
        Ogre::NameValuePairList mLastSampleState;     // state of last sample
    public:
        Ogre::RenderWindow* mWindow;    // render window
    };
}

#endif<|MERGE_RESOLUTION|>--- conflicted
+++ resolved
@@ -815,15 +815,11 @@
             }
 #       ifdef OGRE_BUILD_PLUGIN_CG
             Ogre::ResourceGroupManager::getSingleton().addResourceLocation(arch + "/materials/programs/Cg", type, sec);
-<<<<<<< HEAD
 #       endif
-=======
-#		endif
             if (use_HLSL_Cg_shared)
             {
                 Ogre::ResourceGroupManager::getSingleton().addResourceLocation(arch + "/materials/programs/HLSL_Cg", type, sec);
             }
->>>>>>> 41e3e01c
 
 #       ifdef INCLUDE_RTSHADER_SYSTEM
             if(Ogre::GpuProgramManager::getSingleton().isSyntaxSupported("glsles"))
@@ -844,19 +840,13 @@
             }
 #           ifdef OGRE_BUILD_PLUGIN_CG
             Ogre::ResourceGroupManager::getSingleton().addResourceLocation(arch + "/RTShaderLib/Cg", type, sec);
-<<<<<<< HEAD
 #           endif
+            if (use_HLSL_Cg_shared)
+            {
+                Ogre::ResourceGroupManager::getSingleton().addResourceLocation(arch + "/RTShaderLib/HLSL_Cg", type, sec);
+            }
 #       endif /* INCLUDE_RTSHADER_SYSTEM */
 #   endif /* OGRE_PLATFORM != OGRE_PLATFORM_ANDROID */
-=======
-#			endif
-            if (use_HLSL_Cg_shared)
-            {
-                Ogre::ResourceGroupManager::getSingleton().addResourceLocation(arch + "/RTShaderLib/HLSL_Cg", type, sec);
-            }
-#		endif /* INCLUDE_RTSHADER_SYSTEM */
-#	endif /* OGRE_PLATFORM != OGRE_PLATFORM_ANDROID */
->>>>>>> 41e3e01c
 #endif /* OGRE_PLATFORM == OGRE_PLATFORM_NACL */
         }
 
