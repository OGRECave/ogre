--- conflicted
+++ resolved
@@ -34,16 +34,12 @@
 #include "OgreTextAreaOverlayElement.h"
 #include "OgreFontManager.h"
 #include "OgreTimer.h"
-<<<<<<< HEAD
 #include "OgreFrameStats.h"
-
 #include "InputContext.h"
-=======
 #include "OgreRoot.h"
 #include "OgreCamera.h"
 #include "OgreRenderWindow.h"
 #include <iomanip>
->>>>>>> 83e497b5
 
 #if OGRE_COMPILER == OGRE_COMPILER_MSVC
 // TODO - remove this
@@ -462,11 +458,8 @@
             mLines.clear();
 
             Ogre::Font* font = (Ogre::Font*)Ogre::FontManager::getSingleton().getByName(mTextArea->getFontName()).getPointer();
-<<<<<<< HEAD
             if( !font->isLoaded() ) //We need the font to be loaded for getGlyphAspectRatio to work
                 font->load();
-=======
->>>>>>> 83e497b5
             
             Ogre::String current = DISPLAY_STRING_TO_STRING(text);
             bool firstWord = true;
@@ -729,8 +722,14 @@
 
             setCaption(caption);
         }
-<<<<<<< HEAD
-
+        void copyItemsFrom(SelectMenu* other){
+            const Ogre::StringVector& items = other->getItems();
+            Ogre::StringVector::const_iterator it, itEnd;
+            itEnd = items.end();
+            for(it=items.begin(); it != itEnd; it++){
+                this->addItem(*it);
+            }
+        }
         bool isExpanded()
         {
             return mExpanded;
@@ -798,59 +797,50 @@
             setItems(mItems);
         }
 
+        void insertItem(int index, const Ogre::DisplayString& item)
+        {
+            mItems.insert(mItems.begin() + index, item);
+            setItems(mItems);
+        }
+
         void removeItem(const Ogre::DisplayString& item)
         {
-            Ogre::StringVector::iterator it;
-
-            for (it = mItems.begin(); it != mItems.end(); it++)
-            {
-                if (item == *it) break;
-            }
-
-            if (it != mItems.end())
-            {
-                mItems.erase(it);
-                if (mItems.size() < mItemsShown)
-                {
-                    mItemsShown = (int)mItems.size();
-                    nukeOverlayElement(mItemElements.back());
-                    mItemElements.pop_back();
-                }
-            }
-            else 
-            {
-                Ogre::String desc = "Menu \"" + getName() + "\" contains no item \"" + item + "\".";
-                OGRE_EXCEPT(Ogre::Exception::ERR_ITEM_NOT_FOUND, desc, "SelectMenu::removeItem");
+            for (size_t i=0; i < mItems.size(); i++)
+            {
+                if (item == mItems[i]) {
+                    removeItem(static_cast<unsigned int>(i));
+                    i--; // check again same index
+                }
             }
         }
 
         void removeItem(unsigned int index)
         {
-            Ogre::StringVector::iterator it;
-            unsigned int i = 0;
-
-            for (it = mItems.begin(); it != mItems.end(); it++)
-            {
-                if (i == index) break;
-                i++;
-            }
-
-            if (it != mItems.end())
-            {
-                mItems.erase(it);
-                if (mItems.size() < mItemsShown)
-                {
-                    mItemsShown = (int)mItems.size();
-                    nukeOverlayElement(mItemElements.back());
-                    mItemElements.pop_back();
-                }
-            }
-            else 
-            {
+            if(index >= mItems.size()){
                 Ogre::String desc = "Menu \"" + getName() + "\" contains no item at position " +
                     Ogre::StringConverter::toString(index) + ".";
                 OGRE_EXCEPT(Ogre::Exception::ERR_ITEM_NOT_FOUND, desc, "SelectMenu::removeItem");
             }
+            mItems.erase(mItems.begin() + index);
+
+            if (mItems.size() < mItemsShown)
+            {
+                mItemsShown = static_cast<unsigned int>(mItems.size());
+                nukeOverlayElement(mItemElements.back());
+                mItemElements.pop_back();
+            }
+            if((size_t)mSelectionIndex == index){
+                if(index < mItems.size()) {
+                    // update the text of the menu
+                    selectItem(index);
+                } else if (!mItems.empty()){
+                    // last item was selected and we removed it
+                    selectItem(index - 1);
+                } else {
+                    // we had only 1 item, but we removed it, so clear caption
+                    mSmallTextArea->setCaption("");
+                }
+            }
         }
 
         void clearItems()
@@ -860,6 +850,11 @@
             mSmallTextArea->setCaption("");
         }
 
+        size_t getItemsCount()
+        {
+            return mItems.size();
+        }
+
         void selectItem(unsigned int index, bool notifyListener = true)
         {
             if (index >= mItems.size())
@@ -873,6 +868,21 @@
             fitCaptionToArea(mItems[index], mSmallTextArea, mSmallBox->getWidth() - mSmallTextArea->getLeft() * 2);
 
             if (mListener && notifyListener) mListener->itemSelected(this);
+        }
+
+        bool containsItem(const Ogre::DisplayString& item)
+        {
+            bool res = false;
+            for (unsigned int i = 0; i < mItems.size(); i++)
+            {
+                if (item == mItems[i])
+                {
+                    res = true;
+                    break;
+                }
+            }
+
+            return res;
         }
 
         void selectItem(const Ogre::DisplayString& item, bool notifyListener = true)
@@ -1064,13 +1074,11 @@
         {
             index = std::min<int>(index, (int)(mItems.size() - mItemElements.size()));
             mDisplayIndex = index;
-            Ogre::BorderPanelOverlayElement* ie;
-            Ogre::TextAreaOverlayElement* ta;
 
             for (int i = 0; i < (int)mItemElements.size(); i++)
             {
-                ie = mItemElements[i];
-                ta = (Ogre::TextAreaOverlayElement*)ie->getChild(ie->getName() + "/MenuItemText");
+                Ogre::BorderPanelOverlayElement *ie = mItemElements[i];
+                Ogre::TextAreaOverlayElement *ta = (Ogre::TextAreaOverlayElement*)ie->getChild(ie->getName() + "/MenuItemText");
 
                 fitCaptionToArea(mItems[mDisplayIndex + i], ta, ie->getWidth() - 2 * ta->getLeft());
 
@@ -1870,9 +1878,9 @@
         | Displays specified material on backdrop, or the last material used if
         | none specified. Good for pause menus like in the browser.
         -----------------------------------------------------------------------------*/
-        void showBackdrop(const Ogre::String& materialName = Ogre::StringUtil::BLANK)
-        {
-            if (materialName != Ogre::StringUtil::BLANK) mBackdrop->setMaterialName(materialName);
+        void showBackdrop(const Ogre::String& materialName = Ogre::BLANKSTRING)
+        {
+            if (materialName != Ogre::BLANKSTRING) mBackdrop->setMaterialName(materialName);
             mBackdropLayer->show();
         }
 
@@ -1885,9 +1893,9 @@
         | Displays specified material on cursor, or the last material used if
         | none specified. Used to change cursor type.
         -----------------------------------------------------------------------------*/
-        void showCursor(const Ogre::String& materialName = Ogre::StringUtil::BLANK)
-        {
-            if (materialName != Ogre::StringUtil::BLANK) getCursorImage()->setMaterialName(materialName);
+        void showCursor(const Ogre::String& materialName = Ogre::BLANKSTRING)
+        {
+            if (materialName != Ogre::BLANKSTRING) getCursorImage()->setMaterialName(materialName);
 
             if (!mCursorLayer->isVisible())
             {
@@ -2763,60 +2771,16 @@
                 delete mWidgetDeathRow[i];
             }
             mWidgetDeathRow.clear();
-=======
-        void copyItemsFrom(SelectMenu* other){
-            const Ogre::StringVector& items = other->getItems();
-            Ogre::StringVector::const_iterator it, itEnd;
-            itEnd = items.end();
-            for(it=items.begin(); it != itEnd; it++){
-                this->addItem(*it);
-            }
-        }
-        bool isExpanded()
-        {
-            return mExpanded;
-        }
-
-        const Ogre::DisplayString& getCaption()
-        {
-            return mTextArea->getCaption();
-        }
-
-        void setCaption(const Ogre::DisplayString& caption)
-        {
-            mTextArea->setCaption(caption);
-            if (mFitToContents)
-            {
-                mElement->setWidth(getCaptionWidth(caption, mTextArea) + mSmallBox->getWidth() + 23);
-                mSmallBox->setLeft(mElement->getWidth() - mSmallBox->getWidth() - 5);
-            }
-        }
->>>>>>> 83e497b5
-
-        const Ogre::StringVector& getItems()
-        {
-            return mItems;
-        }
-
-<<<<<<< HEAD
+
+
             unsigned long currentTime = mTimer->getMilliseconds();
             if (areFrameStatsVisible() && currentTime - mLastStatUpdateTime > 250)
             {
                 Ogre::RenderTarget::FrameStats stats = mWindow->getStatistics();
                 const Ogre::FrameStats *frameStats = Ogre::Root::getSingleton().getFrameStats();
-=======
-        size_t getNumItems()
-        {
-            return mItems.size();
-        }
->>>>>>> 83e497b5
-
-        void setItems(const Ogre::StringVector& items)
-        {
-            mItems = items;
-            mSelectionIndex = -1;
-
-<<<<<<< HEAD
+
+                mLastStatUpdateTime = currentTime;
+
                 Ogre::String s("FPS: ");
 
                 char m[32];
@@ -3138,2344 +3102,6 @@
 
             if (mTrayDrag) return true;  // don't pass this event on if we're in the middle of a drag
             return false;
-=======
-            for (unsigned int i = 0; i < mItemElements.size(); i++)   // destroy all the item elements
-            {
-                nukeOverlayElement(mItemElements[i]);
-            }
-            mItemElements.clear();
-
-            mItemsShown = std::max<int>(2, std::min<int>(mMaxItemsShown, (int)mItems.size()));
-
-            for (unsigned int i = 0; i < mItemsShown; i++)   // create all the item elements
-            {
-                Ogre::BorderPanelOverlayElement* e =
-                    (Ogre::BorderPanelOverlayElement*)Ogre::OverlayManager::getSingleton().createOverlayElementFromTemplate
-                    ("SdkTrays/SelectMenuItem", "BorderPanel",
-                    mExpandedBox->getName() + "/Item" + Ogre::StringConverter::toString(i + 1));
-
-                e->setTop(6 + i * (mSmallBox->getHeight() - 8));
-                e->setWidth(mExpandedBox->getWidth() - 32);
-
-                mExpandedBox->addChild(e);
-                mItemElements.push_back(e);
-            }
-
-            if (!items.empty()) selectItem(0, false);
-            else mSmallTextArea->setCaption("");
-        }
-
-        void addItem(const Ogre::DisplayString& item)
-        {
-            mItems.push_back(item);
-            setItems(mItems);
-        }
-
-        void insertItem(int index, const Ogre::DisplayString& item)
-        {
-            mItems.insert(mItems.begin() + index, item);
-            setItems(mItems);
-        }
-
-        void removeItem(const Ogre::DisplayString& item)
-        {
-            for (size_t i=0; i < mItems.size(); i++)
-            {
-                if (item == mItems[i]) {
-                    removeItem(static_cast<unsigned int>(i));
-                    i--; // check again same index
-                }
-            }
-        }
-
-        void removeItem(unsigned int index)
-        {
-            if(index >= mItems.size()){
-                Ogre::String desc = "Menu \"" + getName() + "\" contains no item at position " +
-                    Ogre::StringConverter::toString(index) + ".";
-                OGRE_EXCEPT(Ogre::Exception::ERR_ITEM_NOT_FOUND, desc, "SelectMenu::removeItem");
-            }
-            mItems.erase(mItems.begin() + index);
-
-            if (mItems.size() < mItemsShown)
-            {
-                mItemsShown = static_cast<unsigned int>(mItems.size());
-                nukeOverlayElement(mItemElements.back());
-                mItemElements.pop_back();
-            }
-            if((size_t)mSelectionIndex == index){
-                if(index < mItems.size()) {
-                    // update the text of the menu
-                    selectItem(index);
-                } else if (!mItems.empty()){
-                    // last item was selected and we removed it
-                    selectItem(index - 1);
-                } else {
-                    // we had only 1 item, but we removed it, so clear caption
-                    mSmallTextArea->setCaption("");
-                }
-            }
-        }
-
-        void clearItems()
-        {
-            mItems.clear();
-            mSelectionIndex = -1;
-            mSmallTextArea->setCaption("");
->>>>>>> 83e497b5
-        }
-
-        size_t getItemsCount()
-        {
-            return mItems.size();
-        }
-
-        void selectItem(unsigned int index, bool notifyListener = true)
-        {
-            if (index >= mItems.size())
-            {
-                Ogre::String desc = "Menu \"" + getName() + "\" contains no item at position " +
-                    Ogre::StringConverter::toString(index) + ".";
-                OGRE_EXCEPT(Ogre::Exception::ERR_ITEM_NOT_FOUND, desc, "SelectMenu::selectItem");
-            }
-
-            mSelectionIndex = index;
-            fitCaptionToArea(mItems[index], mSmallTextArea, mSmallBox->getWidth() - mSmallTextArea->getLeft() * 2);
-
-            if (mListener && notifyListener) mListener->itemSelected(this);
-        }
-
-        bool containsItem(const Ogre::DisplayString& item)
-        {
-            bool res = false;
-            for (unsigned int i = 0; i < mItems.size(); i++)
-            {
-                if (item == mItems[i])
-                {
-                    res = true;
-                    break;
-                }
-            }
-
-            return res;
-        }
-
-        void selectItem(const Ogre::DisplayString& item, bool notifyListener = true)
-        {
-            for (unsigned int i = 0; i < mItems.size(); i++)
-            {
-                if (item == mItems[i])
-                {
-                    selectItem(i, notifyListener);
-                    return;
-                }
-            }
-
-            Ogre::String desc = "Menu \"" + getName() + "\" contains no item \"" + item + "\".";
-            OGRE_EXCEPT(Ogre::Exception::ERR_ITEM_NOT_FOUND, desc, "SelectMenu::selectItem");
-        }
-
-        Ogre::DisplayString getSelectedItem()
-        {
-            if (mSelectionIndex == -1)
-            {
-                Ogre::String desc = "Menu \"" + getName() + "\" has no item selected.";
-                OGRE_EXCEPT(Ogre::Exception::ERR_ITEM_NOT_FOUND, desc, "SelectMenu::getSelectedItem");
-                return "";
-            }
-            else return mItems[mSelectionIndex];
-        }
-
-        int getSelectionIndex()
-        {
-            return mSelectionIndex;
-        }
-
-        void _cursorPressed(const Ogre::Vector2& cursorPos)
-        {
-            Ogre::OverlayManager& om = Ogre::OverlayManager::getSingleton();
-
-            if (mExpanded)
-            {
-                if (mScrollHandle->isVisible())   // check for scrolling
-                {
-                    Ogre::Vector2 co = Widget::cursorOffset(mScrollHandle, cursorPos);
-
-                    if (co.squaredLength() <= 81)
-                    {
-                        mDragging = true;
-                        mDragOffset = co.y;
-                        return;
-                    }
-                    else if (Widget::isCursorOver(mScrollTrack, cursorPos))
-                    {
-                        Ogre::Real newTop = mScrollHandle->getTop() + co.y;
-                        Ogre::Real lowerBoundary = mScrollTrack->getHeight() - mScrollHandle->getHeight();
-                        mScrollHandle->setTop(Ogre::Math::Clamp<int>((int)newTop, 0, (int)lowerBoundary));
-
-                        Ogre::Real scrollPercentage = Ogre::Math::Clamp<Ogre::Real>(newTop / lowerBoundary, 0, 1);
-                        setDisplayIndex((unsigned int)(scrollPercentage * (mItems.size() - mItemElements.size()) + 0.5));
-                        return;
-                    }
-                }
-
-                if (!isCursorOver(mExpandedBox, cursorPos, 3)) retract();
-                else
-                {
-                    Ogre::Real l = mItemElements.front()->_getDerivedLeft() * om.getViewportWidth() + 5;
-                    Ogre::Real t = mItemElements.front()->_getDerivedTop() * om.getViewportHeight() + 5;
-                    Ogre::Real r = l + mItemElements.back()->getWidth() - 10;
-                    Ogre::Real b = mItemElements.back()->_getDerivedTop() * om.getViewportHeight() +
-                        mItemElements.back()->getHeight() - 5;
-
-                    if (cursorPos.x >= l && cursorPos.x <= r && cursorPos.y >= t && cursorPos.y <= b)
-                    {
-                        if (mHighlightIndex != mSelectionIndex) selectItem(mHighlightIndex);
-                        retract();
-                    }
-                }
-            }
-            else
-            {
-                if (mItems.size() < 2) return;   // don't waste time showing a menu if there's no choice
-
-                if (isCursorOver(mSmallBox, cursorPos, 4))
-                {
-                    mExpandedBox->show();
-                    mSmallBox->hide();
-
-                    // calculate how much vertical space we need
-                    Ogre::Real idealHeight = mItemsShown * (mSmallBox->getHeight() - 8) + 20;
-                    mExpandedBox->setHeight(idealHeight);
-                    mScrollTrack->setHeight(mExpandedBox->getHeight() - 20);
-
-                    mExpandedBox->setLeft(mSmallBox->getLeft() - 4);
-
-                    // if the expanded menu goes down off the screen, make it go up instead
-                    if (mSmallBox->_getDerivedTop() * om.getViewportHeight() + idealHeight > om.getViewportHeight())
-                    {
-                        mExpandedBox->setTop(mSmallBox->getTop() + mSmallBox->getHeight() - idealHeight + 3);
-                        // if we're in thick style, hide the caption because it will interfere with the expanded menu
-                        if (mTextArea->getHorizontalAlignment() == Ogre::GHA_CENTER) mTextArea->hide();
-                    }
-                    else mExpandedBox->setTop(mSmallBox->getTop() + 3);
-
-                    mExpanded = true;
-                    mHighlightIndex = mSelectionIndex;
-                    setDisplayIndex(mHighlightIndex);
-
-                    if (mItemsShown < mItems.size())  // update scrollbar position
-                    {
-                        mScrollHandle->show();
-                        Ogre::Real lowerBoundary = mScrollTrack->getHeight() - mScrollHandle->getHeight();
-                        mScrollHandle->setTop((int)(mDisplayIndex * lowerBoundary / (mItems.size() - mItemElements.size())));
-                    }
-                    else mScrollHandle->hide();
-                }
-            }
-        }
-
-        void _cursorReleased(const Ogre::Vector2& cursorPos)
-        {
-            mDragging = false;
-        }
-
-        void _cursorMoved(const Ogre::Vector2& cursorPos)
-        {
-            Ogre::OverlayManager& om = Ogre::OverlayManager::getSingleton();
-
-            if (mExpanded)
-            {
-                if (mDragging)
-                {
-                    Ogre::Vector2 co = Widget::cursorOffset(mScrollHandle, cursorPos);
-                    Ogre::Real newTop = mScrollHandle->getTop() + co.y - mDragOffset;
-                    Ogre::Real lowerBoundary = mScrollTrack->getHeight() - mScrollHandle->getHeight();
-                    mScrollHandle->setTop(Ogre::Math::Clamp<int>((int)newTop, 0, (int)lowerBoundary));
-
-                    Ogre::Real scrollPercentage = Ogre::Math::Clamp<Ogre::Real>(newTop / lowerBoundary, 0, 1);
-                    int newIndex = (int) (scrollPercentage * (mItems.size() - mItemElements.size()) + 0.5);
-                    if (newIndex != mDisplayIndex) setDisplayIndex(newIndex);
-                    return;
-                }
-
-                Ogre::Real l = mItemElements.front()->_getDerivedLeft() * om.getViewportWidth() + 5;
-                Ogre::Real t = mItemElements.front()->_getDerivedTop() * om.getViewportHeight() + 5;
-                Ogre::Real r = l + mItemElements.back()->getWidth() - 10;
-                Ogre::Real b = mItemElements.back()->_getDerivedTop() * om.getViewportHeight() +
-                    mItemElements.back()->getHeight() - 5;
-
-                if (cursorPos.x >= l && cursorPos.x <= r && cursorPos.y >= t && cursorPos.y <= b)
-                {
-                    int newIndex = (int)(mDisplayIndex + (cursorPos.y - t) / (b - t) * mItemElements.size());
-                    if (mHighlightIndex != newIndex)
-                    {
-                        mHighlightIndex = newIndex;
-                        setDisplayIndex(mDisplayIndex);
-                    }
-                }
-            }
-            else
-            {
-                if (isCursorOver(mSmallBox, cursorPos, 4))
-                {
-                    mSmallBox->setMaterialName("SdkTrays/MiniTextBox/Over");
-                    mSmallBox->setBorderMaterialName("SdkTrays/MiniTextBox/Over");
-                    mCursorOver = true;
-                }
-                else
-                {
-                    if (mCursorOver)
-                    {
-                        mSmallBox->setMaterialName("SdkTrays/MiniTextBox");
-                        mSmallBox->setBorderMaterialName("SdkTrays/MiniTextBox");
-                        mCursorOver = false;
-                    }
-                }
-            }
-        }
-
-        void _focusLost()
-        {
-            if (mExpandedBox->isVisible()) retract();
-        }
-
-    protected:
-
-        /*-----------------------------------------------------------------------------
-        | Internal method - sets which item goes at the top of the expanded menu.
-        -----------------------------------------------------------------------------*/
-        void setDisplayIndex(unsigned int index)
-        {
-            index = std::min<int>(index, (int)(mItems.size() - mItemElements.size()));
-            mDisplayIndex = index;
-
-            for (int i = 0; i < (int)mItemElements.size(); i++)
-            {
-                Ogre::BorderPanelOverlayElement *ie = mItemElements[i];
-                Ogre::TextAreaOverlayElement *ta = (Ogre::TextAreaOverlayElement*)ie->getChild(ie->getName() + "/MenuItemText");
-
-                fitCaptionToArea(mItems[mDisplayIndex + i], ta, ie->getWidth() - 2 * ta->getLeft());
-
-                if ((mDisplayIndex + i) == mHighlightIndex)
-                {
-                    ie->setMaterialName("SdkTrays/MiniTextBox/Over");
-                    ie->setBorderMaterialName("SdkTrays/MiniTextBox/Over");
-                }
-                else
-                {
-                    ie->setMaterialName("SdkTrays/MiniTextBox");
-                    ie->setBorderMaterialName("SdkTrays/MiniTextBox");
-                }
-            }
-        }
-
-        /*-----------------------------------------------------------------------------
-        | Internal method - cleans up an expanded menu.
-        -----------------------------------------------------------------------------*/
-        void retract()
-        {
-            mDragging = false;
-            mExpanded = false;
-            mExpandedBox->hide();
-            mTextArea->show();
-            mSmallBox->show();
-            mSmallBox->setMaterialName("SdkTrays/MiniTextBox");
-            mSmallBox->setBorderMaterialName("SdkTrays/MiniTextBox");
-        }
-
-        Ogre::BorderPanelOverlayElement* mSmallBox;
-        Ogre::BorderPanelOverlayElement* mExpandedBox;
-        Ogre::TextAreaOverlayElement* mTextArea;
-        Ogre::TextAreaOverlayElement* mSmallTextArea;
-        Ogre::BorderPanelOverlayElement* mScrollTrack;
-        Ogre::PanelOverlayElement* mScrollHandle;
-        std::vector<Ogre::BorderPanelOverlayElement*> mItemElements;
-        unsigned int mMaxItemsShown;
-        unsigned int mItemsShown;
-        bool mCursorOver;
-        bool mExpanded;
-        bool mFitToContents;
-        bool mDragging;
-        Ogre::StringVector mItems;
-        int mSelectionIndex;
-        int mHighlightIndex;
-        int mDisplayIndex;
-        Ogre::Real mDragOffset;
-    };
-
-    /*=============================================================================
-    | Basic label widget.
-    =============================================================================*/
-    class Label : public Widget
-    {
-    public:
-
-        // Do not instantiate any widgets directly. Use SdkTrayManager.
-        Label(const Ogre::String& name, const Ogre::DisplayString& caption, Ogre::Real width)
-        {
-            mElement = Ogre::OverlayManager::getSingleton().createOverlayElementFromTemplate("SdkTrays/Label", "BorderPanel", name);
-            mTextArea = (Ogre::TextAreaOverlayElement*)((Ogre::OverlayContainer*)mElement)->getChild(getName() + "/LabelCaption");
-#if OGRE_PLATFORM == OGRE_PLATFORM_APPLE_IOS
-            mTextArea->setCharHeight(mTextArea->getCharHeight() - 3);
-#endif
-            setCaption(caption);
-            if (width <= 0) mFitToTray = true;
-            else
-            {
-                mFitToTray = false;
-                mElement->setWidth(width);
-            }
-        }
-
-        const Ogre::DisplayString& getCaption()
-        {
-            return mTextArea->getCaption();
-        }
-
-        void setCaption(const Ogre::DisplayString& caption)
-        {
-            mTextArea->setCaption(caption);
-        }
-
-        void _cursorPressed(const Ogre::Vector2& cursorPos)
-        {
-            if (mListener && isCursorOver(mElement, cursorPos, 3)) mListener->labelHit(this);
-        }
-
-        bool _isFitToTray()
-        {
-            return mFitToTray;
-        }
-
-    protected:
-
-        Ogre::TextAreaOverlayElement* mTextArea;
-        bool mFitToTray;
-    };
-
-    /*=============================================================================
-    | Basic separator widget.
-    =============================================================================*/
-    class Separator : public Widget
-    {
-    public:
-
-        // Do not instantiate any widgets directly. Use SdkTrayManager.
-        Separator(const Ogre::String& name, Ogre::Real width)
-        {
-            mElement = Ogre::OverlayManager::getSingleton().createOverlayElementFromTemplate("SdkTrays/Separator", "Panel", name);
-            if (width <= 0) mFitToTray = true;
-            else
-            {
-                mFitToTray = false;
-                mElement->setWidth(width);
-            }
-        }
-
-        bool _isFitToTray()
-        {
-            return mFitToTray;
-        }
-
-    protected:
-
-        bool mFitToTray;
-    };
-
-    /*=============================================================================
-    | Basic slider widget.
-    =============================================================================*/
-    class Slider : public Widget
-    {
-    public:
-
-        // Do not instantiate any widgets directly. Use SdkTrayManager.
-        Slider(const Ogre::String& name, const Ogre::DisplayString& caption, Ogre::Real width, Ogre::Real trackWidth,
-            Ogre::Real valueBoxWidth, Ogre::Real minValue, Ogre::Real maxValue, unsigned int snaps)
-            : mDragOffset(0.0f)
-            , mValue(0.0f)
-            , mMinValue(0.0f)
-            , mMaxValue(0.0f)
-            , mInterval(0.0f)
-        {
-            mDragging = false;
-            mFitToContents = false;
-            mElement = Ogre::OverlayManager::getSingleton().createOverlayElementFromTemplate
-                ("SdkTrays/Slider", "BorderPanel", name);
-            mElement->setWidth(width);
-            Ogre::OverlayContainer* c = (Ogre::OverlayContainer*)mElement;
-            mTextArea = (Ogre::TextAreaOverlayElement*)c->getChild(getName() + "/SliderCaption");
-            Ogre::OverlayContainer* valueBox = (Ogre::OverlayContainer*)c->getChild(getName() + "/SliderValueBox");
-            valueBox->setWidth(valueBoxWidth);
-            valueBox->setLeft(-(valueBoxWidth + 5));
-            mValueTextArea = (Ogre::TextAreaOverlayElement*)valueBox->getChild(valueBox->getName() + "/SliderValueText");
-            mTrack = (Ogre::BorderPanelOverlayElement*)c->getChild(getName() + "/SliderTrack");
-            mHandle = (Ogre::PanelOverlayElement*)mTrack->getChild(mTrack->getName() + "/SliderHandle");
-#if OGRE_PLATFORM == OGRE_PLATFORM_APPLE_IOS
-            mTextArea->setCharHeight(mTextArea->getCharHeight() - 3);
-            mValueTextArea->setCharHeight(mValueTextArea->getCharHeight() - 3);
-#endif
-            
-            if (trackWidth <= 0)  // tall style
-            {
-                mTrack->setWidth(width - 16);
-            }
-            else  // long style
-            {
-                if (width <= 0) mFitToContents = true;
-                mElement->setHeight(34);
-                mTextArea->setTop(10);
-                valueBox->setTop(2);
-                mTrack->setTop(-23);
-                mTrack->setWidth(trackWidth);
-                mTrack->setHorizontalAlignment(Ogre::GHA_RIGHT);
-                mTrack->setLeft(-(trackWidth + valueBoxWidth + 5));
-            }
-
-            setCaption(caption);
-            setRange(minValue, maxValue, snaps, false);
-        }
-
-        /*-----------------------------------------------------------------------------
-        | Sets the minimum value, maximum value, and the number of snapping points.
-        -----------------------------------------------------------------------------*/
-        void setRange(Ogre::Real minValue, Ogre::Real maxValue, unsigned int snaps, bool notifyListener = true)
-        {
-            mMinValue = minValue;
-            mMaxValue = maxValue;
-
-            if (snaps <= 1 || mMinValue >= mMaxValue)
-            {
-                mInterval = 0;
-                mHandle->hide();
-                mValue = minValue;
-                if (snaps == 1) mValueTextArea->setCaption(Ogre::StringConverter::toString(mMinValue));
-                else mValueTextArea->setCaption("");
-            }
-            else
-            {
-                mHandle->show();
-                mInterval = (maxValue - minValue) / (snaps - 1);
-                setValue(minValue, notifyListener);
-            }
-        }
-
-        const Ogre::DisplayString& getValueCaption()
-        {
-            return mValueTextArea->getCaption();
-        }
-        
-        /*-----------------------------------------------------------------------------
-        | You can use this method to manually format how the value is displayed.
-        -----------------------------------------------------------------------------*/
-        void setValueCaption(const Ogre::DisplayString& caption)
-        {
-            mValueTextArea->setCaption(caption);
-        }
-
-        void setValue(Ogre::Real value, bool notifyListener = true)
-        {
-            if (mInterval == 0) return;
-
-            mValue = Ogre::Math::Clamp<Ogre::Real>(value, mMinValue, mMaxValue);
-
-            setValueCaption(Ogre::StringConverter::toString(mValue));
-
-            if (mListener && notifyListener) mListener->sliderMoved(this);
-
-            if (!mDragging) mHandle->setLeft((int)((mValue - mMinValue) / (mMaxValue - mMinValue) *
-                (mTrack->getWidth() - mHandle->getWidth())));
-        }
-
-        Ogre::Real getValue()
-        {
-            return mValue;
-        }
-
-        const Ogre::DisplayString& getCaption()
-        {
-            return mTextArea->getCaption();
-        }
-
-        void setCaption(const Ogre::DisplayString& caption)
-        {
-            mTextArea->setCaption(caption);
-
-            if (mFitToContents) mElement->setWidth(getCaptionWidth(caption, mTextArea) +
-                mValueTextArea->getParent()->getWidth() + mTrack->getWidth() + 26);
-        }
-
-        void _cursorPressed(const Ogre::Vector2& cursorPos)
-        {
-            if (!mHandle->isVisible()) return;
-
-            Ogre::Vector2 co = Widget::cursorOffset(mHandle, cursorPos);
-
-            if (co.squaredLength() <= 81)
-            {
-                mDragging = true;
-                mDragOffset = co.x;
-            }
-            else if (Widget::isCursorOver(mTrack, cursorPos))
-            {
-                Ogre::Real newLeft = mHandle->getLeft() + co.x;
-                Ogre::Real rightBoundary = mTrack->getWidth() - mHandle->getWidth();
-
-                mHandle->setLeft(Ogre::Math::Clamp<int>((int)newLeft, 0, (int)rightBoundary));
-                setValue(getSnappedValue(newLeft / rightBoundary));
-            }
-        }
-
-        void _cursorReleased(const Ogre::Vector2& cursorPos)
-        {
-            if (mDragging)
-            {
-                mDragging = false;
-                mHandle->setLeft((int)((mValue - mMinValue) / (mMaxValue - mMinValue) *
-                    (mTrack->getWidth() - mHandle->getWidth())));
-            }
-        }
-
-        void _cursorMoved(const Ogre::Vector2& cursorPos)
-        {
-            if (mDragging)
-            {
-                Ogre::Vector2 co = Widget::cursorOffset(mHandle, cursorPos);
-                Ogre::Real newLeft = mHandle->getLeft() + co.x - mDragOffset;
-                Ogre::Real rightBoundary = mTrack->getWidth() - mHandle->getWidth();
-
-                mHandle->setLeft(Ogre::Math::Clamp<int>((int)newLeft, 0, (int)rightBoundary));
-                setValue(getSnappedValue(newLeft / rightBoundary));
-            }
-        }
-
-        void _focusLost()
-        {
-            mDragging = false;
-        }
-
-    protected:
-
-        /*-----------------------------------------------------------------------------
-        | Internal method - given a percentage (from left to right), gets the
-        | value of the nearest marker.
-        -----------------------------------------------------------------------------*/
-        Ogre::Real getSnappedValue(Ogre::Real percentage)
-        {
-            percentage = Ogre::Math::Clamp<Ogre::Real>(percentage, 0, 1);
-            unsigned int whichMarker = (unsigned int) (percentage * (mMaxValue - mMinValue) / mInterval + 0.5);
-            return whichMarker * mInterval + mMinValue;
-        }
-
-        Ogre::TextAreaOverlayElement* mTextArea;
-        Ogre::TextAreaOverlayElement* mValueTextArea;
-        Ogre::BorderPanelOverlayElement* mTrack;
-        Ogre::PanelOverlayElement* mHandle;
-        bool mDragging;
-        bool mFitToContents;
-        Ogre::Real mDragOffset;
-        Ogre::Real mValue;
-        Ogre::Real mMinValue;
-        Ogre::Real mMaxValue;
-        Ogre::Real mInterval;
-    };
-
-    /*=============================================================================
-    | Basic parameters panel widget.
-    =============================================================================*/
-    class ParamsPanel : public Widget
-    {
-    public:
-
-        // Do not instantiate any widgets directly. Use SdkTrayManager.
-        ParamsPanel(const Ogre::String& name, Ogre::Real width, unsigned int lines)
-        {
-            mElement = Ogre::OverlayManager::getSingleton().createOverlayElementFromTemplate
-                ("SdkTrays/ParamsPanel", "BorderPanel", name);
-            Ogre::OverlayContainer* c = (Ogre::OverlayContainer*)mElement;
-            mNamesArea = (Ogre::TextAreaOverlayElement*)c->getChild(getName() + "/ParamsPanelNames");
-            mValuesArea = (Ogre::TextAreaOverlayElement*)c->getChild(getName() + "/ParamsPanelValues");
-#if OGRE_PLATFORM == OGRE_PLATFORM_APPLE_IOS
-            mNamesArea->setCharHeight(mNamesArea->getCharHeight() - 3);
-            mValuesArea->setCharHeight(mValuesArea->getCharHeight() - 3);
-#endif
-            mElement->setWidth(width);
-            mElement->setHeight(mNamesArea->getTop() * 2 + lines * mNamesArea->getCharHeight());
-        }
-
-        void setAllParamNames(const Ogre::StringVector& paramNames)
-        {
-            mNames = paramNames;
-            mValues.clear();
-            mValues.resize(mNames.size(), "");
-            mElement->setHeight(mNamesArea->getTop() * 2 + mNames.size() * mNamesArea->getCharHeight());
-            updateText();
-        }
-
-        const Ogre::StringVector& getAllParamNames()
-        {
-            return mNames;
-        }
-
-        void setAllParamValues(const Ogre::StringVector& paramValues)
-        {
-            mValues = paramValues;
-            mValues.resize(mNames.size(), "");
-            updateText();
-        }
-
-        void setParamValue(const Ogre::DisplayString& paramName, const Ogre::DisplayString& paramValue)
-        {
-            for (unsigned int i = 0; i < mNames.size(); i++)
-            {
-                if (mNames[i] == DISPLAY_STRING_TO_STRING(paramName))
-                {
-                    mValues[i] = DISPLAY_STRING_TO_STRING(paramValue);
-                    updateText();
-                    return;
-                }
-            }
-
-            Ogre::String desc = "ParamsPanel \"" + getName() + "\" has no parameter \"" + DISPLAY_STRING_TO_STRING(paramName) + "\".";
-            OGRE_EXCEPT(Ogre::Exception::ERR_ITEM_NOT_FOUND, desc, "ParamsPanel::setParamValue");
-        }
-
-        void setParamValue(unsigned int index, const Ogre::DisplayString& paramValue)
-        {
-            if (index >= mNames.size())
-            {
-                Ogre::String desc = "ParamsPanel \"" + getName() + "\" has no parameter at position " +
-                    Ogre::StringConverter::toString(index) + ".";
-                OGRE_EXCEPT(Ogre::Exception::ERR_ITEM_NOT_FOUND, desc, "ParamsPanel::setParamValue");
-            }
-
-            mValues[index] = DISPLAY_STRING_TO_STRING(paramValue);
-            updateText();
-        }
-
-        Ogre::DisplayString getParamValue(const Ogre::DisplayString& paramName)
-        {
-            for (unsigned int i = 0; i < mNames.size(); i++)
-            {
-                if (mNames[i] == DISPLAY_STRING_TO_STRING(paramName)) return mValues[i];
-            }
-            
-            Ogre::String desc = "ParamsPanel \"" + getName() + "\" has no parameter \"" + DISPLAY_STRING_TO_STRING(paramName) + "\".";
-            OGRE_EXCEPT(Ogre::Exception::ERR_ITEM_NOT_FOUND, desc, "ParamsPanel::getParamValue");
-            return "";
-        }
-
-        Ogre::DisplayString getParamValue(unsigned int index)
-        {
-            if (index >= mNames.size())
-            {
-                Ogre::String desc = "ParamsPanel \"" + getName() + "\" has no parameter at position " +
-                    Ogre::StringConverter::toString(index) + ".";
-                OGRE_EXCEPT(Ogre::Exception::ERR_ITEM_NOT_FOUND, desc, "ParamsPanel::getParamValue");
-            }
-            
-            return mValues[index];
-        }
-
-        const Ogre::StringVector& getAllParamValues()
-        {
-            return mValues;
-        }
-
-    protected:
-
-        /*-----------------------------------------------------------------------------
-        | Internal method - updates text areas based on name and value lists.
-        -----------------------------------------------------------------------------*/
-        void updateText()
-        {
-            Ogre::DisplayString namesDS;
-            Ogre::DisplayString valuesDS;
-
-            for (unsigned int i = 0; i < mNames.size(); i++)
-            {
-                namesDS.append(mNames[i] + ":\n");
-                valuesDS.append(mValues[i] + "\n");
-            }
-
-            mNamesArea->setCaption(namesDS);
-            mValuesArea->setCaption(valuesDS);
-        }
-
-        Ogre::TextAreaOverlayElement* mNamesArea;
-        Ogre::TextAreaOverlayElement* mValuesArea;
-        Ogre::StringVector mNames;
-        Ogre::StringVector mValues;
-    };
-
-    /*=============================================================================
-    | Basic check box widget.
-    =============================================================================*/
-    class CheckBox : public Widget
-    {
-    public:
-
-        // Do not instantiate any widgets directly. Use SdkTrayManager.
-        CheckBox(const Ogre::String& name, const Ogre::DisplayString& caption, Ogre::Real width)
-        {
-            mCursorOver = false;
-            mFitToContents = width <= 0;
-            mElement = Ogre::OverlayManager::getSingleton().createOverlayElementFromTemplate
-                ("SdkTrays/CheckBox", "BorderPanel", name);
-            Ogre::OverlayContainer* c = (Ogre::OverlayContainer*)mElement;
-            mTextArea = (Ogre::TextAreaOverlayElement*)c->getChild(getName() + "/CheckBoxCaption");
-            mSquare = (Ogre::BorderPanelOverlayElement*)c->getChild(getName() + "/CheckBoxSquare");
-            mX = mSquare->getChild(mSquare->getName() + "/CheckBoxX");
-            mX->hide();
-            mElement->setWidth(width);
-#if OGRE_PLATFORM == OGRE_PLATFORM_APPLE_IOS
-            mTextArea->setCharHeight(mTextArea->getCharHeight() - 3);
-#endif
-            setCaption(caption);
-        }
-
-        const Ogre::DisplayString& getCaption()
-        {
-            return mTextArea->getCaption();
-        }
-
-        void setCaption(const Ogre::DisplayString& caption)
-        {
-            mTextArea->setCaption(caption);
-            if (mFitToContents) mElement->setWidth(getCaptionWidth(caption, mTextArea) + mSquare->getWidth() + 23);
-        }
-
-        bool isChecked()
-        {
-            return mX->isVisible();
-        }
-
-        void setChecked(bool checked, bool notifyListener = true)
-        {
-            if (checked) mX->show();
-            else mX->hide();
-            if (mListener && notifyListener) mListener->checkBoxToggled(this);
-        }
-
-        void toggle(bool notifyListener = true)
-        {
-            setChecked(!isChecked(), notifyListener);
-        }
-
-        void _cursorPressed(const Ogre::Vector2& cursorPos)
-        {
-            if (mCursorOver && mListener) toggle();
-        }
-
-        void _cursorMoved(const Ogre::Vector2& cursorPos)
-        {
-            if (isCursorOver(mSquare, cursorPos, 5))
-            {
-                if (!mCursorOver)
-                {
-                    mCursorOver = true;
-                    mSquare->setMaterialName("SdkTrays/MiniTextBox/Over");
-                    mSquare->setBorderMaterialName("SdkTrays/MiniTextBox/Over");
-                }
-            }
-            else
-            {
-                if (mCursorOver)
-                {
-                    mCursorOver = false;
-                    mSquare->setMaterialName("SdkTrays/MiniTextBox");
-                    mSquare->setBorderMaterialName("SdkTrays/MiniTextBox");
-                }
-            }
-        }
-
-        void _focusLost()
-        {
-            mSquare->setMaterialName("SdkTrays/MiniTextBox");
-            mSquare->setBorderMaterialName("SdkTrays/MiniTextBox");
-            mCursorOver = false;
-        }
-
-    protected:
-
-        Ogre::TextAreaOverlayElement* mTextArea;
-        Ogre::BorderPanelOverlayElement* mSquare;
-        Ogre::OverlayElement* mX;
-        bool mFitToContents;
-        bool mCursorOver;
-    };
-
-    /*=============================================================================
-    | Custom, decorative widget created from a template.
-    =============================================================================*/
-    class DecorWidget : public Widget
-    {
-    public:
-
-        // Do not instantiate any widgets directly. Use SdkTrayManager.
-        DecorWidget(const Ogre::String& name, const Ogre::String& templateName)
-        {
-            mElement = Ogre::OverlayManager::getSingleton().createOverlayElementFromTemplate(templateName, "", name);
-        }
-    };
-
-    /*=============================================================================
-    | Basic progress bar widget.
-    =============================================================================*/
-    class ProgressBar : public Widget
-    {
-    public:
-
-        // Do not instantiate any widgets directly. Use SdkTrayManager.
-        ProgressBar(const Ogre::String& name, const Ogre::DisplayString& caption, Ogre::Real width, Ogre::Real commentBoxWidth)
-            : mProgress(0.0f)
-        {
-            mElement = Ogre::OverlayManager::getSingleton().createOverlayElementFromTemplate
-                ("SdkTrays/ProgressBar", "BorderPanel", name);
-            mElement->setWidth(width);
-            Ogre::OverlayContainer* c = (Ogre::OverlayContainer*)mElement;
-            mTextArea = (Ogre::TextAreaOverlayElement*)c->getChild(getName() + "/ProgressCaption");
-            Ogre::OverlayContainer* commentBox = (Ogre::OverlayContainer*)c->getChild(getName() + "/ProgressCommentBox");
-            commentBox->setWidth(commentBoxWidth);
-            commentBox->setLeft(-(commentBoxWidth + 5));
-            mCommentTextArea = (Ogre::TextAreaOverlayElement*)commentBox->getChild(commentBox->getName() + "/ProgressCommentText");
-            mMeter = c->getChild(getName() + "/ProgressMeter");
-            mMeter->setWidth(width - 10);
-            mFill = ((Ogre::OverlayContainer*)mMeter)->getChild(mMeter->getName() + "/ProgressFill");
-            setCaption(caption);
-        }
-
-        /*-----------------------------------------------------------------------------
-        | Sets the progress as a percentage.
-        -----------------------------------------------------------------------------*/
-        void setProgress(Ogre::Real progress)
-        {
-            mProgress = Ogre::Math::Clamp<Ogre::Real>(progress, 0, 1);
-            mFill->setWidth(std::max<int>((int)mFill->getHeight(), (int)(mProgress * (mMeter->getWidth() - 2 * mFill->getLeft()))));
-        }
-
-        /*-----------------------------------------------------------------------------
-        | Gets the progress as a percentage.
-        -----------------------------------------------------------------------------*/
-        Ogre::Real getProgress()
-        {
-            return mProgress;
-        }
-
-        const Ogre::DisplayString& getCaption()
-        {
-            return mTextArea->getCaption();
-        }
-
-        void setCaption(const Ogre::DisplayString& caption)
-        {
-            mTextArea->setCaption(caption);
-        }
-
-        const Ogre::DisplayString& getComment()
-        {
-            return mCommentTextArea->getCaption();
-        }
-
-        void setComment(const Ogre::DisplayString& comment)
-        {
-            mCommentTextArea->setCaption(comment);
-        }
-
-
-    protected:
-
-        Ogre::TextAreaOverlayElement* mTextArea;
-        Ogre::TextAreaOverlayElement* mCommentTextArea;
-        Ogre::OverlayElement* mMeter;
-        Ogre::OverlayElement* mFill;
-        Ogre::Real mProgress;
-    };
-
-    /*=============================================================================
-    | Main class to manage a cursor, backdrop, trays and widgets.
-    =============================================================================*/
-    class SdkTrayManager : public SdkTrayListener, public Ogre::ResourceGroupListener
-    {
-    public:
-
-        /*-----------------------------------------------------------------------------
-        | Creates backdrop, cursor, and trays.
-        -----------------------------------------------------------------------------*/
-        SdkTrayManager(const Ogre::String& name, Ogre::RenderWindow* window, InputContext inputContext, SdkTrayListener* listener = 0) :
-          mName(name), mWindow(window), mInputContext(inputContext), mWidgetDeathRow(), mListener(listener), mWidgetPadding(8),
-                mWidgetSpacing(2), mTrayPadding(0), mTrayDrag(false), mExpandedMenu(0), mDialog(0), mOk(0), mYes(0),
-                mNo(0), mCursorWasVisible(false), mFpsLabel(0), mStatsPanel(0), mLogo(0), mLoadBar(0),
-                mGroupInitProportion(0.0f), mGroupLoadProportion(0.0f), mLoadInc(0.0f)
-        {
-            mTimer = Ogre::Root::getSingleton().getTimer();
-            mLastStatUpdateTime = 0;
-
-            Ogre::OverlayManager& om = Ogre::OverlayManager::getSingleton();
-
-            Ogre::String nameBase = mName + "/";
-            std::replace(nameBase.begin(), nameBase.end(), ' ', '_');
-
-            // create overlay layers for everything
-            mBackdropLayer = om.create(nameBase + "BackdropLayer");
-            mTraysLayer = om.create(nameBase + "WidgetsLayer");
-            mPriorityLayer = om.create(nameBase + "PriorityLayer");
-            mCursorLayer = om.create(nameBase + "CursorLayer");
-            mBackdropLayer->setZOrder(100);
-            mTraysLayer->setZOrder(200);
-            mPriorityLayer->setZOrder(300);
-            mCursorLayer->setZOrder(400);
-
-            // make backdrop and cursor overlay containers
-            mCursor = (Ogre::OverlayContainer*)om.createOverlayElementFromTemplate("SdkTrays/Cursor", "Panel", nameBase + "Cursor");
-            mCursorLayer->add2D(mCursor);
-            mBackdrop = (Ogre::OverlayContainer*)om.createOverlayElement("Panel", nameBase + "Backdrop");
-            mBackdropLayer->add2D(mBackdrop);
-            mDialogShade = (Ogre::OverlayContainer*)om.createOverlayElement("Panel", nameBase + "DialogShade");
-            mDialogShade->setMaterialName("SdkTrays/Shade");
-            mDialogShade->hide();
-            mPriorityLayer->add2D(mDialogShade);
-
-            Ogre::String trayNames[] =
-            { "TopLeft", "Top", "TopRight", "Left", "Center", "Right", "BottomLeft", "Bottom", "BottomRight" };
-
-            for (unsigned int i = 0; i < 9; i++)    // make the real trays
-            {
-                mTrays[i] = (Ogre::OverlayContainer*)om.createOverlayElementFromTemplate
-                    ("SdkTrays/Tray", "BorderPanel", nameBase + trayNames[i] + "Tray");
-                mTraysLayer->add2D(mTrays[i]);
-
-                mTrayWidgetAlign[i] = Ogre::GHA_CENTER;
-
-                // align trays based on location
-                if (i == TL_TOP || i == TL_CENTER || i == TL_BOTTOM) mTrays[i]->setHorizontalAlignment(Ogre::GHA_CENTER);
-                if (i == TL_LEFT || i == TL_CENTER || i == TL_RIGHT) mTrays[i]->setVerticalAlignment(Ogre::GVA_CENTER);
-                if (i == TL_TOPRIGHT || i == TL_RIGHT || i == TL_BOTTOMRIGHT) mTrays[i]->setHorizontalAlignment(Ogre::GHA_RIGHT);
-                if (i == TL_BOTTOMLEFT || i == TL_BOTTOM || i == TL_BOTTOMRIGHT) mTrays[i]->setVerticalAlignment(Ogre::GVA_BOTTOM);
-            }
-
-            // create the null tray for free-floating widgets
-            mTrays[9] = (Ogre::OverlayContainer*)om.createOverlayElement("Panel", nameBase + "NullTray");
-            mTrayWidgetAlign[9] = Ogre::GHA_LEFT;
-            mTraysLayer->add2D(mTrays[9]);
-            adjustTrays();
-            
-            showTrays();
-            showCursor();
-        }
-
-        /*-----------------------------------------------------------------------------
-        | Destroys background, cursor, widgets, and trays.
-        -----------------------------------------------------------------------------*/
-        virtual ~SdkTrayManager()
-        {
-            Ogre::OverlayManager& om = Ogre::OverlayManager::getSingleton();
-
-            destroyAllWidgets();
-
-            for (unsigned int i = 0; i < mWidgetDeathRow.size(); i++)   // delete widgets queued for destruction
-            {
-                delete mWidgetDeathRow[i];
-            }
-            mWidgetDeathRow.clear();
-
-            om.destroy(mBackdropLayer);
-            om.destroy(mTraysLayer);
-            om.destroy(mPriorityLayer);
-            om.destroy(mCursorLayer);
-
-            closeDialog();
-            hideLoadingBar();
-
-            Widget::nukeOverlayElement(mBackdrop);
-            Widget::nukeOverlayElement(mCursor);
-            Widget::nukeOverlayElement(mDialogShade);
-
-            for (unsigned int i = 0; i < 10; i++)
-            {
-                Widget::nukeOverlayElement(mTrays[i]);
-            }
-        }
-
-        /*-----------------------------------------------------------------------------
-        | Converts a 2D screen coordinate (in pixels) to a 3D ray into the scene.
-        -----------------------------------------------------------------------------*/
-        static Ogre::Ray screenToScene(Ogre::Camera* cam, const Ogre::Vector2& pt)
-        {
-            return cam->getCameraToViewportRay(pt.x, pt.y);
-        }
-
-        /*-----------------------------------------------------------------------------
-        | Converts a 3D scene position to a 2D screen position (in relative screen size, 0.0-1.0).
-        -----------------------------------------------------------------------------*/
-        static Ogre::Vector2 sceneToScreen(Ogre::Camera* cam, const Ogre::Vector3& pt)
-        {
-            Ogre::Vector3 result = cam->getProjectionMatrix() * cam->getViewMatrix() * pt;
-            return Ogre::Vector2((result.x + 1) / 2, (-result.y + 1) / 2);
-        }
-
-        // these methods get the underlying overlays and overlay elements
-
-        Ogre::OverlayContainer* getTrayContainer(TrayLocation trayLoc) { return mTrays[trayLoc]; }
-        Ogre::Overlay* getBackdropLayer() { return mBackdropLayer; }
-        Ogre::Overlay* getTraysLayer() { return mTraysLayer; }
-        Ogre::Overlay* getCursorLayer() { return mCursorLayer; }
-        Ogre::OverlayContainer* getBackdropContainer() { return mBackdrop; }
-        Ogre::OverlayContainer* getCursorContainer() { return mCursor; }
-        Ogre::OverlayElement* getCursorImage() { return mCursor->getChild(mCursor->getName() + "/CursorImage"); }
-
-        void setListener(SdkTrayListener* listener)
-        {
-            mListener = listener;
-        }
-
-        SdkTrayListener* getListener()
-        {
-            return mListener;
-        }
-
-        void showAll()
-        {
-            showBackdrop();
-            showTrays();
-            showCursor();
-        }
-
-        void hideAll()
-        {
-            hideBackdrop();
-            hideTrays();
-            hideCursor();
-        }
-
-        /*-----------------------------------------------------------------------------
-        | Displays specified material on backdrop, or the last material used if
-        | none specified. Good for pause menus like in the browser.
-        -----------------------------------------------------------------------------*/
-        void showBackdrop(const Ogre::String& materialName = Ogre::BLANKSTRING)
-        {
-            if (materialName != Ogre::BLANKSTRING) mBackdrop->setMaterialName(materialName);
-            mBackdropLayer->show();
-        }
-
-        void hideBackdrop()
-        {
-            mBackdropLayer->hide();
-        }
-
-        /*-----------------------------------------------------------------------------
-        | Displays specified material on cursor, or the last material used if
-        | none specified. Used to change cursor type.
-        -----------------------------------------------------------------------------*/
-        void showCursor(const Ogre::String& materialName = Ogre::BLANKSTRING)
-        {
-            if (materialName != Ogre::BLANKSTRING) getCursorImage()->setMaterialName(materialName);
-
-            if (!mCursorLayer->isVisible())
-            {
-                mCursorLayer->show();
-                refreshCursor();
-            }
-        }
-
-        void hideCursor()
-        {
-            mCursorLayer->hide();
-
-            // give widgets a chance to reset in case they're in the middle of something
-            for (unsigned int i = 0; i < 10; i++)
-            {
-                for (unsigned int j = 0; j < mWidgets[i].size(); j++)
-                {
-                    mWidgets[i][j]->_focusLost();
-                }
-            }
-
-            setExpandedMenu(0);
-        }
-
-        /*-----------------------------------------------------------------------------
-        | Updates cursor position based on unbuffered mouse state. This is necessary
-        | because if the tray manager has been cut off from mouse events for a time,
-        | the cursor position will be out of date.
-        -----------------------------------------------------------------------------*/
-        void refreshCursor()
-        {
-#if (OGRE_NO_VIEWPORT_ORIENTATIONMODE == 0) || (OGRE_PLATFORM == OGRE_PLATFORM_APPLE_IOS)
-            // TODO:
-            // the position should be based on the orientation, for now simply return
-            return;
-#endif
-            Ogre::Real x, y;
-            if(mInputContext.getCursorPosition(x, y))
-                mCursor->setPosition(x, y);
-        }
-
-        void showTrays()
-        {
-            mTraysLayer->show();
-            mPriorityLayer->show();
-        }
-
-        void hideTrays()
-        {
-            mTraysLayer->hide();
-            mPriorityLayer->hide();
-
-            // give widgets a chance to reset in case they're in the middle of something
-            for (unsigned int i = 0; i < 10; i++)
-            {
-                for (unsigned int j = 0; j < mWidgets[i].size(); j++)
-                {
-                    mWidgets[i][j]->_focusLost();
-                }
-            }
-
-            setExpandedMenu(0);
-        }
-
-        bool isCursorVisible() { return mCursorLayer->isVisible(); }
-        bool isBackdropVisible() { return mBackdropLayer->isVisible(); }
-        bool areTraysVisible() { return mTraysLayer->isVisible(); }
-
-        /*-----------------------------------------------------------------------------
-        | Sets horizontal alignment of a tray's contents.
-        -----------------------------------------------------------------------------*/
-        void setTrayWidgetAlignment(TrayLocation trayLoc, Ogre::GuiHorizontalAlignment gha)
-        {
-            mTrayWidgetAlign[trayLoc] = gha;
-
-            for (unsigned int i = 0; i < mWidgets[trayLoc].size(); i++)
-            {
-                mWidgets[trayLoc][i]->getOverlayElement()->setHorizontalAlignment(gha);
-            }
-        }
-
-        // padding and spacing methods
-
-        void setWidgetPadding(Ogre::Real padding)
-        {
-            mWidgetPadding = std::max<int>((int)padding, 0);
-            adjustTrays();
-        }
-
-        void setWidgetSpacing(Ogre::Real spacing)
-        {
-            mWidgetSpacing = std::max<int>((int)spacing, 0);
-            adjustTrays();
-        }
-        void setTrayPadding(Ogre::Real padding)
-        {
-            mTrayPadding = std::max<int>((int)padding, 0);
-            adjustTrays();
-        }
-
-        virtual Ogre::Real getWidgetPadding() const { return mWidgetPadding; }
-        virtual Ogre::Real getWidgetSpacing() const { return mWidgetSpacing; }
-        virtual Ogre::Real getTrayPadding() const { return mTrayPadding; }
-
-        /*-----------------------------------------------------------------------------
-        | Fits trays to their contents and snaps them to their anchor locations.
-        -----------------------------------------------------------------------------*/
-        virtual void adjustTrays()
-        {
-            for (unsigned int i = 0; i < 9; i++)   // resizes and hides trays if necessary
-            {
-                Ogre::Real trayWidth = 0;
-                Ogre::Real trayHeight = mWidgetPadding;
-                std::vector<Ogre::OverlayElement*> labelsAndSeps;
-
-                if (mWidgets[i].empty())   // hide tray if empty
-                {
-                    mTrays[i]->hide();
-                    continue;
-                }
-                else mTrays[i]->show();
-
-                // arrange widgets and calculate final tray size and position
-                for (unsigned int j = 0; j < mWidgets[i].size(); j++)
-                {
-                    Ogre::OverlayElement* e = mWidgets[i][j]->getOverlayElement();
-
-                    if (j != 0) trayHeight += mWidgetSpacing;   // don't space first widget
-
-                    e->setVerticalAlignment(Ogre::GVA_TOP);
-                    e->setTop(trayHeight);
-
-                    switch (e->getHorizontalAlignment())
-                    {
-                    case Ogre::GHA_LEFT:
-                        e->setLeft(mWidgetPadding);
-                        break;
-                    case Ogre::GHA_RIGHT:
-                        e->setLeft(-(e->getWidth() + mWidgetPadding));
-                        break;
-                    default:
-                        e->setLeft(-(e->getWidth() / 2));
-                    }
-
-                    // prevents some weird texture filtering problems (just some)
-                    e->setPosition((int)e->getLeft(), (int)e->getTop());
-                    e->setDimensions((int)e->getWidth(), (int)e->getHeight());
-
-                    trayHeight += e->getHeight();
-
-                    Label* l = dynamic_cast<Label*>(mWidgets[i][j]);
-                    if (l && l->_isFitToTray())
-                    {
-                        labelsAndSeps.push_back(e);
-                        continue;
-                    }
-                    Separator* s = dynamic_cast<Separator*>(mWidgets[i][j]);
-                    if (s && s->_isFitToTray()) 
-                    {
-                        labelsAndSeps.push_back(e);
-                        continue;
-                    }
-
-                    if (e->getWidth() > trayWidth) trayWidth = e->getWidth();
-                }
-
-                // add paddings and resize trays
-                mTrays[i]->setWidth(trayWidth + 2 * mWidgetPadding);
-                mTrays[i]->setHeight(trayHeight + mWidgetPadding);
-
-                for (unsigned int j = 0; j < labelsAndSeps.size(); j++)
-                {
-                    labelsAndSeps[j]->setWidth((int)trayWidth);
-                    labelsAndSeps[j]->setLeft(-(int)(trayWidth / 2));
-                }
-            }
-
-            for (unsigned int i = 0; i < 9; i++)    // snap trays to anchors
-            {
-                if (i == TL_TOPLEFT || i == TL_LEFT || i == TL_BOTTOMLEFT)
-                    mTrays[i]->setLeft(mTrayPadding);
-                if (i == TL_TOP || i == TL_CENTER || i == TL_BOTTOM)
-                    mTrays[i]->setLeft(-mTrays[i]->getWidth() / 2);
-                if (i == TL_TOPRIGHT || i == TL_RIGHT || i == TL_BOTTOMRIGHT)
-                    mTrays[i]->setLeft(-(mTrays[i]->getWidth() + mTrayPadding));
-
-                if (i == TL_TOPLEFT || i == TL_TOP || i == TL_TOPRIGHT)
-                    mTrays[i]->setTop(mTrayPadding);
-                if (i == TL_LEFT || i == TL_CENTER || i == TL_RIGHT)
-                    mTrays[i]->setTop(-mTrays[i]->getHeight() / 2);
-                if (i == TL_BOTTOMLEFT || i == TL_BOTTOM || i == TL_BOTTOMRIGHT)
-                    mTrays[i]->setTop(-mTrays[i]->getHeight() - mTrayPadding);
-
-                // prevents some weird texture filtering problems (just some)
-                mTrays[i]->setPosition((int)mTrays[i]->getLeft(), (int)mTrays[i]->getTop());
-                mTrays[i]->setDimensions((int)mTrays[i]->getWidth(), (int)mTrays[i]->getHeight());
-            }
-        }
-
-        /*-----------------------------------------------------------------------------
-        | Returns a 3D ray into the scene that is directly underneath the cursor.
-        -----------------------------------------------------------------------------*/
-        Ogre::Ray getCursorRay(Ogre::Camera* cam)
-        {
-            return screenToScene(cam, Ogre::Vector2(mCursor->_getLeft(), mCursor->_getTop()));
-        }
-
-        Button* createButton(TrayLocation trayLoc, const Ogre::String& name, const Ogre::String& caption, Ogre::Real width = 0)
-        {
-            Button* b = new Button(name, caption, width);
-            moveWidgetToTray(b, trayLoc);
-            b->_assignListener(mListener);
-            return b;
-        }
-
-        TextBox* createTextBox(TrayLocation trayLoc, const Ogre::String& name, const Ogre::DisplayString& caption,
-            Ogre::Real width, Ogre::Real height)
-        {
-            TextBox* tb = new TextBox(name, caption, width, height);
-            moveWidgetToTray(tb, trayLoc);
-            tb->_assignListener(mListener);
-            return tb;
-        }
-
-        SelectMenu* createThickSelectMenu(TrayLocation trayLoc, const Ogre::String& name, const Ogre::DisplayString& caption,
-            Ogre::Real width, unsigned int maxItemsShown, const Ogre::StringVector& items = Ogre::StringVector())
-        {
-            SelectMenu* sm = new SelectMenu(name, caption, width, 0, maxItemsShown);
-            moveWidgetToTray(sm, trayLoc);
-            sm->_assignListener(mListener);
-            if (!items.empty()) sm->setItems(items);
-            return sm;
-        }
-
-        SelectMenu* createLongSelectMenu(TrayLocation trayLoc, const Ogre::String& name, const Ogre::DisplayString& caption,
-            Ogre::Real width, Ogre::Real boxWidth, unsigned int maxItemsShown, const Ogre::StringVector& items = Ogre::StringVector())
-        {
-            SelectMenu* sm = new SelectMenu(name, caption, width, boxWidth, maxItemsShown);
-            moveWidgetToTray(sm, trayLoc);
-            sm->_assignListener(mListener);
-            if (!items.empty()) sm->setItems(items);
-            return sm;
-        }
-
-        SelectMenu* createLongSelectMenu(TrayLocation trayLoc, const Ogre::String& name, const Ogre::DisplayString& caption,
-            Ogre::Real boxWidth, unsigned int maxItemsShown, const Ogre::StringVector& items = Ogre::StringVector())
-        {
-            return createLongSelectMenu(trayLoc, name, caption, 0, boxWidth, maxItemsShown, items);
-        }
-
-        Label* createLabel(TrayLocation trayLoc, const Ogre::String& name, const Ogre::DisplayString& caption, Ogre::Real width = 0)
-        {
-            Label* l = new Label(name, caption, width);
-            moveWidgetToTray(l, trayLoc);
-            l->_assignListener(mListener);
-            return l;
-        }
-
-        Separator* createSeparator(TrayLocation trayLoc, const Ogre::String& name, Ogre::Real width = 0)
-        {
-            Separator* s = new Separator(name, width);
-            moveWidgetToTray(s, trayLoc);
-            return s;
-        }
-
-        Slider* createThickSlider(TrayLocation trayLoc, const Ogre::String& name, const Ogre::DisplayString& caption,
-            Ogre::Real width, Ogre::Real valueBoxWidth, Ogre::Real minValue, Ogre::Real maxValue, unsigned int snaps)
-        {
-            Slider* s = new Slider(name, caption, width, 0, valueBoxWidth, minValue, maxValue, snaps);
-            moveWidgetToTray(s, trayLoc);
-            s->_assignListener(mListener);
-            return s;
-        }
-
-        Slider* createLongSlider(TrayLocation trayLoc, const Ogre::String& name, const Ogre::DisplayString& caption, Ogre::Real width,
-            Ogre::Real trackWidth, Ogre::Real valueBoxWidth, Ogre::Real minValue, Ogre::Real maxValue, unsigned int snaps)
-        {
-            if (trackWidth <= 0) trackWidth = 1;
-            Slider* s = new Slider(name, caption, width, trackWidth, valueBoxWidth, minValue, maxValue, snaps);
-            moveWidgetToTray(s, trayLoc);
-            s->_assignListener(mListener);
-            return s;
-        }
-
-        Slider* createLongSlider(TrayLocation trayLoc, const Ogre::String& name, const Ogre::DisplayString& caption,
-            Ogre::Real trackWidth, Ogre::Real valueBoxWidth, Ogre::Real minValue, Ogre::Real maxValue, unsigned int snaps)
-        {
-            return createLongSlider(trayLoc, name, caption, 0, trackWidth, valueBoxWidth, minValue, maxValue, snaps);
-        }
-
-        ParamsPanel* createParamsPanel(TrayLocation trayLoc, const Ogre::String& name, Ogre::Real width, unsigned int lines)
-        {
-            ParamsPanel* pp = new ParamsPanel(name, width, lines);
-            moveWidgetToTray(pp, trayLoc);
-            return pp;
-        }
-
-        ParamsPanel* createParamsPanel(TrayLocation trayLoc, const Ogre::String& name, Ogre::Real width,
-            const Ogre::StringVector& paramNames)
-        {
-            ParamsPanel* pp = new ParamsPanel(name, width, (Ogre::uint)paramNames.size());
-            pp->setAllParamNames(paramNames);
-            moveWidgetToTray(pp, trayLoc);
-            return pp;
-        }
-
-        CheckBox* createCheckBox(TrayLocation trayLoc, const Ogre::String& name, const Ogre::DisplayString& caption,
-            Ogre::Real width = 0)
-        {
-            CheckBox* cb = new CheckBox(name, caption, width);
-            moveWidgetToTray(cb, trayLoc);
-            cb->_assignListener(mListener);
-            return cb;
-        }
-
-        DecorWidget* createDecorWidget(TrayLocation trayLoc, const Ogre::String& name, const Ogre::String& templateName)
-        {
-            DecorWidget* dw = new DecorWidget(name, templateName);
-            moveWidgetToTray(dw, trayLoc);
-            return dw;
-        }
-
-        ProgressBar* createProgressBar(TrayLocation trayLoc, const Ogre::String& name, const Ogre::DisplayString& caption,
-            Ogre::Real width, Ogre::Real commentBoxWidth)
-        {
-            ProgressBar* pb = new ProgressBar(name, caption, width, commentBoxWidth);
-            moveWidgetToTray(pb, trayLoc);
-            return pb;
-        }
-
-        /*-----------------------------------------------------------------------------
-        | Shows frame statistics widget set in the specified location.
-        -----------------------------------------------------------------------------*/
-        void showFrameStats(TrayLocation trayLoc, int place = -1)
-        {
-            if (!areFrameStatsVisible())
-            {
-                Ogre::StringVector stats;
-                stats.push_back("Average FPS");
-                stats.push_back("Best FPS");
-                stats.push_back("Worst FPS");
-                stats.push_back("Triangles");
-                stats.push_back("Batches");
-
-                mFpsLabel = createLabel(TL_NONE, mName + "/FpsLabel", "FPS:", 180);
-                mFpsLabel->_assignListener(this);
-                mStatsPanel = createParamsPanel(TL_NONE, mName + "/StatsPanel", 180, stats);
-            }
-
-            moveWidgetToTray(mFpsLabel, trayLoc, place);
-            moveWidgetToTray(mStatsPanel, trayLoc, locateWidgetInTray(mFpsLabel) + 1);
-        }
-
-        /*-----------------------------------------------------------------------------
-        | Hides frame statistics widget set.
-        -----------------------------------------------------------------------------*/
-        void hideFrameStats()
-        {
-            if (areFrameStatsVisible())
-            {
-                destroyWidget(mFpsLabel);
-                destroyWidget(mStatsPanel);
-                mFpsLabel = 0;
-                mStatsPanel = 0;
-            }
-        }
-
-        bool areFrameStatsVisible()
-        {
-            return mFpsLabel != 0;
-        }
-
-        /*-----------------------------------------------------------------------------
-        | Toggles visibility of advanced statistics.
-        -----------------------------------------------------------------------------*/
-        void toggleAdvancedFrameStats()
-        {
-            if (mFpsLabel) labelHit(mFpsLabel);
-        }
-
-        /*-----------------------------------------------------------------------------
-        | Shows logo in the specified location.
-        -----------------------------------------------------------------------------*/
-        void showLogo(TrayLocation trayLoc, int place = -1)
-        {
-            if (!isLogoVisible()) mLogo = createDecorWidget(TL_NONE, mName + "/Logo", "SdkTrays/Logo");
-            moveWidgetToTray(mLogo, trayLoc, place);
-        }
-
-        void hideLogo()
-        {
-            if (isLogoVisible())
-            {
-                destroyWidget(mLogo);
-                mLogo = 0;
-            }
-        }
-
-        bool isLogoVisible()
-        {
-            return mLogo != 0;
-        }
-
-        /*-----------------------------------------------------------------------------
-        | Shows loading bar. Also takes job settings: the number of resource groups
-        | to be initialised, the number of resource groups to be loaded, and the
-        | proportion of the job that will be taken up by initialisation. Usually,
-        | script parsing takes up most time, so the default value is 0.7.
-        -----------------------------------------------------------------------------*/
-        void showLoadingBar(unsigned int numGroupsInit = 1, unsigned int numGroupsLoad = 1,
-            Ogre::Real initProportion = 0.7)
-        {
-            if (mDialog) closeDialog();
-            if (mLoadBar) hideLoadingBar();
-
-            mLoadBar = new ProgressBar(mName + "/LoadingBar", "Loading...", 400, 308);
-            Ogre::OverlayElement* e = mLoadBar->getOverlayElement();
-            mDialogShade->addChild(e);
-            e->setVerticalAlignment(Ogre::GVA_CENTER);
-            e->setLeft(-(e->getWidth() / 2));
-            e->setTop(-(e->getHeight() / 2));
-
-            Ogre::ResourceGroupManager::getSingleton().addResourceGroupListener(this);
-            mCursorWasVisible = isCursorVisible();
-            hideCursor();
-            mDialogShade->show();
-
-            // calculate the proportion of job required to init/load one group
-
-            if (numGroupsInit == 0 && numGroupsLoad != 0)
-            {
-                mGroupInitProportion = 0;
-                mGroupLoadProportion = 1;
-            }
-            else if (numGroupsLoad == 0 && numGroupsInit != 0)
-            {
-                mGroupLoadProportion = 0;
-                if (numGroupsInit != 0) mGroupInitProportion = 1;
-            }
-            else if (numGroupsInit == 0 && numGroupsLoad == 0)
-            {
-                mGroupInitProportion = 0;
-                mGroupLoadProportion = 0;
-            }
-            else
-            {
-                mGroupInitProportion = initProportion / numGroupsInit;
-                mGroupLoadProportion = (1 - initProportion) / numGroupsLoad;
-            }
-        }
-
-        void hideLoadingBar()
-        {
-            if (mLoadBar)
-            {
-                mLoadBar->cleanup();
-                delete mLoadBar;
-                mLoadBar = 0;
-
-                Ogre::ResourceGroupManager::getSingleton().removeResourceGroupListener(this);
-                if (mCursorWasVisible) showCursor();
-                mDialogShade->hide();
-            }
-        }
-
-        bool isLoadingBarVisible()
-        {
-            return mLoadBar != 0;
-        }
-
-        /*-----------------------------------------------------------------------------
-        | Pops up a message dialog with an OK button.
-        -----------------------------------------------------------------------------*/
-        void showOkDialog(const Ogre::DisplayString& caption, const Ogre::DisplayString& message)
-        {
-            if (mLoadBar) hideLoadingBar();
-
-            Ogre::OverlayElement* e;
-
-            if (mDialog)
-            {
-                mDialog->setCaption(caption);
-                mDialog->setText(message);
-
-                if (mOk) return;
-                else
-                {
-                    mYes->cleanup();
-                    mNo->cleanup();
-                    delete mYes;
-                    delete mNo;
-                    mYes = 0;
-                    mNo = 0;
-                }
-            }
-            else
-            {
-                // give widgets a chance to reset in case they're in the middle of something
-                for (unsigned int i = 0; i < 10; i++)
-                {
-                    for (unsigned int j = 0; j < mWidgets[i].size(); j++)
-                    {
-                        mWidgets[i][j]->_focusLost();
-                    }
-                }
-
-                mDialogShade->show();
-
-                mDialog = new TextBox(mName + "/DialogBox", caption, 300, 208);
-                mDialog->setText(message);
-                e = mDialog->getOverlayElement();
-                mDialogShade->addChild(e);
-                e->setVerticalAlignment(Ogre::GVA_CENTER);
-                e->setLeft(-(e->getWidth() / 2));
-                e->setTop(-(e->getHeight() / 2));
-
-                mCursorWasVisible = isCursorVisible();
-                showCursor();
-            }
-
-            mOk = new Button(mName + "/OkButton", "OK", 60);
-            mOk->_assignListener(this);
-            e = mOk->getOverlayElement();
-            mDialogShade->addChild(e);
-            e->setVerticalAlignment(Ogre::GVA_CENTER);
-            e->setLeft(-(e->getWidth() / 2));
-            e->setTop(mDialog->getOverlayElement()->getTop() + mDialog->getOverlayElement()->getHeight() + 5);
-        }
-
-        /*-----------------------------------------------------------------------------
-        | Pops up a question dialog with Yes and No buttons.
-        -----------------------------------------------------------------------------*/
-        void showYesNoDialog(const Ogre::DisplayString& caption, const Ogre::DisplayString& question)
-        {
-            if (mLoadBar) hideLoadingBar();
-
-            Ogre::OverlayElement* e;
-
-            if (mDialog)
-            {
-                mDialog->setCaption(caption);
-                mDialog->setText(question);
-
-                if (mOk)
-                {
-                    mOk->cleanup();
-                    delete mOk;
-                    mOk = 0;
-                }
-                else return;
-            }
-            else
-            {
-                // give widgets a chance to reset in case they're in the middle of something
-                for (unsigned int i = 0; i < 10; i++)
-                {
-                    for (unsigned int j = 0; j < mWidgets[i].size(); j++)
-                    {
-                        mWidgets[i][j]->_focusLost();
-                    }
-                }
-
-                mDialogShade->show();
-
-                mDialog = new TextBox(mName + "/DialogBox", caption, 300, 208);
-                mDialog->setText(question);
-                e = mDialog->getOverlayElement();
-                mDialogShade->addChild(e);
-                e->setVerticalAlignment(Ogre::GVA_CENTER);
-                e->setLeft(-(e->getWidth() / 2));
-                e->setTop(-(e->getHeight() / 2));
-
-                mCursorWasVisible = isCursorVisible();
-                showCursor();
-            }
-
-            mYes = new Button(mName + "/YesButton", "Yes", 58);
-            mYes->_assignListener(this);
-            e = mYes->getOverlayElement();
-            mDialogShade->addChild(e);
-            e->setVerticalAlignment(Ogre::GVA_CENTER);
-            e->setLeft(-(e->getWidth() + 2));
-            e->setTop(mDialog->getOverlayElement()->getTop() + mDialog->getOverlayElement()->getHeight() + 5);
-
-            mNo = new Button(mName + "/NoButton", "No", 50);
-            mNo->_assignListener(this);
-            e = mNo->getOverlayElement();
-            mDialogShade->addChild(e);
-            e->setVerticalAlignment(Ogre::GVA_CENTER);
-            e->setLeft(3);
-            e->setTop(mDialog->getOverlayElement()->getTop() + mDialog->getOverlayElement()->getHeight() + 5);
-        }
-
-        /*-----------------------------------------------------------------------------
-        | Hides whatever dialog is currently showing.
-        -----------------------------------------------------------------------------*/
-        void closeDialog()
-        {
-            if (mDialog)
-            {
-                if (mOk)
-                {
-                    mOk->cleanup();
-                    delete mOk;
-                    mOk = 0;
-                }
-                else
-                {
-                    mYes->cleanup();
-                    mNo->cleanup();
-                    delete mYes;
-                    delete mNo;
-                    mYes = 0;
-                    mNo = 0;
-                }
-
-                mDialogShade->hide();
-                mDialog->cleanup();
-                delete mDialog;
-                mDialog = 0;
-
-                if (!mCursorWasVisible) hideCursor();
-            }
-        }
-
-        /*-----------------------------------------------------------------------------
-        | Determines if any dialog is currently visible.
-        -----------------------------------------------------------------------------*/
-        bool isDialogVisible()
-        {
-            return mDialog != 0;
-        }
-
-        /*-----------------------------------------------------------------------------
-        | Gets a widget from a tray by place.
-        -----------------------------------------------------------------------------*/
-        Widget* getWidget(TrayLocation trayLoc, unsigned int place)
-        {
-            if (place < mWidgets[trayLoc].size()) return mWidgets[trayLoc][place];
-            return 0;
-        }
-
-        /*-----------------------------------------------------------------------------
-        | Gets a widget from a tray by name.
-        -----------------------------------------------------------------------------*/
-        Widget* getWidget(TrayLocation trayLoc, const Ogre::String& name)
-        {
-            for (unsigned int i = 0; i < mWidgets[trayLoc].size(); i++)
-            {
-                if (mWidgets[trayLoc][i]->getName() == name) return mWidgets[trayLoc][i];
-            }
-            return 0;
-        }
-
-        /*-----------------------------------------------------------------------------
-        | Gets a widget by name.
-        -----------------------------------------------------------------------------*/
-        Widget* getWidget(const Ogre::String& name)
-        {
-            for (unsigned int i = 0; i < 10; i++)
-            {
-                for (unsigned int j = 0; j < mWidgets[i].size(); j++)
-                {
-                    if (mWidgets[i][j]->getName() == name) return mWidgets[i][j];
-                }
-            }
-            return 0;
-        }
-
-        /*-----------------------------------------------------------------------------
-        | Gets the number of widgets in total.
-        -----------------------------------------------------------------------------*/
-        unsigned int getNumWidgets()
-        {
-            unsigned int total = 0;
-
-            for (unsigned int i = 0; i < 10; i++)
-            {
-                total += mWidgets[i].size();
-            }
-
-            return total;
-        }
-
-        /*-----------------------------------------------------------------------------
-        | Gets the number of widgets in a tray.
-        -----------------------------------------------------------------------------*/
-        size_t getNumWidgets(TrayLocation trayLoc)
-        {
-            return mWidgets[trayLoc].size();
-        }
-
-        /*-----------------------------------------------------------------------------
-        | Gets all the widgets of a specific tray.
-        -----------------------------------------------------------------------------*/
-        WidgetIterator getWidgetIterator(TrayLocation trayLoc)
-        {
-            return WidgetIterator(mWidgets[trayLoc].begin(), mWidgets[trayLoc].end());
-        }
-
-        /*-----------------------------------------------------------------------------
-        | Gets a widget's position in its tray.
-        -----------------------------------------------------------------------------*/
-        int locateWidgetInTray(Widget* widget)
-        {
-            for (unsigned int i = 0; i < mWidgets[widget->getTrayLocation()].size(); i++)
-            {
-                if (mWidgets[widget->getTrayLocation()][i] == widget) return i;
-            }
-            return -1;
-        }
-
-        /*-----------------------------------------------------------------------------
-        | Destroys a widget.
-        -----------------------------------------------------------------------------*/
-        void destroyWidget(Widget* widget)
-        {
-            if (!widget) OGRE_EXCEPT(Ogre::Exception::ERR_ITEM_NOT_FOUND, "Widget does not exist.", "TrayManager::destroyWidget");
-
-            // in case special widgets are destroyed manually, set them to 0
-            if (widget == mLogo) mLogo = 0;
-            else if (widget == mStatsPanel) mStatsPanel = 0;
-            else if (widget == mFpsLabel) mFpsLabel = 0;
-
-            mTrays[widget->getTrayLocation()]->removeChild(widget->getName());
-
-            WidgetList& wList = mWidgets[widget->getTrayLocation()];
-            wList.erase(std::find(wList.begin(), wList.end(), widget));
-            if (widget == mExpandedMenu) setExpandedMenu(0);
-
-            widget->cleanup();
-
-            mWidgetDeathRow.push_back(widget);
-
-            adjustTrays();
-        }
-
-        void destroyWidget(TrayLocation trayLoc, unsigned int place)
-        {
-            destroyWidget(getWidget(trayLoc, place));
-        }
-
-        void destroyWidget(TrayLocation trayLoc, const Ogre::String& name)
-        {
-            destroyWidget(getWidget(trayLoc, name));
-        }
-
-        void destroyWidget(const Ogre::String& name)
-        {
-            destroyWidget(getWidget(name));
-        }
-
-        /*-----------------------------------------------------------------------------
-        | Destroys all widgets in a tray.
-        -----------------------------------------------------------------------------*/
-        void destroyAllWidgetsInTray(TrayLocation trayLoc)
-        {
-            while (!mWidgets[trayLoc].empty()) destroyWidget(mWidgets[trayLoc][0]);
-        }
-
-        /*-----------------------------------------------------------------------------
-        | Destroys all widgets.
-        -----------------------------------------------------------------------------*/
-        void destroyAllWidgets()
-        {
-            for (unsigned int i = 0; i < 10; i++)  // destroy every widget in every tray (including null tray)
-            {
-                destroyAllWidgetsInTray((TrayLocation)i);
-            }
-        }
-
-        /*-----------------------------------------------------------------------------
-        | Adds a widget to a specified tray.
-        -----------------------------------------------------------------------------*/
-        void moveWidgetToTray(Widget* widget, TrayLocation trayLoc, int place = -1)
-        {
-            if (!widget) OGRE_EXCEPT(Ogre::Exception::ERR_ITEM_NOT_FOUND, "Widget does not exist.", "TrayManager::moveWidgetToTray");
-
-            // remove widget from old tray
-            WidgetList& wList = mWidgets[widget->getTrayLocation()];
-            WidgetList::iterator it = std::find(wList.begin(), wList.end(), widget);
-            if (it != wList.end())
-            {
-                wList.erase(it);
-                mTrays[widget->getTrayLocation()]->removeChild(widget->getName());
-            }
-
-            // insert widget into new tray at given position, or at the end if unspecified or invalid
-            if (place == -1 || place > (int)mWidgets[trayLoc].size()) place = (int)mWidgets[trayLoc].size();
-            mWidgets[trayLoc].insert(mWidgets[trayLoc].begin() + place, widget);
-            mTrays[trayLoc]->addChild(widget->getOverlayElement());
-
-            widget->getOverlayElement()->setHorizontalAlignment(mTrayWidgetAlign[trayLoc]);
-            
-            // adjust trays if necessary
-            if (widget->getTrayLocation() != TL_NONE || trayLoc != TL_NONE) adjustTrays();
-
-            widget->_assignToTray(trayLoc);
-        }
-
-        void moveWidgetToTray(const Ogre::String& name, TrayLocation trayLoc, unsigned int place = -1)
-        {
-            moveWidgetToTray(getWidget(name), trayLoc, place);
-        }
-
-        void moveWidgetToTray(TrayLocation currentTrayLoc, const Ogre::String& name, TrayLocation targetTrayLoc,
-            int place = -1)
-        {
-            moveWidgetToTray(getWidget(currentTrayLoc, name), targetTrayLoc, place);
-        }
-
-        void moveWidgetToTray(TrayLocation currentTrayLoc, unsigned int currentPlace, TrayLocation targetTrayLoc,
-            int targetPlace = -1)
-        {
-            moveWidgetToTray(getWidget(currentTrayLoc, currentPlace), targetTrayLoc, targetPlace);
-        }
-
-        /*-----------------------------------------------------------------------------
-        | Removes a widget from its tray. Same as moving it to the null tray.
-        -----------------------------------------------------------------------------*/
-        void removeWidgetFromTray(Widget* widget)
-        {
-            moveWidgetToTray(widget, TL_NONE);
-        }
-
-        void removeWidgetFromTray(const Ogre::String& name)
-        {
-            removeWidgetFromTray(getWidget(name));
-        }
-
-        void removeWidgetFromTray(TrayLocation trayLoc, const Ogre::String& name)
-        {
-            removeWidgetFromTray(getWidget(trayLoc, name));
-        }
-
-        void removeWidgetFromTray(TrayLocation trayLoc, int place)
-        {
-            removeWidgetFromTray(getWidget(trayLoc, place));
-        }
-
-        /*-----------------------------------------------------------------------------
-        | Removes all widgets from a widget tray.
-        -----------------------------------------------------------------------------*/
-        void clearTray(TrayLocation trayLoc)
-        {
-            if (trayLoc == TL_NONE) return;      // can't clear the null tray
-
-            while (!mWidgets[trayLoc].empty())   // remove every widget from given tray
-            {
-                removeWidgetFromTray(mWidgets[trayLoc][0]);
-            }
-        }
-
-        /*-----------------------------------------------------------------------------
-        | Removes all widgets from all widget trays.
-        -----------------------------------------------------------------------------*/
-        void clearAllTrays()
-        {
-            for (unsigned int i = 0; i < 9; i++)
-            {
-                clearTray((TrayLocation)i);
-            }
-        }
-
-        /*-----------------------------------------------------------------------------
-        | Process frame events. Updates frame statistics widget set and deletes
-        | all widgets queued for destruction.
-        -----------------------------------------------------------------------------*/
-        bool frameRenderingQueued(const Ogre::FrameEvent& evt)
-        {
-            for (unsigned int i = 0; i < mWidgetDeathRow.size(); i++)
-            {
-                delete mWidgetDeathRow[i];
-            }
-            mWidgetDeathRow.clear();
-
-
-            unsigned long currentTime = mTimer->getMilliseconds();
-            if (areFrameStatsVisible() && currentTime - mLastStatUpdateTime > 250)
-            {
-                Ogre::RenderTarget::FrameStats stats = mWindow->getStatistics();
-
-                mLastStatUpdateTime = currentTime;
-
-                Ogre::String s("FPS: ");
-                s += Ogre::StringConverter::toString((int)stats.lastFPS);
-                
-                mFpsLabel->setCaption(s);
-
-                if (mStatsPanel->getOverlayElement()->isVisible())
-                {
-                    Ogre::StringVector values;
-                    Ogre::StringStream oss;
-                    
-                    oss.str("");
-                    oss << std::fixed << std::setprecision(1) << stats.avgFPS;
-                    Ogre::String str = oss.str();
-                    values.push_back(str);
-
-                    oss.str("");
-                    oss << std::fixed << std::setprecision(1) << stats.bestFPS;
-                    str = oss.str();
-                    values.push_back(str);
-
-                    oss.str("");
-                    oss << std::fixed << std::setprecision(1) << stats.worstFPS;
-                    str = oss.str();
-                    values.push_back(str);
-
-                    str = Ogre::StringConverter::toString(stats.triangleCount);
-                    values.push_back(str);
-
-                    str = Ogre::StringConverter::toString(stats.batchCount);
-                    values.push_back(str);
-
-                    mStatsPanel->setAllParamValues(values);
-                }
-            }
-
-            return true;
-        }
-
-        void windowUpdate()
-        {
-#if OGRE_PLATFORM != OGRE_PLATFORM_APPLE_IOS && OGRE_PLATFORM != OGRE_PLATFORM_NACL
-            mWindow->update();
-#endif
-        }
-
-        void resourceGroupScriptingStarted(const Ogre::String& groupName, size_t scriptCount)
-        {
-            mLoadInc = mGroupInitProportion / scriptCount;
-            mLoadBar->setCaption("Parsing...");
-            windowUpdate();
-        }
-
-        void scriptParseStarted(const Ogre::String& scriptName, bool& skipThisScript)
-        {
-            mLoadBar->setComment(scriptName);
-            windowUpdate();
-        }
-
-        void scriptParseEnded(const Ogre::String& scriptName, bool skipped)
-        {
-            mLoadBar->setProgress(mLoadBar->getProgress() + mLoadInc);
-            windowUpdate();
-        }
-
-        void resourceGroupScriptingEnded(const Ogre::String& groupName) {}
-
-        void resourceGroupLoadStarted(const Ogre::String& groupName, size_t resourceCount)
-        {
-            mLoadInc = mGroupLoadProportion / resourceCount;
-            mLoadBar->setCaption("Loading...");
-            windowUpdate();
-        }
-
-        void resourceLoadStarted(const Ogre::ResourcePtr& resource)
-        {
-            mLoadBar->setComment(resource->getName());
-            windowUpdate();
-        }
-
-        void resourceLoadEnded()
-        {
-            mLoadBar->setProgress(mLoadBar->getProgress() + mLoadInc);
-            windowUpdate();
-        }
-
-        void worldGeometryStageStarted(const Ogre::String& description)
-        {
-            mLoadBar->setComment(description);
-            windowUpdate();
-        }
-
-        void worldGeometryStageEnded()
-        {
-            mLoadBar->setProgress(mLoadBar->getProgress() + mLoadInc);
-            windowUpdate();
-        }
-
-        void resourceGroupLoadEnded(const Ogre::String& groupName) {}
-
-        /*-----------------------------------------------------------------------------
-        | Toggles visibility of advanced statistics.
-        -----------------------------------------------------------------------------*/
-        void labelHit(Label* label)
-        {
-            if (mStatsPanel->getOverlayElement()->isVisible())
-            {
-                mStatsPanel->getOverlayElement()->hide();
-                mFpsLabel->getOverlayElement()->setWidth(150);
-                removeWidgetFromTray(mStatsPanel);
-            }
-            else
-            {
-                mStatsPanel->getOverlayElement()->show();
-                mFpsLabel->getOverlayElement()->setWidth(180);
-                moveWidgetToTray(mStatsPanel, mFpsLabel->getTrayLocation(), locateWidgetInTray(mFpsLabel) + 1);
-            }
-        }
-
-        /*-----------------------------------------------------------------------------
-        | Destroys dialog widgets, notifies listener, and ends high priority session.
-        -----------------------------------------------------------------------------*/
-        void buttonHit(Button* button)
-        {
-            if (mListener)
-            {
-                if (button == mOk) mListener->okDialogClosed(mDialog->getText());
-                else mListener->yesNoDialogClosed(mDialog->getText(), button == mYes);
-            }
-            closeDialog();
-        }
-
-        /*-----------------------------------------------------------------------------
-        | Processes mouse button down events. Returns true if the event was
-        | consumed and should not be passed on to other handlers.
-        -----------------------------------------------------------------------------*/
-#if (OGRE_PLATFORM == OGRE_PLATFORM_APPLE_IOS) || (OGRE_PLATFORM == OGRE_PLATFORM_ANDROID)
-        bool injectMouseDown(const OIS::MultiTouchEvent& evt)
-#else
-        bool injectMouseDown(const OIS::MouseEvent& evt, OIS::MouseButtonID id)
-#endif
-        {
-#if (OGRE_PLATFORM != OGRE_PLATFORM_APPLE_IOS) && (OGRE_PLATFORM != OGRE_PLATFORM_ANDROID)
-            // only process left button when stuff is visible
-            if (!mCursorLayer->isVisible() || id != OIS::MB_Left) return false;
-#else
-            // only process touches when stuff is visible
-            if (!mCursorLayer->isVisible()) return false;
-#endif
-            Ogre::Vector2 cursorPos(mCursor->getLeft(), mCursor->getTop());
-
-            mTrayDrag = false;
-
-            if (mExpandedMenu)   // only check top priority widget until it passes on
-            {
-                mExpandedMenu->_cursorPressed(cursorPos);
-                if (!mExpandedMenu->isExpanded()) setExpandedMenu(0);
-                return true;
-            }
-
-            if (mDialog)   // only check top priority widget until it passes on
-            {
-                mDialog->_cursorPressed(cursorPos);
-                if (mOk) mOk->_cursorPressed(cursorPos);
-                else
-                {
-                    mYes->_cursorPressed(cursorPos);
-                    mNo->_cursorPressed(cursorPos);
-                }
-                return true;
-            }
-
-            for (unsigned int i = 0; i < 9; i++)   // check if mouse is over a non-null tray
-            {
-                if (mTrays[i]->isVisible() && Widget::isCursorOver(mTrays[i], cursorPos, 2))
-                {
-                    mTrayDrag = true;   // initiate a drag that originates in a tray
-                    break;
-                }
-            }
-
-            for (unsigned int i = 0; i < mWidgets[9].size(); i++)  // check if mouse is over a non-null tray's widgets
-            {
-                if (mWidgets[9][i]->getOverlayElement()->isVisible() &&
-                    Widget::isCursorOver(mWidgets[9][i]->getOverlayElement(), cursorPos))
-                {
-                    mTrayDrag = true;   // initiate a drag that originates in a tray
-                    break;
-                }
-            }
-
-            if (!mTrayDrag) return false;   // don't process if mouse press is not in tray
-
-            for (unsigned int i = 0; i < 10; i++)
-            {
-                if (!mTrays[i]->isVisible()) continue;
-
-                for (unsigned int j = 0; j < mWidgets[i].size(); j++)
-                {
-                    Widget* w = mWidgets[i][j];
-                    if (!w->getOverlayElement()->isVisible()) continue;
-                    w->_cursorPressed(cursorPos);    // send event to widget
-
-                    SelectMenu* m = dynamic_cast<SelectMenu*>(w);
-                    if (m && m->isExpanded())       // a menu has begun a top priority session
-                    {
-                        setExpandedMenu(m);
-                        return true;
-                    }
-                }
-            }
-
-            return true;   // a tray click is not to be handled by another party
-        }
-
-        /*-----------------------------------------------------------------------------
-        | Processes mouse button up events. Returns true if the event was
-        | consumed and should not be passed on to other handlers.
-        -----------------------------------------------------------------------------*/
-#if (OGRE_PLATFORM == OGRE_PLATFORM_APPLE_IOS) || (OGRE_PLATFORM == OGRE_PLATFORM_ANDROID)
-        bool injectMouseUp(const OIS::MultiTouchEvent& evt)
-#else
-        bool injectMouseUp(const OIS::MouseEvent& evt, OIS::MouseButtonID id)
-#endif
-        {
-#if (OGRE_PLATFORM != OGRE_PLATFORM_APPLE_IOS) && (OGRE_PLATFORM != OGRE_PLATFORM_ANDROID)
-            // only process left button when stuff is visible
-            if (!mCursorLayer->isVisible() || id != OIS::MB_Left) return false;
-#else
-            // only process touches when stuff is visible
-            if (!mCursorLayer->isVisible()) return false;
-#endif
-            Ogre::Vector2 cursorPos(mCursor->getLeft(), mCursor->getTop());
-
-            if (mExpandedMenu)   // only check top priority widget until it passes on
-            {
-                mExpandedMenu->_cursorReleased(cursorPos);
-                return true;
-            }
-
-            if (mDialog)   // only check top priority widget until it passes on
-            {
-                mDialog->_cursorReleased(cursorPos);
-                if (mOk) mOk->_cursorReleased(cursorPos);
-                else
-                {
-                    mYes->_cursorReleased(cursorPos);
-                    // very important to check if second button still exists, because first button could've closed the popup
-                    if (mNo) mNo->_cursorReleased(cursorPos); 
-                }
-                return true;
-            }
-
-            if (!mTrayDrag) return false;    // this click did not originate in a tray, so don't process
-
-            Widget* w;
-
-            for (unsigned int i = 0; i < 10; i++)
-            {
-                if (!mTrays[i]->isVisible()) continue;
-
-                for (unsigned int j = 0; j < mWidgets[i].size(); j++)
-                {
-                    w = mWidgets[i][j];
-                    if (!w->getOverlayElement()->isVisible()) continue;
-                    w->_cursorReleased(cursorPos);    // send event to widget
-                }
-            }
-
-            mTrayDrag = false;   // stop this drag
-            return true;         // this click did originate in this tray, so don't pass it on
-        }
-
-        /*-----------------------------------------------------------------------------
-        | Updates cursor position. Returns true if the event was
-        | consumed and should not be passed on to other handlers.
-        -----------------------------------------------------------------------------*/
-#if (OGRE_PLATFORM == OGRE_PLATFORM_APPLE_IOS) || (OGRE_PLATFORM == OGRE_PLATFORM_ANDROID)
-        bool injectMouseMove(const OIS::MultiTouchEvent& evt)
-#else
-        bool injectMouseMove(const OIS::MouseEvent& evt)
-#endif
-        {
-            if (!mCursorLayer->isVisible()) return false;   // don't process if cursor layer is invisible
-
-            Ogre::Vector2 cursorPos(evt.state.X.abs, evt.state.Y.abs);
-            mCursor->setPosition(cursorPos.x, cursorPos.y);
-
-            if (mExpandedMenu)   // only check top priority widget until it passes on
-            {
-                mExpandedMenu->_cursorMoved(cursorPos);
-                return true;
-            }
-
-            if (mDialog)   // only check top priority widget until it passes on
-            {
-                mDialog->_cursorMoved(cursorPos);
-                if (mOk) mOk->_cursorMoved(cursorPos);
-                else
-                {
-                    mYes->_cursorMoved(cursorPos);
-                    mNo->_cursorMoved(cursorPos);
-                }
-                return true;
-            }
-
-            Widget* w;
-
-            for (unsigned int i = 0; i < 10; i++)
-            {
-                if (!mTrays[i]->isVisible()) continue;
-
-                for (unsigned int j = 0; j < mWidgets[i].size(); j++)
-                {
-                    w = mWidgets[i][j];
-                    if (!w->getOverlayElement()->isVisible()) continue;
-                    w->_cursorMoved(cursorPos);    // send event to widget
-                }
-            }
-
-            if (mTrayDrag) return true;  // don't pass this event on if we're in the middle of a drag
-            return false;
         }
 
     protected:
@@ -5506,35 +3132,6 @@
             mExpandedMenu = m;
         }
 
-<<<<<<< HEAD
-        /*-----------------------------------------------------------------------------
-        | Internal method to prioritise / deprioritise expanded menus.
-        -----------------------------------------------------------------------------*/
-        void setExpandedMenu(SelectMenu* m)
-        {
-            if (!mExpandedMenu && m)
-            {
-                Ogre::OverlayContainer* c = (Ogre::OverlayContainer*)m->getOverlayElement();
-                Ogre::OverlayContainer* eb = (Ogre::OverlayContainer*)c->getChild(m->getName() + "/MenuExpandedBox");
-                eb->_update();
-                eb->setPosition
-                    ((unsigned int)(eb->_getDerivedLeft() * Ogre::OverlayManager::getSingleton().getViewportWidth()),
-                    (unsigned int)(eb->_getDerivedTop() * Ogre::OverlayManager::getSingleton().getViewportHeight()));
-                c->removeChild(eb->getName());
-                mPriorityLayer->add2D(eb);
-            }
-            else if(mExpandedMenu && !m)
-            {
-                Ogre::OverlayContainer* eb = mPriorityLayer->getChild(mExpandedMenu->getName() + "/MenuExpandedBox");
-                mPriorityLayer->remove2D(eb);
-                ((Ogre::OverlayContainer*)mExpandedMenu->getOverlayElement())->addChild(eb);
-            }
-
-            mExpandedMenu = m;
-        }
-
-=======
->>>>>>> 83e497b5
         Ogre::String mName;                   // name of this tray system
         Ogre::RenderWindow* mWindow;          // render window
         InputContext mInputContext;
