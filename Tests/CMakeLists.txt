--- conflicted
+++ resolved
@@ -10,7 +10,6 @@
 # Configure Tests build
 if (OGRE_BUILD_TESTS)
 
-<<<<<<< HEAD
   include_directories(${CMAKE_CURRENT_SOURCE_DIR}/Common/include)
 
   # Make sure all plugins are built
@@ -108,22 +107,17 @@
   endif (OGRE_STATIC)
 
 
-
-=======
->>>>>>> 33a6f6ca
   if (CppUnit_FOUND)
     # unit tests are go!
     include_directories(${CMAKE_CURRENT_SOURCE_DIR}/OgreMain/include)
 
     file(GLOB HEADER_FILES "${CMAKE_CURRENT_SOURCE_DIR}/OgreMain/include/*.h")
     file(GLOB SOURCE_FILES "${CMAKE_CURRENT_SOURCE_DIR}/OgreMain/src/*.cpp"
-<<<<<<< HEAD
       "${CMAKE_CURRENT_SOURCE_DIR}/src/main.cpp")
 
     if (OGRE_CONFIG_ENABLE_ZIP)
       list(APPEND HEADER_FILES OgreMain/include/ZipArchiveTests.h)
       list(APPEND SOURCE_FILES OgreMain/src/ZipArchiveTests.cpp)
-      file(COPY OgreMain/misc DESTINATION OgreMain/)
     endif ()
 
     if (OGRE_BUILD_COMPONENT_PAGING)
@@ -158,40 +152,6 @@
       list(APPEND HEADER_FILES Components/Property/include/PropertyTests.h)
       list(APPEND SOURCE_FILES Components/Property/src/PropertyTests.cpp)
     endif ()
-=======
-        "${CMAKE_CURRENT_SOURCE_DIR}/src/main.cpp")
-
-	if (OGRE_CONFIG_ENABLE_ZIP)
-	  list(APPEND HEADER_FILES OgreMain/include/ZipArchiveTests.h)
-	  list(APPEND SOURCE_FILES OgreMain/src/ZipArchiveTests.cpp)
-	endif ()
-
-	if (OGRE_BUILD_COMPONENT_PAGING)
-	  include_directories(${CMAKE_CURRENT_SOURCE_DIR}/Components/Paging/include)
-	  ogre_add_component_include_dir(Paging)
-	  
-	  set(OGRE_LIBRARIES ${OGRE_LIBRARIES} OgrePaging)
-	  list(APPEND HEADER_FILES Components/Paging/include/PageCoreTests.h)
-	  list(APPEND SOURCE_FILES Components/Paging/src/PageCoreTests.cpp)
-	endif ()
-	if (OGRE_BUILD_COMPONENT_TERRAIN)
-	  include_directories(${CMAKE_CURRENT_SOURCE_DIR}/Components/Terrain/include)
-	  ogre_add_component_include_dir(Terrain)
-	  
-	  set(OGRE_LIBRARIES ${OGRE_LIBRARIES} OgreTerrain)
-	  list(APPEND HEADER_FILES Components/Terrain/include/TerrainTests.h)
-	  list(APPEND SOURCE_FILES Components/Terrain/src/TerrainTests.cpp)
-	endif ()
-	if (OGRE_BUILD_COMPONENT_PROPERTY)
-	  include_directories(${CMAKE_CURRENT_SOURCE_DIR}/Components/Property/include
-	    ${OGRE_SOURCE_DIR}/Components/Property/include)
-	  
-	  set(OGRE_LIBRARIES ${OGRE_LIBRARIES} OgreProperty)
-	  list(APPEND HEADER_FILES Components/Property/include/PropertyTests.h)
-	  list(APPEND SOURCE_FILES Components/Property/src/PropertyTests.cpp)
-	endif ()
-	
->>>>>>> 33a6f6ca
     if (OGRE_BUILD_COMPONENT_OVERLAY)
       include_directories(${CMAKE_CURRENT_SOURCE_DIR}/Components/Overlay/include
         ${OGRE_SOURCE_DIR}/Components/Overlay/include)
@@ -323,7 +283,6 @@
       endif()
       if (OGRE_BUILD_COMPONENT_VOLUME)
         add_custom_command(TARGET Test_Ogre POST_BUILD
-<<<<<<< HEAD
           COMMAND ln ARGS -s -f ${OGRE_BINARY_DIR}/lib/${OGRE_BUILT_FRAMEWORK}/OgreVolume.framework
           ${OGRE_TEST_CONTENTS_PATH}/Frameworks/
           )
@@ -334,104 +293,6 @@
           ${OGRE_TEST_CONTENTS_PATH}/Frameworks/
           )
       endif()
-    endif()
-  else (CppUnit_FOUND)
-    # Necessary for tests to link when CppUnit is unavailable.
-    if (OGRE_BUILD_COMPONENT_MESHLODGENERATOR)
-      include_directories(${CMAKE_CURRENT_SOURCE_DIR}/Components/MeshLodGenerator/include)
-      ogre_add_component_include_dir(MeshLodGenerator)
-
-      set(OGRE_LIBRARIES ${OGRE_LIBRARIES} OgreMeshLodGenerator)
-      list(APPEND HEADER_FILES Components/MeshLodGenerator/include/MeshLodTests.h)
-      list(APPEND SOURCE_FILES Components/MeshLodGenerator/src/MeshLodTests.cpp)
-    endif ()
-  endif (CppUnit_FOUND)
-=======
-            COMMAND mkdir ARGS -p ${OGRE_TEST_CONTENTS_PATH}/Plugins)
-        if (OGRE_BUILD_RENDERSYSTEM_GL)
-            add_custom_command(TARGET Test_Ogre POST_BUILD
-                COMMAND ln ARGS -s -f ${OGRE_BINARY_DIR}/lib/${OGRE_BUILT_FRAMEWORK}/RenderSystem_GL.framework
-                ${OGRE_TEST_CONTENTS_PATH}/Frameworks/
-                )
-        endif ()
-        if (OGRE_BUILD_RENDERSYSTEM_GL3PLUS)
-            add_custom_command(TARGET Test_Ogre POST_BUILD
-                COMMAND ln ARGS -s -f ${OGRE_BINARY_DIR}/lib/${OGRE_BUILT_FRAMEWORK}/RenderSystem_GL3Plus.framework
-                ${OGRE_TEST_CONTENTS_PATH}/Frameworks/
-                )
-        endif ()
-        if (OGRE_BUILD_PLUGIN_BSP)
-            add_custom_command(TARGET Test_Ogre POST_BUILD
-                COMMAND ln ARGS -s -f ${OGRE_BINARY_DIR}/lib/${OGRE_BUILT_FRAMEWORK}/Plugin_BSPSceneManager.framework
-                ${OGRE_TEST_CONTENTS_PATH}/Frameworks/
-                )
-        endif()
-        if (OGRE_BUILD_PLUGIN_CG)
-            add_custom_command(TARGET Test_Ogre POST_BUILD
-                COMMAND ln ARGS -s -f ${OGRE_BINARY_DIR}/lib/${OGRE_BUILT_FRAMEWORK}/Plugin_CgProgramManager.framework
-                ${OGRE_TEST_CONTENTS_PATH}/Frameworks/
-                )
-        endif()
-        if (OGRE_BUILD_PLUGIN_OCTREE)
-            add_custom_command(TARGET Test_Ogre POST_BUILD
-                COMMAND ln ARGS -s -f ${OGRE_BINARY_DIR}/lib/${OGRE_BUILT_FRAMEWORK}/Plugin_OctreeSceneManager.framework
-                ${OGRE_TEST_CONTENTS_PATH}/Frameworks/
-                )
-        endif()
-        if (OGRE_BUILD_PLUGIN_PCZ)
-            add_custom_command(TARGET Test_Ogre POST_BUILD
-                COMMAND ln ARGS -s -f ${OGRE_BINARY_DIR}/lib/${OGRE_BUILT_FRAMEWORK}/Plugin_PCZSceneManager.framework
-                ${OGRE_TEST_CONTENTS_PATH}/Frameworks/
-                )
-            add_custom_command(TARGET Test_Ogre POST_BUILD
-                COMMAND ln ARGS -s -f ${OGRE_BINARY_DIR}/lib/${OGRE_BUILT_FRAMEWORK}/Plugin_OctreeZone.framework
-                ${OGRE_TEST_CONTENTS_PATH}/Frameworks/
-                )
-        endif()
-        if (OGRE_BUILD_PLUGIN_PFX)
-            add_custom_command(TARGET Test_Ogre POST_BUILD
-                COMMAND ln ARGS -s -f ${OGRE_BINARY_DIR}/lib/${OGRE_BUILT_FRAMEWORK}/Plugin_ParticleFX.framework
-                ${OGRE_TEST_CONTENTS_PATH}/Frameworks/
-                )
-        endif()
-
-        # Components
-        if (OGRE_BUILD_COMPONENT_PAGING)
-            add_custom_command(TARGET Test_Ogre POST_BUILD
-                COMMAND ln ARGS -s -f ${OGRE_BINARY_DIR}/lib/${OGRE_BUILT_FRAMEWORK}/OgrePaging.framework
-                ${OGRE_TEST_CONTENTS_PATH}/Frameworks/
-                )
-        endif()
-        if (OGRE_BUILD_COMPONENT_PROPERTY)
-            add_custom_command(TARGET Test_Ogre POST_BUILD
-                COMMAND ln ARGS -s -f ${OGRE_BINARY_DIR}/lib/${OGRE_BUILT_FRAMEWORK}/OgreProperty.framework
-                ${OGRE_TEST_CONTENTS_PATH}/Frameworks/
-                )
-        endif()
-        if (OGRE_BUILD_COMPONENT_RTSHADERSYSTEM)
-            add_custom_command(TARGET Test_Ogre POST_BUILD
-                COMMAND ln ARGS -s -f ${OGRE_BINARY_DIR}/lib/${OGRE_BUILT_FRAMEWORK}/OgreRTShaderSystem.framework
-                ${OGRE_TEST_CONTENTS_PATH}/Frameworks/
-                )
-        endif()
-        if (OGRE_BUILD_COMPONENT_TERRAIN)
-            add_custom_command(TARGET Test_Ogre POST_BUILD
-                COMMAND ln ARGS -s -f ${OGRE_BINARY_DIR}/lib/${OGRE_BUILT_FRAMEWORK}/OgreTerrain.framework
-                ${OGRE_TEST_CONTENTS_PATH}/Frameworks/
-                )
-        endif()
-        if (OGRE_BUILD_COMPONENT_VOLUME)
-            add_custom_command(TARGET Test_Ogre POST_BUILD
-                COMMAND ln ARGS -s -f ${OGRE_BINARY_DIR}/lib/${OGRE_BUILT_FRAMEWORK}/OgreVolume.framework
-                ${OGRE_TEST_CONTENTS_PATH}/Frameworks/
-                )
-        endif()
-        if (OGRE_BUILD_COMPONENT_OVERLAY)
-            add_custom_command(TARGET Test_Ogre POST_BUILD
-                COMMAND ln ARGS -s -f ${OGRE_BINARY_DIR}/lib/${OGRE_BUILT_FRAMEWORK}/OgreOverlay.framework
-                ${OGRE_TEST_CONTENTS_PATH}/Frameworks/
-                )
-        endif()
 	  
 	else() # not APPLE	
 		# Copy necessary unit test data
@@ -443,9 +304,17 @@
 		file(COPY ${OGRE_SOURCE_DIR}/Tests/Media/CustomCapabilities DESTINATION ${OGRE_BINARY_DIR}/Tests/Media)
 	  
     endif()
-	
-  endif ()
->>>>>>> 33a6f6ca
+  else (CppUnit_FOUND)
+    # Necessary for tests to link when CppUnit is unavailable.
+    if (OGRE_BUILD_COMPONENT_MESHLODGENERATOR)
+      include_directories(${CMAKE_CURRENT_SOURCE_DIR}/Components/MeshLodGenerator/include)
+      ogre_add_component_include_dir(MeshLodGenerator)
+
+      set(OGRE_LIBRARIES ${OGRE_LIBRARIES} OgreMeshLodGenerator)
+      list(APPEND HEADER_FILES Components/MeshLodGenerator/include/MeshLodTests.h)
+      list(APPEND SOURCE_FILES Components/MeshLodGenerator/src/MeshLodTests.cpp)
+    endif ()
+  endif (CppUnit_FOUND)
 
   # Configure interactive test build
   if (OIS_FOUND)
