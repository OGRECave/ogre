/*
-----------------------------------------------------------------------------
This source file is part of OGRE
(Object-oriented Graphics Rendering Engine)
For the latest info, see http://www.ogre3d.org/

Copyright (c) 2000-2014 Torus Knot Software Ltd

Permission is hereby granted, free of charge, to any person obtaining a copy
of this software and associated documentation files (the "Software"), to deal
in the Software without restriction, including without limitation the rights
to use, copy, modify, merge, publish, distribute, sublicense, and/or sell
copies of the Software, and to permit persons to whom the Software is
furnished to do so, subject to the following conditions:

The above copyright notice and this permission notice shall be included in
all copies or substantial portions of the Software.

THE SOFTWARE IS PROVIDED "AS IS", WITHOUT WARRANTY OF ANY KIND, EXPRESS OR
IMPLIED, INCLUDING BUT NOT LIMITED TO THE WARRANTIES OF MERCHANTABILITY,
FITNESS FOR A PARTICULAR PURPOSE AND NONINFRINGEMENT. IN NO EVENT SHALL THE
AUTHORS OR COPYRIGHT HOLDERS BE LIABLE FOR ANY CLAIM, DAMAGES OR OTHER
LIABILITY, WHETHER IN AN ACTION OF CONTRACT, TORT OR OTHERWISE, ARISING FROM,
OUT OF OR IN CONNECTION WITH THE SOFTWARE OR THE USE OR OTHER DEALINGS IN
THE SOFTWARE.
-----------------------------------------------------------------------------
*/

#ifndef __RadixSortTests_H__
#define __RadixSortTests_H__

#include <cppunit/TestFixture.h>
#include <cppunit/extensions/HelperMacros.h>

class RadixSortTests : public CppUnit::TestFixture
{
<<<<<<< HEAD
    // CppUnit macros for setting up the test suite
    CPPUNIT_TEST_SUITE( RadixSortTests );
    CPPUNIT_TEST(testFloatVector);
    CPPUNIT_TEST(testFloatList);
    CPPUNIT_TEST(testUnsignedIntList);
    CPPUNIT_TEST(testIntList);
    CPPUNIT_TEST(testUnsignedIntVector);
    CPPUNIT_TEST(testIntVector);
    CPPUNIT_TEST_SUITE_END();
=======
	// CppUnit macros for setting up the test suite
    CPPUNIT_TEST_SUITE(RadixSortTests);
	CPPUNIT_TEST(testFloatVector);
	CPPUNIT_TEST(testFloatList);
	CPPUNIT_TEST(testUnsignedIntList);
	CPPUNIT_TEST(testIntList);
	CPPUNIT_TEST(testUnsignedIntVector);
	CPPUNIT_TEST(testIntVector);
	CPPUNIT_TEST_SUITE_END();

>>>>>>> 33a6f6ca
protected:

public:
<<<<<<< HEAD
    void setUp();
    void tearDown();
    void testFloatVector();
    void testFloatList();
    void testUnsignedIntList();
    void testIntList();
    void testUnsignedIntVector();
    void testIntVector();
=======
	void setUp();
	void tearDown();

	void testFloatVector();
	void testFloatList();
	void testUnsignedIntList();
	void testIntList();
	void testUnsignedIntVector();
	void testIntVector();
};
>>>>>>> 33a6f6ca

#endif<|MERGE_RESOLUTION|>--- conflicted
+++ resolved
@@ -34,9 +34,8 @@
 
 class RadixSortTests : public CppUnit::TestFixture
 {
-<<<<<<< HEAD
     // CppUnit macros for setting up the test suite
-    CPPUNIT_TEST_SUITE( RadixSortTests );
+    CPPUNIT_TEST_SUITE(RadixSortTests);
     CPPUNIT_TEST(testFloatVector);
     CPPUNIT_TEST(testFloatList);
     CPPUNIT_TEST(testUnsignedIntList);
@@ -44,41 +43,19 @@
     CPPUNIT_TEST(testUnsignedIntVector);
     CPPUNIT_TEST(testIntVector);
     CPPUNIT_TEST_SUITE_END();
-=======
-	// CppUnit macros for setting up the test suite
-    CPPUNIT_TEST_SUITE(RadixSortTests);
-	CPPUNIT_TEST(testFloatVector);
-	CPPUNIT_TEST(testFloatList);
-	CPPUNIT_TEST(testUnsignedIntList);
-	CPPUNIT_TEST(testIntList);
-	CPPUNIT_TEST(testUnsignedIntVector);
-	CPPUNIT_TEST(testIntVector);
-	CPPUNIT_TEST_SUITE_END();
 
->>>>>>> 33a6f6ca
 protected:
 
 public:
-<<<<<<< HEAD
     void setUp();
     void tearDown();
+
     void testFloatVector();
     void testFloatList();
     void testUnsignedIntList();
     void testIntList();
     void testUnsignedIntVector();
     void testIntVector();
-=======
-	void setUp();
-	void tearDown();
-
-	void testFloatVector();
-	void testFloatList();
-	void testUnsignedIntList();
-	void testIntList();
-	void testUnsignedIntVector();
-	void testIntVector();
 };
->>>>>>> 33a6f6ca
 
 #endif