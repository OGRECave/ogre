/*
-----------------------------------------------------------------------------
This source file is part of OGRE
(Object-oriented Graphics Rendering Engine)
For the latest info, see http://www.ogre3d.org/

Copyright (c) 2000-2014 Torus Knot Software Ltd

Permission is hereby granted, free of charge, to any person obtaining a copy
of this software and associated documentation files (the "Software"), to deal
in the Software without restriction, including without limitation the rights
to use, copy, modify, merge, publish, distribute, sublicense, and/or sell
copies of the Software, and to permit persons to whom the Software is
furnished to do so, subject to the following conditions:

The above copyright notice and this permission notice shall be included in
all copies or substantial portions of the Software.

THE SOFTWARE IS PROVIDED "AS IS", WITHOUT WARRANTY OF ANY KIND, EXPRESS OR
IMPLIED, INCLUDING BUT NOT LIMITED TO THE WARRANTIES OF MERCHANTABILITY,
FITNESS FOR A PARTICULAR PURPOSE AND NONINFRINGEMENT. IN NO EVENT SHALL THE
AUTHORS OR COPYRIGHT HOLDERS BE LIABLE FOR ANY CLAIM, DAMAGES OR OTHER
LIABILITY, WHETHER IN AN ACTION OF CONTRACT, TORT OR OTHERWISE, ARISING FROM,
OUT OF OR IN CONNECTION WITH THE SOFTWARE OR THE USE OR OTHER DEALINGS IN
THE SOFTWARE.
-----------------------------------------------------------------------------
*/

#ifndef __StreamSerialiserTests_H__
#define __StreamSerialiserTests_H__

#include <cppunit/TestFixture.h>
#include <cppunit/extensions/HelperMacros.h>

class StreamSerialiserTests : public CppUnit::TestFixture
{
<<<<<<< HEAD
    // CppUnit macros for setting up the test suite
    CPPUNIT_TEST_SUITE( StreamSerialiserTests );
    CPPUNIT_TEST(testWriteBasic);

    CPPUNIT_TEST_SUITE_END();
protected:
=======
	// CppUnit macros for setting up the test suite
    CPPUNIT_TEST_SUITE(StreamSerialiserTests);
	CPPUNIT_TEST(testWriteBasic);
	CPPUNIT_TEST_SUITE_END();

>>>>>>> 33a6f6ca
public:
    void setUp();
    void tearDown();

<<<<<<< HEAD
    void testWriteBasic();
=======
	void testWriteBasic();
};
>>>>>>> 33a6f6ca

#endif<|MERGE_RESOLUTION|>--- conflicted
+++ resolved
@@ -34,29 +34,16 @@
 
 class StreamSerialiserTests : public CppUnit::TestFixture
 {
-<<<<<<< HEAD
     // CppUnit macros for setting up the test suite
-    CPPUNIT_TEST_SUITE( StreamSerialiserTests );
+    CPPUNIT_TEST_SUITE(StreamSerialiserTests);
     CPPUNIT_TEST(testWriteBasic);
+    CPPUNIT_TEST_SUITE_END();
 
-    CPPUNIT_TEST_SUITE_END();
-protected:
-=======
-	// CppUnit macros for setting up the test suite
-    CPPUNIT_TEST_SUITE(StreamSerialiserTests);
-	CPPUNIT_TEST(testWriteBasic);
-	CPPUNIT_TEST_SUITE_END();
-
->>>>>>> 33a6f6ca
 public:
     void setUp();
     void tearDown();
 
-<<<<<<< HEAD
     void testWriteBasic();
-=======
-	void testWriteBasic();
 };
->>>>>>> 33a6f6ca
 
 #endif