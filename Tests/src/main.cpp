#include <cppunit/BriefTestProgressListener.h>
#include <cppunit/CompilerOutputter.h>
#include <cppunit/extensions/TestFactoryRegistry.h>
#include <cppunit/TestResult.h>
#include <cppunit/TestResultCollector.h>
#include <cppunit/XmlOutputter.h>
#include <cppunit/TestRunner.h>

#include "OgrePlatform.h"
#include "OgreString.h"
#include "OgreLogManager.h"

#include "UnitTestSuite.h"

#if OGRE_PLATFORM == OGRE_PLATFORM_WIN32
#define WIN32_LEAN_AND_MEAN
#include "windows.h"

INT WINAPI WinMain(HINSTANCE hInst, HINSTANCE, LPSTR strCmdLine, INT)
#else
int main(int argc, char *argv[])
#endif
{
    OGRE_NEW UnitTestSuite();
    UnitTestSuite::getSingletonPtr()->setUpSuite();

    // Create the event manager and test controller
    CPPUNIT_NS::TestResult controller;

    // Add a listener that collects test result
    CPPUNIT_NS::TestResultCollector result;
    controller.addListener(&result);

    // Add a listener that print dots as test run.
    CPPUNIT_NS::BriefTestProgressListener progress;
    controller.addListener(&progress);

    // Add the top suite to the test runner
    CPPUNIT_NS::TestRunner runner;
    runner.addTest(CPPUNIT_NS::TestFactoryRegistry::getRegistry().makeTest());
    runner.run(controller);

<<<<<<< HEAD
    // Print test results to a file
=======
    // Print test results to a separate file
>>>>>>> 33a6f6ca
    std::ofstream ofile("OgreTestResults.xml");
    
    CPPUNIT_NS::XmlOutputter xmlOut(&result, ofile);
    xmlOut.write();

    // Prepare result paragraph.
    char separator[82];
    memset(separator, '+', 80);
    separator[80] = '\n';
    separator[81] = 0;
    Ogre::StringStream str;
    str << "\n" << separator << separator;
    CPPUNIT_NS::CompilerOutputter txtOut(&result, str);
    txtOut.write();
    str << separator << separator << "\n";

    // Print condensed result.
    Ogre::LogManager::getSingletonPtr()->logMessage("----------------------------------------------------------------------------------------------------");
    Ogre::LogManager::getSingletonPtr()->logMessage("##> Condensed Ogre3D Unit Test results (complete CppUnit log saved to \"OgreTestResults.xml\"):");
    Ogre::LogManager::getSingletonPtr()->logMessage("----------------------------------------------------------------------------------------------------");
    Ogre::LogManager::getSingletonPtr()->logMessage(str.str());

#if OGRE_COMPILER == OGRE_COMPILER_MSVC
<<<<<<< HEAD
    if (IsDebuggerPresent()){
        // Write report to MSVC IDE console for convenience.
        // If you click on the assert location then the IDE will jump there!
        char separator[82];
        memset(separator, '+', 80);
        separator[80] = '\n';
        separator[81] = 0;
        Ogre::StringStream str;
        str << "\n" << separator << separator;
        CPPUNIT_NS::CompilerOutputter txtOut(&result, str);
        txtOut.write();
        str << separator << separator << "\n";
=======
    if (IsDebuggerPresent())
    {
        // Write report to MSVC IDE console for convenience.
        // If you click on the assert location then the IDE will jump there!        
>>>>>>> 33a6f6ca
        OutputDebugStringA(str.str().c_str());
    }
#endif

    UnitTestSuite::getSingletonPtr()->tearDownSuite();
    delete UnitTestSuite::getSingletonPtr();

    return 0;
}<|MERGE_RESOLUTION|>--- conflicted
+++ resolved
@@ -40,11 +40,7 @@
     runner.addTest(CPPUNIT_NS::TestFactoryRegistry::getRegistry().makeTest());
     runner.run(controller);
 
-<<<<<<< HEAD
-    // Print test results to a file
-=======
     // Print test results to a separate file
->>>>>>> 33a6f6ca
     std::ofstream ofile("OgreTestResults.xml");
     
     CPPUNIT_NS::XmlOutputter xmlOut(&result, ofile);
@@ -68,25 +64,10 @@
     Ogre::LogManager::getSingletonPtr()->logMessage(str.str());
 
 #if OGRE_COMPILER == OGRE_COMPILER_MSVC
-<<<<<<< HEAD
-    if (IsDebuggerPresent()){
-        // Write report to MSVC IDE console for convenience.
-        // If you click on the assert location then the IDE will jump there!
-        char separator[82];
-        memset(separator, '+', 80);
-        separator[80] = '\n';
-        separator[81] = 0;
-        Ogre::StringStream str;
-        str << "\n" << separator << separator;
-        CPPUNIT_NS::CompilerOutputter txtOut(&result, str);
-        txtOut.write();
-        str << separator << separator << "\n";
-=======
     if (IsDebuggerPresent())
     {
         // Write report to MSVC IDE console for convenience.
         // If you click on the assert location then the IDE will jump there!        
->>>>>>> 33a6f6ca
         OutputDebugStringA(str.str().c_str());
     }
 #endif
