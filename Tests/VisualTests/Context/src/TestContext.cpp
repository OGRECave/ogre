/*
-----------------------------------------------------------------------------
This source file is part of OGRE
(Object-oriented Graphics Rendering Engine)
For the latest info, see http://www.ogre3d.org/

Copyright (c) 2000-2013 Torus Knot Software Ltd

Permission is hereby granted, free of charge, to any person obtaining a copy
of this software and associated documentation files (the "Software"), to deal
in the Software without restriction, including without limitation the rights
to use, copy, modify, merge, publish, distribute, sublicense, and/or sell
copies of the Software, and to permit persons to whom the Software is
furnished to do so, subject to the following conditions:

The above copyright notice and this permission notice shall be included in
all copies or substantial portions of the Software.

THE SOFTWARE IS PROVIDED "AS IS", WITHOUT WARRANTY OF ANY KIND, EXPRESS OR
IMPLIED, INCLUDING BUT NOT LIMITED TO THE WARRANTIES OF MERCHANTABILITY,
FITNESS FOR A PARTICULAR PURPOSE AND NONINFRINGEMENT. IN NO EVENT SHALL THE
AUTHORS OR COPYRIGHT HOLDERS BE LIABLE FOR ANY CLAIM, DAMAGES OR OTHER
LIABILITY, WHETHER IN AN ACTION OF CONTRACT, TORT OR OTHERWISE, ARISING FROM,
OUT OF OR IN CONNECTION WITH THE SOFTWARE OR THE USE OR OTHER DEALINGS IN
THE SOFTWARE.
-----------------------------------------------------------------------------
*/


#include "TestContext.h"
#include "SamplePlugin.h"
#include "TestResultWriter.h"
#include "HTMLWriter.h"
#include "CppUnitResultWriter.h"
#include "OgreConfigFile.h"
#include "OgrePlatform.h"


#ifdef WIN32
#define WIN32_LEAN_AND_MEAN
#include "windows.h"
#endif

#if (OGRE_PLATFORM == OGRE_PLATFORM_APPLE) && __LP64__
#include <AppKit/AppKit.h>
static id mAppDelegate;
#endif

#ifdef OGRE_STATIC_LIB
#include "VTestPlugin.h"
#include "PlayPenTestPlugin.h"
#endif

TestContext::TestContext(int argc, char** argv) : mTimestep(0.01f), mOutputDir(StringUtil::BLANK), mCurrentTest(0), mBatch(0)
{
    Ogre::UnaryOptionList unOpt;
    Ogre::BinaryOptionList binOpt;

    // Prepopulate expected options.
    unOpt["-r"] = false;        // generate reference set
    unOpt["--no-html"] = false; // whether or not to generate HTML
    unOpt["-d"] = false;        // force config dialog
    unOpt["--nograb"] = false;  // do not grab mouse
    unOpt["-h"] = false;        // help, give usage details
    unOpt["--help"] = false;    // help, give usage details
    binOpt["-m"] = "";          // optional comment
    binOpt["-rp"] = "";         // optional specified reference set location
    binOpt["-od"] = "";         // directory to write output to
    binOpt["-ts"] = "VTests";   // name of the test set to use
    binOpt["-c"] = "Reference"; // name of batch to compare against
    binOpt["-n"] = "AUTO";      // name for this batch
    binOpt["-rs"] = "SAVED";    // rendersystem to use (default: use name from the config file/dialog)
    binOpt["-o"] = "NONE";      // path to output a summary file to (default: don't output a file)

    // Parse.
    Ogre::findCommandLineOpts(argc, argv, unOpt, binOpt);

    mReferenceSet = unOpt["-r"];
    mTestSetName = binOpt["-ts"];
    mComment = binOpt["-m"];
    mGenerateHtml = !unOpt["--no-html"];
    mBatchName = binOpt["-n"];
    mCompareWith = binOpt["-c"];
    mForceConfig = unOpt["-d"];
    mNoGrabMouse = unOpt["--nograb"];
    mOutputDir = binOpt["-od"];
    mRenderSystemName = binOpt["-rs"];
    mReferenceSetPath = binOpt["-rp"];
    mSummaryOutputDir = binOpt["-o"];
    mHelp = unOpt["-h"] || unOpt["--help"];

<<<<<<< HEAD
#ifdef INCLUDE_RTSHADER_SYSTEM
    mShaderGenerator     = NULL;
    mMaterialMgrListener = NULL;
#endif // INCLUDE_RTSHADER_SYSTEM
=======
    if(mReferenceSetPath == StringUtil::BLANK)
        mReferenceSetPath = mOutputDir;
>>>>>>> ac5bed9c
}
//-----------------------------------------------------------------------

TestContext::~TestContext()
{
    if (mBatch)
        delete mBatch;
}
//-----------------------------------------------------------------------

void TestContext::setup()
{
    // Standard setup.
#if OGRE_PLATFORM == OGRE_PLATFORM_APPLE_IOS
    CGSize modeSize = [[UIScreen mainScreen] currentMode].size;
    uint w = modeSize.width / [UIScreen mainScreen].scale;
    uint h = modeSize.height / [UIScreen mainScreen].scale;

    UIInterfaceOrientation orientation = [UIApplication sharedApplication].statusBarOrientation;

    if (UIInterfaceOrientationIsPortrait(orientation))
        std::swap(w, h);

    mRoot->initialise(false, "OGRE Sample Browser");
    NameValuePairList miscParams;
    miscParams["retainedBacking"] = StringConverter::toString(true);
    mWindow = mRoot->createRenderWindow("OGRE Sample Browser", w, h, true, &miscParams);
#else
    mWindow = createWindow();
#endif

    mWindow->setDeactivateOnFocusChange(false);

    // Grab input, since moving the window seemed to change the results (in Linux anyways).
    setupInput(mNoGrabMouse);
    
    locateResources();

    createDummyScene();
#ifdef INCLUDE_RTSHADER_SYSTEM
    if (mRoot->getRenderSystem()->getCapabilities()->hasCapability(Ogre::RSC_FIXED_FUNCTION) == false)
    {
        Ogre::RTShader::ShaderGenerator::getSingletonPtr()->addSceneManager(mRoot->getSceneManager("DummyScene"));
    }
#endif // INCLUDE_RTSHADER_SYSTEM

    loadResources();
    Ogre::TextureManager::getSingleton().setDefaultNumMipmaps(5);
    mRoot->addFrameListener(this);

#if OGRE_PLATFORM != OGRE_PLATFORM_ANDROID
    Ogre::WindowEventUtilities::addWindowEventListener(mWindow, this);
#endif

    // Get the path and list of test plugins from the config file.
    Ogre::ConfigFile testConfig;
    testConfig.load(mFSLayer->getConfigFilePath("tests.cfg"));
    mPluginDirectory = testConfig.getSetting("TestFolder");

#if OGRE_PLATFORM != OGRE_PLATFORM_APPLE && OGRE_PLATFORM != OGRE_PLATFORM_APPLE_IOS
    if (mPluginDirectory.empty()) mPluginDirectory = ".";   // user didn't specify plugins folder, try current one
#endif

    // add slash or backslash based on platform
    char lastChar = mPluginDirectory[mPluginDirectory.length() - 1];
    if (lastChar != '/' && lastChar != '\\')
    {
#if OGRE_PLATFORM == OGRE_PLATFORM_WIN32 || (OGRE_PLATFORM == OGRE_PLATFORM_WINRT)
        mPluginDirectory += "\\";
#elif OGRE_PLATFORM == OGRE_PLATFORM_LINUX
        mPluginDirectory += "/";
#endif
    }

    Ogre::ConfigFile::SectionIterator sections = testConfig.getSectionIterator();

    // Parse for the test sets and plugins that they're made up of.
    for (; sections.hasMoreElements(); sections.moveNext())
    {
        Ogre::String setName = sections.peekNextKey();
        if (setName != "")
        {
            mTestSets[setName] = Ogre::StringVector();
            Ogre::ConfigFile::SettingsMultiMap::iterator it = sections.peekNextValue()->begin();
            for (; it != sections.peekNextValue()->end(); ++it)
                mTestSets[setName].push_back(it->second);
        }
    }

#ifdef OGRE_STATIC_LIB
    mPluginNameMap["VTests"]       = (OgreBites::SamplePlugin *) OGRE_NEW VTestPlugin();
    mPluginNameMap["PlayPenTests"] = (OgreBites::SamplePlugin *) OGRE_NEW PlaypenTestPlugin();
#endif

<<<<<<< HEAD
    // Timestamp for the filename.
=======
    Ogre::String batchName = StringUtil::BLANK;
    time_t raw = time(0);

    // timestamp for the filename
>>>>>>> ac5bed9c
    char temp[25];
    strftime(temp, 19, "%Y_%m_%d_%H%M_%S", gmtime(&raw));
<<<<<<< HEAD
    Ogre::String filestamp = Ogre::String(temp);
    // Name for this batch (used for naming the directory, and uniquely identifying this batch).
    Ogre::String batchName = mTestSetName + "_" + filestamp;
=======
>>>>>>> ac5bed9c

    // A nicer formatted version for display.
    strftime(temp, 20, "%Y-%m-%d %H:%M:%S", gmtime(&raw));
    Ogre::String timestamp = Ogre::String(temp);

    if(mOutputDir == StringUtil::BLANK)
    {
        Ogre::String filestamp = Ogre::String(temp);
        // name for this batch (used for naming the directory, and uniquely identifying this batch)
        batchName = mTestSetName + "_" + filestamp;

        if (mReferenceSet)
            batchName = "Reference";
        else if (mBatchName != "AUTO")
            batchName = mBatchName;
    }

    // Set up output directories.
    setupDirectories(batchName);

    // An object storing info about this set.
    mBatch = new TestBatch(batchName, mTestSetName, timestamp,
                           mWindow->getWidth(), mWindow->getHeight(), mOutputDir + batchName + "/");
    mBatch->comment = mComment;

    OgreBites::Sample* firstTest = loadTests(mTestSetName);
    if (firstTest)
        runSample(firstTest);
}
//-----------------------------------------------------------------------

OgreBites::Sample* TestContext::loadTests(Ogre::String set)
{
    OgreBites::Sample* startSample = 0;
    Ogre::StringVector sampleList;

    // Need support for static loading in here!!!!

    // load all of the plugins in the set
    for (Ogre::StringVector::iterator it = mTestSets[set].begin(); it !=
             mTestSets[set].end(); ++it)
    {
        Ogre::String plugin = *it;

        // try loading up the test plugin
        try
        {
#ifdef OGRE_STATIC_LIB
            // in debug, remove any suffix
            if(StringUtil::endsWith(plugin, "_d"))
                plugin = plugin.substr(0, plugin.length()-2);

            OgreBites::SamplePlugin *pluginInstance = (OgreBites::SamplePlugin *) mPluginNameMap[plugin];
            if(pluginInstance)
            {
                //                OgreBites::SamplePlugin* sp = OGRE_NEW OgreBites::SamplePlugin(pluginInstance->getInfo()["Title"]);

                //                sp->addSample(pluginInstance);
                mRoot->installPlugin(pluginInstance);
            }
#else
            mRoot->loadPlugin(mPluginDirectory + plugin);
#endif
        }
        // if it fails, just return right away
        catch (Ogre::Exception e)
        {
            return 0;
        }

        // grab the plugin and cast to SamplePlugin
        Ogre::Plugin* p = mRoot->getInstalledPlugins().back();
        OgreBites::SamplePlugin* sp = dynamic_cast<OgreBites::SamplePlugin*>(p);

        // if something has gone wrong return null
        if (!sp)
            return 0;

        // go through every sample (test) in the plugin...
        OgreBites::SampleSet newSamples = sp->getSamples();
        for (OgreBites::SampleSet::iterator j = newSamples.begin(); j != newSamples.end(); j++)
        {
            // skip it if using wrong rendersystem
            Ogre::String rs = (*j)->getRequiredRenderSystem();
            if(!rs.empty() && rs != mRoot->getRenderSystem()->getName())
                continue;

            // capability check
            try
            {
                (*j)->testCapabilities(mRoot->getRenderSystem()->getCapabilities());
            }
            catch(Ogre::Exception e)
            {
                continue;
            }

            mTests.push_back(*j);
            Ogre::NameValuePairList& info = (*j)->getInfo();   // acquire custom sample info
            Ogre::NameValuePairList::iterator k;

            // give sample default title and category if none found
            k= info.find("Title");
            if (k == info.end() || k->second.empty()) info["Title"] = "Untitled";
            k = info.find("Category");
            if (k == info.end() || k->second.empty()) info["Category"] = "Unsorted";
            k = info.find("Thumbnail");
            if (k == info.end() || k->second.empty()) info["Thumbnail"] = "thumb_error.png";
        }
    }

    // start with the first one on the list
    if (!mTests.empty())
    {
        startSample = mTests.front();
        return startSample;
    }
    else
        return 0;    
}
//-----------------------------------------------------------------------

bool TestContext::frameStarted(const Ogre::FrameEvent& evt)
{
    captureInputDevices();

    // pass a fixed timestep along to the tests
    Ogre::FrameEvent fixed_evt = Ogre::FrameEvent();
    fixed_evt.timeSinceLastFrame = mTimestep;
    fixed_evt.timeSinceLastEvent = mTimestep;

    if (mCurrentTest) // if a test is running
    {
        // track frame number for screenshot purposes
        ++mCurrentFrame;

        // regular update function
        return mCurrentTest->frameStarted(fixed_evt);
    }
    else if (mCurrentSample) // if a generic sample is running
    {
        return mCurrentSample->frameStarted(evt);
    }
    else
    {
        // if no more tests are queued, generate output and exit
        finishedTests();
        return false;
    }
}
//-----------------------------------------------------------------------

bool TestContext::frameEnded(const Ogre::FrameEvent& evt)
{
    // pass a fixed timestep along to the tests
    Ogre::FrameEvent fixed_evt = Ogre::FrameEvent();
    fixed_evt.timeSinceLastFrame = mTimestep;
    fixed_evt.timeSinceLastEvent = mTimestep;

    if (mCurrentTest) // if a test is running
    {
        if (mCurrentTest->isScreenshotFrame(mCurrentFrame))
        {
            // take a screenshot
            Ogre::String filename = mOutputDir + mBatch->name + "/" +
                mCurrentTest->getInfo()["Title"] + "_" +
                Ogre::StringConverter::toString(mCurrentFrame) + ".png";
            // remember the name of the shot, for later comparison purposes
            mBatch->images.push_back(mCurrentTest->getInfo()["Title"] + "_" +
                                     Ogre::StringConverter::toString(mCurrentFrame));
            mWindow->writeContentsToFile(filename);
        }

        if (mCurrentTest->isDone())
        {
#ifdef INCLUDE_RTSHADER_SYSTEM
            mShaderGenerator->removeAllShaderBasedTechniques(); // clear techniques from the RTSS
#endif

            createDummyScene();

            // continue onto the next test
            runSample(0);

            return true;
        }

        // standard update function
        return mCurrentTest->frameEnded(fixed_evt);
    }
    else if (mCurrentSample) // if a generic sample is running
    {
        return mCurrentSample->frameEnded(evt);
    }
    else
    {
        // if no more tests are queued, generate output and exit
        finishedTests();
        return false;
    }
}
//-----------------------------------------------------------------------

void TestContext::runSample(OgreBites::Sample* s)
{
    // reset frame timing
    Ogre::ControllerManager::getSingleton().setFrameDelay(0);
    Ogre::ControllerManager::getSingleton().setTimeFactor(1.f);
    mCurrentFrame = 0;
    destroyDummyScene();

    OgreBites::Sample* sampleToRun = s;

    // If a valid test is passed, then run it
    // If null, grab the next one from the deque
    if (!sampleToRun && !mTests.empty())
    {
        mTests.pop_front();
        if (!mTests.empty())
            sampleToRun = mTests.front();
    }

    // Check if this is a VisualTest
    mCurrentTest = static_cast<VisualTest*>(sampleToRun);

    // Set things up to be deterministic
    if (mCurrentTest)
    {
        // Seed rand with a predictable value
        srand(5); // 5 is completely arbitrary, the idea is simply to use a constant

        // Give a fixed timestep for particles and other time-dependent things in OGRE
        Ogre::ControllerManager::getSingleton().setFrameDelay(mTimestep);
        LogManager::getSingleton().logMessage("----- Running Visual Test " + mCurrentTest->getInfo()["Title"] + " -----");
    }

#ifdef INCLUDE_RTSHADER_SYSTEM
    if (sampleToRun) {
        sampleToRun->setShaderGenerator(mShaderGenerator);
    }
#endif

    SampleContext::runSample(sampleToRun);
}
//-----------------------------------------------------------------------

void TestContext::createRoot()
{
    // note that we use a separate config file here
#if OGRE_PLATFORM == OGRE_PLATFORM_ANDROID
    mRoot = Ogre::Root::getSingletonPtr();
#else
    Ogre::String pluginsPath = Ogre::StringUtil::BLANK;
#ifndef OGRE_STATIC_LIB
    pluginsPath = mFSLayer->getConfigFilePath("plugins.cfg");
#endif
    // we use separate config and log files for the tests
    mRoot = OGRE_NEW Ogre::Root(pluginsPath, mFSLayer->getWritablePath("ogretests.cfg"),
                                mFSLayer->getWritablePath("ogretests.log"));
#endif

#ifdef OGRE_STATIC_LIB
    mStaticPluginLoader.load();
#endif
    mOverlaySystem = OGRE_NEW Ogre::OverlaySystem();
}
//-----------------------------------------------------------------------

void TestContext::go(OgreBites::Sample* initialSample)
{
    // Either start up as usual or print usage details.
    if (!mHelp)
    {
        SampleContext::go(initialSample);
    }
    else
    {
        std::cout<<"\nOgre Visual Testing Context:\n";
        std::cout<<"Runs sets of visual test scenes, taking screenshots, and running comparisons.\n\n";
        std::cout<<"Usage: TestContext [opts]\n\n";
        std::cout<<"Options:\n";
        std::cout<<"\t-r           Generate reference set.\n";
        std::cout<<"\t--no-html    Suppress html output.\n";
        std::cout<<"\t-d           Force config dialog.\n";
        std::cout<<"\t-h, --help   Show usage details.\n";
        std::cout<<"\t-m [comment] Optional comment.\n";
        std::cout<<"\t-ts [name]   Name of the test set to use (defined in tests.cfg).\n";
        std::cout<<"\t-c [name]    Name of the test result batch to compare against.\n";
        std::cout<<"\t-n [name]    Name for this result image set.\n";
        std::cout<<"\t-rs [name]   Render system to use.\n";
        std::cout<<"\t-o [path]    Path to output a simple summary file to.\n";
        std::cout<<"\t--nograb     Do not restrict mouse to window (warning: may affect results).\n\n";
    }
}
//-----------------------------------------------------------------------

bool TestContext::oneTimeConfig()
{
    // if forced, just do it and return
    if(mForceConfig)
    {
        bool temp = mRoot->showConfigDialog();
        if(!temp)
            mRoot->setRenderSystem(0);
        return temp;
    }

    // try restore
    bool success = mRoot->restoreConfig();

    // if restoring failed, show the dialog
    if(!success)
        success = mRoot->showConfigDialog();

    // set render system if user-defined
    if(success && mRenderSystemName != "SAVED" && mRoot->getRenderSystemByName(mRenderSystemName))
        mRoot->setRenderSystem(mRoot->getRenderSystemByName(mRenderSystemName));
    else if(!success)
        mRoot->setRenderSystem(0);

    mRenderSystemName = mRoot->getRenderSystem() ? mRoot->getRenderSystem()->getName() : "";

    return success;
}
//-----------------------------------------------------------------------

void TestContext::setupDirectories(Ogre::String batchName)
{
    // ensure there's a root directory for visual tests
    if(mOutputDir == StringUtil::BLANK)
    {
        mOutputDir = mFSLayer->getWritablePath("VisualTests/");
        static_cast<Ogre::FileSystemLayer*>(mFSLayer)->createDirectory(mOutputDir);

        // make sure there's a directory for the test set
        mOutputDir += mTestSetName + "/";
        static_cast<Ogre::FileSystemLayer*>(mFSLayer)->createDirectory(mOutputDir);

        // add a directory for the render system
        Ogre::String rsysName = Ogre::Root::getSingleton().getRenderSystem()->getName();
        // strip spaces from render system name
        for (unsigned int i = 0;i < rsysName.size(); ++i)
            if (rsysName[i] != ' ')
                mOutputDir += rsysName[i];
        mOutputDir += "/";
        static_cast<Ogre::FileSystemLayer*>(mFSLayer)->createDirectory(mOutputDir);
    }

    if(mSummaryOutputDir != "NONE")
    {
        static_cast<Ogre::FileSystemLayer*>(mFSLayer)->createDirectory(mSummaryOutputDir);
    }

    // and finally a directory for the test batch itself
    static_cast<Ogre::FileSystemLayer*>(mFSLayer)->createDirectory(mOutputDir
                                                                   + batchName + "/");
}
//-----------------------------------------------------------------------

void TestContext::finishedTests()
{
    if ((mGenerateHtml || mSummaryOutputDir != "NONE") && !mReferenceSet)
    {
        const TestBatch* compareTo = 0;
        TestBatchSetPtr batches;
        TestBatchSet::iterator i;

        Ogre::ConfigFile info;
        bool foundReference = true;
        TestBatch* ref = 0;

        // look for a reference set first (either "Reference" or a user-specified image set)
        try
        {
            info.load(mReferenceSetPath + mCompareWith + "/info.cfg");
        }
        catch (Ogre::FileNotFoundException e)
        {
            // if no luck, just grab the most recent compatible set
            foundReference = false;
            batches = TestBatch::loadTestBatches(mOutputDir);
            
            for (i = batches->begin(); i != batches->end(); ++i)
            {
                if (mBatch->canCompareWith((*i)))
                {
                    compareTo = &(*i);
                    break;
                }
            }
        }

        if (foundReference)
        {
            ref = OGRE_NEW TestBatch(info, mReferenceSetPath + mCompareWith);
            if (mBatch->canCompareWith(*ref))
                compareTo = ref;
        }

        if (compareTo)
        {
            ComparisonResultVectorPtr results = mBatch->compare(*compareTo);

            if(mGenerateHtml)
            {
                HtmlWriter writer(*compareTo, *mBatch, results);

                // we save a generally named "out.html" that gets overwritten each run,
                // plus a uniquely named one for this run
                writer.writeToFile(mOutputDir + "out.html");
                writer.writeToFile(mOutputDir + "TestResults_" + mBatch->name + ".html");
            }

            // also save a summary file for CTest to parse, if required
            if(mSummaryOutputDir != "NONE")
            {
                Ogre::String rs;
                for(size_t j = 0; j < mRenderSystemName.size(); ++j)
                    if(mRenderSystemName[j]!=' ')
                        rs += mRenderSystemName[j];

                CppUnitResultWriter cppunitWriter(*compareTo, *mBatch, results);
                cppunitWriter.writeToFile(mSummaryOutputDir + "/TestResults_" + rs + ".xml");
            }
        }

        OGRE_DELETE ref;
    }

    // write this batch's config file
    mBatch->writeConfig();
}
//-----------------------------------------------------------------------

Ogre::Real TestContext::getTimestep()
{
    return mTimestep;
}
//-----------------------------------------------------------------------

void TestContext::setTimestep(Ogre::Real timestep)
{
    // ensure we're getting a positive value
    mTimestep = timestep >= 0.f ? timestep : mTimestep;
}
//-----------------------------------------------------------------------

void TestContext::createDummyScene()
{
    mWindow->removeAllViewports();
    Ogre::SceneManager* sm = mRoot->createSceneManager(Ogre::ST_GENERIC, "DummyScene");
    sm->addRenderQueueListener(mOverlaySystem);
    Ogre::Camera* cam = sm->createCamera("DummyCamera");
    mWindow->addViewport(cam);
#ifdef INCLUDE_RTSHADER_SYSTEM
    // Initialize shader generator.
    // Must be before resource loading in order to allow parsing extended material attributes.
    bool success = initialiseRTShaderSystem(sm);
    if (!success)
    {
        OGRE_EXCEPT(Ogre::Exception::ERR_FILE_NOT_FOUND,
                    "Shader Generator Initialization failed - Core shader libs path not found",
                    "SampleBrowser::createDummyScene");
    }
    if(mRoot->getRenderSystem()->getCapabilities()->hasCapability(Ogre::RSC_FIXED_FUNCTION) == false)
    {
        //newViewport->setMaterialScheme(Ogre::RTShader::ShaderGenerator::DEFAULT_SCHEME_NAME);

        // creates shaders for base material BaseWhite using the RTSS
        Ogre::MaterialPtr baseWhite = Ogre::MaterialManager::getSingleton().getByName("BaseWhite", Ogre::ResourceGroupManager::INTERNAL_RESOURCE_GROUP_NAME);
        baseWhite->setLightingEnabled(false);
        mShaderGenerator->createShaderBasedTechnique(
            "BaseWhite",
            Ogre::MaterialManager::DEFAULT_SCHEME_NAME,
            Ogre::RTShader::ShaderGenerator::DEFAULT_SCHEME_NAME);
        mShaderGenerator->validateMaterial(Ogre::RTShader::ShaderGenerator::DEFAULT_SCHEME_NAME,
                                           "BaseWhite");
        if(baseWhite->getNumTechniques() > 1)
        {
            baseWhite->getTechnique(0)->getPass(0)->setVertexProgram(
                baseWhite->getTechnique(1)->getPass(0)->getVertexProgram()->getName());
            baseWhite->getTechnique(0)->getPass(0)->setFragmentProgram(
                baseWhite->getTechnique(1)->getPass(0)->getFragmentProgram()->getName());
        }

        // creates shaders for base material BaseWhiteNoLighting using the RTSS
        mShaderGenerator->createShaderBasedTechnique(
            "BaseWhiteNoLighting",
            Ogre::MaterialManager::DEFAULT_SCHEME_NAME,
            Ogre::RTShader::ShaderGenerator::DEFAULT_SCHEME_NAME);
        mShaderGenerator->validateMaterial(Ogre::RTShader::ShaderGenerator::DEFAULT_SCHEME_NAME,
                                           "BaseWhiteNoLighting");
        Ogre::MaterialPtr baseWhiteNoLighting = Ogre::MaterialManager::getSingleton().getByName("BaseWhiteNoLighting", Ogre::ResourceGroupManager::INTERNAL_RESOURCE_GROUP_NAME);
        if(baseWhite->getNumTechniques() > 1)
        {
            baseWhiteNoLighting->getTechnique(0)->getPass(0)->setVertexProgram(
                baseWhiteNoLighting->getTechnique(1)->getPass(0)->getVertexProgram()->getName());
            baseWhiteNoLighting->getTechnique(0)->getPass(0)->setFragmentProgram(
                baseWhiteNoLighting->getTechnique(1)->getPass(0)->getFragmentProgram()->getName());
        }
    }
#endif // INCLUDE_RTSHADER_SYSTEM
}

void TestContext::destroyDummyScene()
{
    Ogre::SceneManager*  dummyScene = mRoot->getSceneManager("DummyScene");
#ifdef INCLUDE_RTSHADER_SYSTEM
    mShaderGenerator->removeSceneManager(dummyScene);
#endif
    dummyScene->removeRenderQueueListener(mOverlaySystem);
    mWindow->removeAllViewports();
    mRoot->destroySceneManager(dummyScene);
}

#ifdef INCLUDE_RTSHADER_SYSTEM

/*-----------------------------------------------------------------------------
  | Initialize the RT Shader system.
  -----------------------------------------------------------------------------*/
bool TestContext::initialiseRTShaderSystem(Ogre::SceneManager* sceneMgr)
{
    if (Ogre::RTShader::ShaderGenerator::initialize())
    {
        mShaderGenerator = Ogre::RTShader::ShaderGenerator::getSingletonPtr();

        mShaderGenerator->addSceneManager(sceneMgr);

#if OGRE_PLATFORM != OGRE_PLATFORM_ANDROID && OGRE_PLATFORM != OGRE_PLATFORM_NACL && OGRE_PLATFORM != OGRE_PLATFORM_WINRT
        // Setup core libraries and shader cache path.
        Ogre::StringVector groupVector = Ogre::ResourceGroupManager::getSingleton().getResourceGroups();
        Ogre::StringVector::iterator itGroup = groupVector.begin();
        Ogre::StringVector::iterator itGroupEnd = groupVector.end();
        Ogre::String shaderCoreLibsPath;
        Ogre::String shaderCachePath;

        for (; itGroup != itGroupEnd; ++itGroup)
        {
            Ogre::ResourceGroupManager::LocationList resLocationsList = Ogre::ResourceGroupManager::getSingleton().getResourceLocationList(*itGroup);
            Ogre::ResourceGroupManager::LocationList::iterator it = resLocationsList.begin();
            Ogre::ResourceGroupManager::LocationList::iterator itEnd = resLocationsList.end();
            bool coreLibsFound = false;

            // Try to find the location of the core shader lib functions and use it
            // as shader cache path as well - this will reduce the number of generated files
            // when running from different directories.
            for (; it != itEnd; ++it)
            {
                if ((*it)->archive->getName().find("RTShaderLib") != Ogre::String::npos)
                {
                    shaderCoreLibsPath = (*it)->archive->getName() + "/cache/";
                    shaderCachePath = shaderCoreLibsPath;
                    coreLibsFound = true;
                    break;
                }
            }
            // Core libs path found in the current group.
            if (coreLibsFound)
                break;
        }

        // Core shader libs not found -> shader generating will fail.
        if (shaderCoreLibsPath.empty())
            return false;

#ifdef _RTSS_WRITE_SHADERS_TO_DISK
        // Set shader cache path.
#if OGRE_PLATFORM == OGRE_PLATFORM_APPLE_IOS
        shaderCachePath = Ogre::macCachePath();
#elif OGRE_PLATFORM == OGRE_PLATFORM_APPLE
        shaderCachePath = Ogre::macCachePath() + "/org.ogre3d.RTShaderCache";
#endif
        mShaderGenerator->setShaderCachePath(shaderCachePath);
#endif
#endif
        // Create and register the material manager listener if it doesn't exist yet.
        if (mMaterialMgrListener == NULL) {
            mMaterialMgrListener = new ShaderGeneratorTechniqueResolverListener(mShaderGenerator);
            Ogre::MaterialManager::getSingleton().addListener(mMaterialMgrListener);
        }
    }

    return true;
}

/*-----------------------------------------------------------------------------
  | Destroy the RT Shader system.
  -----------------------------------------------------------------------------*/
void TestContext::finaliseRTShaderSystem()
{
    // Restore default scheme.
    Ogre::MaterialManager::getSingleton().setActiveScheme(Ogre::MaterialManager::DEFAULT_SCHEME_NAME);

    // Unregister the material manager listener.
    if (mMaterialMgrListener != NULL)
    {
        Ogre::MaterialManager::getSingleton().removeListener(mMaterialMgrListener);
        delete mMaterialMgrListener;
        mMaterialMgrListener = NULL;
    }

    // Destroy RTShader system.
    if (mShaderGenerator != NULL)
    {
        Ogre::RTShader::ShaderGenerator::destroy();
        mShaderGenerator = NULL;
    }
}
#endif // INCLUDE_RTSHADER_SYSTEM

// main, platform-specific stuff is copied from SampleBrowser and not guaranteed to work...

// since getting commandline args out of WinMain isn't pretty, just use plain main for now...
//#if OGRE_PLATFORM == OGRE_PLATFORM_WIN32
//INT WINAPI WinMain(HINSTANCE, HINSTANCE, LPSTR, INT)
//#else
int main(int argc, char *argv[])
//#endif
{
#if OGRE_PLATFORM == OGRE_PLATFORM_APPLE_IOS
    NSAutoreleasePool * pool = [[NSAutoreleasePool alloc] init];
    int retVal = UIApplicationMain(argc, argv, @"UIApplication", @"AppDelegate");
    [pool release];
    return retVal;
#elif (OGRE_PLATFORM == OGRE_PLATFORM_APPLE) && __LP64__
    NSAutoreleasePool * pool = [[NSAutoreleasePool alloc] init];

    mAppDelegate = [[AppDelegate alloc] init];
    [[NSApplication sharedApplication] setDelegate:mAppDelegate];
    int retVal = NSApplicationMain(argc, (const char **) argv);

    [pool release];

    return retVal;
#else

    try
    {
        TestContext tc = TestContext(argc, argv);
        tc.go();
    }
    catch (Ogre::Exception& e)
    {
#if OGRE_PLATFORM == OGRE_PLATFORM_WIN32
        MessageBoxA(NULL, e.getFullDescription().c_str(), "An exception has occurred!", MB_ICONERROR | MB_TASKMODAL);
#else
        std::cerr << "An exception has occurred: " << e.getFullDescription().c_str() << std::endl;
#endif
    }

#endif
    return 0;
}<|MERGE_RESOLUTION|>--- conflicted
+++ resolved
@@ -89,15 +89,13 @@
     mSummaryOutputDir = binOpt["-o"];
     mHelp = unOpt["-h"] || unOpt["--help"];
 
-<<<<<<< HEAD
+    if(mReferenceSetPath == StringUtil::BLANK)
+        mReferenceSetPath = mOutputDir;
+    
 #ifdef INCLUDE_RTSHADER_SYSTEM
     mShaderGenerator     = NULL;
     mMaterialMgrListener = NULL;
 #endif // INCLUDE_RTSHADER_SYSTEM
-=======
-    if(mReferenceSetPath == StringUtil::BLANK)
-        mReferenceSetPath = mOutputDir;
->>>>>>> ac5bed9c
 }
 //-----------------------------------------------------------------------
 
@@ -192,22 +190,12 @@
     mPluginNameMap["PlayPenTests"] = (OgreBites::SamplePlugin *) OGRE_NEW PlaypenTestPlugin();
 #endif
 
-<<<<<<< HEAD
-    // Timestamp for the filename.
-=======
     Ogre::String batchName = StringUtil::BLANK;
     time_t raw = time(0);
 
     // timestamp for the filename
->>>>>>> ac5bed9c
     char temp[25];
     strftime(temp, 19, "%Y_%m_%d_%H%M_%S", gmtime(&raw));
-<<<<<<< HEAD
-    Ogre::String filestamp = Ogre::String(temp);
-    // Name for this batch (used for naming the directory, and uniquely identifying this batch).
-    Ogre::String batchName = mTestSetName + "_" + filestamp;
-=======
->>>>>>> ac5bed9c
 
     // A nicer formatted version for display.
     strftime(temp, 20, "%Y-%m-%d %H:%M:%S", gmtime(&raw));
