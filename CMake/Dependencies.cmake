--- conflicted
+++ resolved
@@ -167,15 +167,12 @@
 if (APPLE AND OGRE_BUILD_PLATFORM_APPLE_IOS)
     set(Boost_USE_MULTITHREADED OFF)
 endif()
-<<<<<<< HEAD
-=======
 
 if(ANDROID)
     # FindBoost needs extra hint on android 
     set(Boost_COMPILER -gcc)
 endif()
 
->>>>>>> 6a259fee
 set(Boost_ADDITIONAL_VERSIONS "1.57" "1.57.0" "1.56" "1.56.0" "1.55" "1.55.0" "1.54" "1.54.0" "1.53" "1.53.0" "1.52" "1.52.0" "1.51" "1.51.0" "1.50" "1.50.0" "1.49" "1.49.0" "1.48" "1.48.0" "1.47" "1.47.0" "1.46" "1.46.0" "1.45" "1.45.0" "1.44" "1.44.0" "1.42" "1.42.0" "1.41.0" "1.41" "1.40.0" "1.40")
 # Components that need linking (NB does not include header-only components like bind)
 set(OGRE_BOOST_COMPONENTS thread date_time)
