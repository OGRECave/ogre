#-------------------------------------------------------------------
# This file is part of the CMake build system for OGRE
#     (Object-oriented Graphics Rendering Engine)
# For the latest info, see http://www.ogre3d.org/
#
# The contents of this file are placed in the public domain. Feel
# free to make use of it in any way you like.
#-------------------------------------------------------------------

#####################################################
# Install dependencies 
#####################################################
if (NOT APPLE AND NOT WIN32)
  return()
endif()

# TODO - most of this file assumes a common dependencies root folder
# This is not robust, we should instead source dependencies from their individual locations
get_filename_component(OGRE_DEP_DIR ${OIS_INCLUDE_DIR}/../../ ABSOLUTE)

option(OGRE_INSTALL_DEPENDENCIES "Install dependency libs needed for samples" TRUE)
option(OGRE_COPY_DEPENDENCIES "Copy dependency libs to the build directory" TRUE)

macro(install_debug INPUT)
  if (EXISTS ${OGRE_DEP_DIR}/bin/debug/${INPUT})
    if (IS_DIRECTORY ${OGRE_DEP_DIR}/bin/debug/${INPUT})
      install(DIRECTORY ${OGRE_DEP_DIR}/bin/debug/${INPUT} DESTINATION bin/debug CONFIGURATIONS Debug)
    else ()
      install(FILES ${OGRE_DEP_DIR}/bin/debug/${INPUT} DESTINATION bin/debug CONFIGURATIONS Debug)
    endif ()
  else()
    message(send_error "${OGRE_DEP_DIR}/bin/debug/${INPUT} did not exist, can't install!")
  endif ()
endmacro()

macro(install_release INPUT)
  if (EXISTS ${OGRE_DEP_DIR}/bin/release/${INPUT})
    if (IS_DIRECTORY ${OGRE_DEP_DIR}/bin/release/${INPUT})
      install(DIRECTORY ${OGRE_DEP_DIR}/bin/release/${INPUT} DESTINATION bin/release CONFIGURATIONS Release None "")
      install(DIRECTORY ${OGRE_DEP_DIR}/bin/release/${INPUT} DESTINATION bin/relwithdebinfo CONFIGURATIONS RelWithDebInfo)
      install(DIRECTORY ${OGRE_DEP_DIR}/bin/release/${INPUT} DESTINATION bin/minsizerel CONFIGURATIONS MinSizeRel)
    else ()
      install(FILES ${OGRE_DEP_DIR}/bin/release/${INPUT} DESTINATION bin/release CONFIGURATIONS Release None "")
      install(FILES ${OGRE_DEP_DIR}/bin/release/${INPUT} DESTINATION bin/relwithdebinfo CONFIGURATIONS RelWithDebInfo)
      install(FILES ${OGRE_DEP_DIR}/bin/release/${INPUT} DESTINATION bin/minsizerel CONFIGURATIONS MinSizeRel)
    endif ()
  else()
    message(send_error "${OGRE_DEP_DIR}/bin/release/${INPUT} did not exist, can't install!")
  endif ()
endmacro()

macro(copy_debug INPUT)
  if (EXISTS ${OGRE_DEP_DIR}/lib/debug/${INPUT})
    if (MINGW OR NMAKE)
      configure_file(${OGRE_DEP_DIR}/lib/debug/${INPUT} ${OGRE_BINARY_DIR}/lib/${INPUT} COPYONLY)
	else ()
      if (IS_DIRECTORY ${OGRE_DEP_DIR}/lib/debug/${INPUT})
        install(DIRECTORY ${OGRE_DEP_DIR}/lib/debug/${INPUT} DESTINATION lib/debug)
      else ()
        configure_file(${OGRE_DEP_DIR}/lib/debug/${INPUT} ${OGRE_BINARY_DIR}/lib/debug/${INPUT} COPYONLY)
      endif ()
	endif ()
  endif ()
endmacro()

macro(copy_release INPUT)
  if (EXISTS ${OGRE_DEP_DIR}/lib/release/${INPUT})
    if (MINGW OR NMAKE)
      configure_file(${OGRE_DEP_DIR}/lib/release/${INPUT} ${OGRE_BINARY_DIR}/lib/${INPUT} COPYONLY)
	else ()
      if (IS_DIRECTORY ${OGRE_DEP_DIR}/lib/release/${INPUT})
        install(DIRECTORY ${OGRE_DEP_DIR}/lib/release/${INPUT} DESTINATION lib/release CONFIGURATIONS Release None "")
        install(DIRECTORY ${OGRE_DEP_DIR}/lib/release/${INPUT} DESTINATION lib/relwithdebinfo CONFIGURATIONS RelWithDebInfo)
        install(DIRECTORY ${OGRE_DEP_DIR}/lib/release/${INPUT} DESTINATION lib/minsizerel CONFIGURATIONS MinSizeRel)
      else ()
        configure_file(${OGRE_DEP_DIR}/lib/release/${INPUT} ${OGRE_BINARY_DIR}/lib/release/${INPUT} COPYONLY)
        configure_file(${OGRE_DEP_DIR}/lib/release/${INPUT} ${OGRE_BINARY_DIR}/lib/relwithdebinfo/${INPUT} COPYONLY)
        configure_file(${OGRE_DEP_DIR}/lib/release/${INPUT} ${OGRE_BINARY_DIR}/lib/minsizerel/${INPUT} COPYONLY)
      endif ()
	endif ()
  endif ()
endmacro ()

if (OGRE_INSTALL_DEPENDENCIES)
  if (OGRE_STATIC)
    # for static builds, projects must link against all Ogre dependencies themselves, so copy full include and lib dir
    if (EXISTS ${OGRE_DEP_DIR}/include/)
	  install(DIRECTORY ${OGRE_DEP_DIR}/include/ DESTINATION include)
	endif ()
	if (EXISTS ${OGRE_DEP_DIR}/lib/)
      install(DIRECTORY ${OGRE_DEP_DIR}/lib/ DESTINATION lib)
	endif ()
  else ()
	    # for non-static builds, we only need OIS for the samples
	if (EXISTS ${OGRE_DEP_DIR}/include/OIS/)
	      install(DIRECTORY ${OGRE_DEP_DIR}/include/OIS   DESTINATION include)
	endif ()
	if(WIN32)
	  if (EXISTS ${OGRE_DEP_DIR}/lib/debug/OIS_d.lib)
	      install(FILES
	        ${OGRE_DEP_DIR}/lib/debug/OIS_d.lib
	        DESTINATION lib/debug CONFIGURATIONS Debug
	      )
	  endif ()
	  if (EXISTS ${OGRE_DEP_DIR}/lib/release/OIS.lib)
	      install(FILES
	        ${OGRE_DEP_DIR}/lib/release/OIS.lib
	        DESTINATION lib/release CONFIGURATIONS Release RelWithDebInfo MinSizeRel None ""
	      )
	  endif ()
	  if (MINGW)
      install(FILES ${OIS_LIBRARY_DBG} DESTINATION lib/debug CONFIGURATIONS Debug)
      install(FILES ${OIS_LIBRARY_REL} DESTINATION lib/relwithdebinfo CONFIGURATIONS RelWithDebInfo)
      install(FILES ${OIS_LIBRARY_REL} DESTINATION lib/release CONFIGURATIONS Release)
      install(FILES ${OIS_LIBRARY_REL} DESTINATION lib/minsizerel CONFIGURATIONS MinSizeRel)		
	  endif ()
<<<<<<< HEAD
  elseif(APPLE)
#        install(FILES
#          ${OGRE_DEP_DIR}/lib/$(PLATFORM_NAME)/$(CONFIGURATION)/libOIS.a
#          DESTINATION lib/$(PLATFORM_NAME)/$(CONFIGURATION)
#        )
    install_debug(libOIS.a)
    install_release(libOIS.a)
  endif ()
endif ()
=======
	endif ()
	  endif ()
>>>>>>> 15a1df5e
    
  if(WIN32)
    # copy the dependency DLLs to the right places
    if(NOT OGRE_BUILD_PLATFORM_WINRT)
      install_debug(OIS_d.dll)
      install_release(OIS.dll)
      if (OGRE_BUILD_RENDERSYSTEM_D3D11 AND MSVC11)
        # Install d3dcompiler found in Windows SDK
        install_debug()
        install_release()
      endif()
    endif()

    if (OGRE_BUILD_PLUGIN_CG)
	  # if MinGW or NMake, the release/debug cg.dll's would conflict, so just pick one
	  if (MINGW OR (CMAKE_GENERATOR STREQUAL "NMake Makefiles"))
        if (CMAKE_BUILD_TYPE STREQUAL "Debug")
          install_debug(cg.dll)
		else ()
	      install_release(cg.dll)
		endif ()
	  else ()
        install_debug(cg.dll)
	    install_release(cg.dll)
	  endif ()
    endif ()

    # install GLES dlls
    if (OGRE_BUILD_RENDERSYSTEM_GLES)
      install_debug(libgles_cm.dll)
	  install_release(libgles_cm.dll)
    endif ()

    # install GLES2 dlls
    if (OGRE_BUILD_RENDERSYSTEM_GLES2)
      install_debug(libGLESv2.dll)
	  install_release(libEGL.dll)
    endif ()
  endif ()
  
  # If we're installing the sample source for an SDK, also install Boost headers & libraries
  if (OGRE_INSTALL_SAMPLES_SOURCE AND Boost_FOUND AND NOT OGRE_BUILD_PLATFORM_APPLE_IOS)
    # headers (try to exclude things we don't need)
    install(DIRECTORY "${Boost_INCLUDE_DIR}/boost" DESTINATION "boost"
      PATTERN "accumulators" EXCLUDE
      PATTERN "archive" EXCLUDE
      PATTERN "asio" EXCLUDE
      PATTERN "assign" EXCLUDE
      PATTERN "bimap" EXCLUDE
      PATTERN "circular_buffer" EXCLUDE
      PATTERN "compatibility" EXCLUDE
      PATTERN "concept_check" EXCLUDE
      PATTERN "container" EXCLUDE
      PATTERN "dynamic_bitset" EXCLUDE
      PATTERN "filesystem" EXCLUDE
      PATTERN "flyweight" EXCLUDE
      PATTERN "format" EXCLUDE
      PATTERN "fusion" EXCLUDE
      PATTERN "geometry" EXCLUDE
      PATTERN "gil" EXCLUDE
      PATTERN "graph" EXCLUDE
      PATTERN "interprocess" EXCLUDE
      PATTERN "intrusive" EXCLUDE
      PATTERN "iostreams" EXCLUDE
      PATTERN "lambda" EXCLUDE
      PATTERN "logic" EXCLUDE
      PATTERN "mpi" EXCLUDE
      PATTERN "multi_array" EXCLUDE
      PATTERN "multi_index" EXCLUDE
      PATTERN "numeric" EXCLUDE
      PATTERN "parameter" EXCLUDE
      PATTERN "pending" EXCLUDE
      PATTERN "phoenix" EXCLUDE
      PATTERN "pool" EXCLUDE
      PATTERN "program_options" EXCLUDE
      PATTERN "property_map" EXCLUDE
      PATTERN "property_tree" EXCLUDE
      PATTERN "proto" EXCLUDE
      PATTERN "ptr_container" EXCLUDE
      PATTERN "python" EXCLUDE
      PATTERN "random" EXCLUDE
      PATTERN "regex" EXCLUDE
      PATTERN "serialization" EXCLUDE
      PATTERN "signals" EXCLUDE
      PATTERN "signals2" EXCLUDE
      PATTERN "spirit" EXCLUDE
      PATTERN "statechart" EXCLUDE
      PATTERN "test" EXCLUDE
      PATTERN "timer" EXCLUDE
      PATTERN "tr1" EXCLUDE
      PATTERN "units" EXCLUDE
      PATTERN "unordered" EXCLUDE
      PATTERN "uuid" EXCLUDE
      PATTERN "variant" EXCLUDE
      PATTERN "wave" EXCLUDE
      PATTERN "xpressive" EXCLUDE
    )
    # License
    if (EXISTS "${Boost_INCLUDE_DIR}/boost/LICENSE_1_0.txt")
        install(FILES "${Boost_INCLUDE_DIR}/boost/LICENSE_1_0.txt" DESTINATION "boost")
    elseif (EXISTS "${Boost_INCLUDE_DIR}/LICENSE_1_0.txt")
        install(FILES "${Boost_INCLUDE_DIR}/LICENSE_1_0.txt" DESTINATION "boost")
    endif ()
    # libraries
    if (Boost_THREAD_FOUND)
      install(FILES ${Boost_THREAD_LIBRARY_DEBUG} DESTINATION "boost/lib" CONFIGURATIONS Debug)
      install(FILES ${Boost_THREAD_LIBRARY_RELEASE} DESTINATION "boost/lib" CONFIGURATIONS Release)
    endif()
    if (Boost_DATE_TIME_FOUND)
      install(FILES ${Boost_DATE_TIME_LIBRARY_DEBUG} DESTINATION "boost/lib" CONFIGURATIONS Debug)
      install(FILES ${Boost_DATE_TIME_LIBRARY_RELEASE} DESTINATION "boost/lib" CONFIGURATIONS Release)
    endif()
    if (Boost_SYSTEM_FOUND)
      install(FILES ${Boost_SYSTEM_LIBRARY_DEBUG} DESTINATION "boost/lib" CONFIGURATIONS Debug)
      install(FILES ${Boost_SYSTEM_LIBRARY_RELEASE} DESTINATION "boost/lib" CONFIGURATIONS Release)
    endif()
    if (Boost_CHRONO_FOUND)
      install(FILES ${Boost_CHRONO_LIBRARY_DEBUG} DESTINATION "boost/lib" CONFIGURATIONS Debug)
      install(FILES ${Boost_CHRONO_LIBRARY_RELEASE} DESTINATION "boost/lib" CONFIGURATIONS Release)
    endif()
  endif()
endif ()

if (OGRE_COPY_DEPENDENCIES)

  if (WIN32)
    # copy the required DLLs to the build directory (configure_file is the only copy-like op I found in CMake)
    if(NOT OGRE_BUILD_PLATFORM_WINRT)
        copy_debug(OIS_d.dll)
        copy_release(OIS.dll)
    endif ()

    if (OGRE_BUILD_PLUGIN_CG)
	  # if MinGW or NMake, the release/debug cg.dll's would conflict, so just pick one
	  if (MINGW OR (CMAKE_GENERATOR STREQUAL "NMake Makefiles"))
        if (CMAKE_BUILD_TYPE STREQUAL "Debug")
          copy_debug(cg.dll)
		else ()
	      copy_release(cg.dll)
		endif ()
	  else ()
        copy_debug(cg.dll)
	    copy_release(cg.dll)
	  endif ()
    endif ()

    if (OGRE_BUILD_RENDERSYSTEM_GLES)
      copy_debug(libgles_cm.dll)
      copy_release(libgles_cm.dll)
    endif ()
    
    if (OGRE_BUILD_RENDERSYSTEM_GLES2)	
      copy_debug(libEGL.dll)
      copy_debug(libGLESv2.dll)
      copy_release(libEGL.dll)
      copy_release(libGLESv2.dll)
    endif ()
  endif ()

endif ()<|MERGE_RESOLUTION|>--- conflicted
+++ resolved
@@ -85,49 +85,37 @@
   if (OGRE_STATIC)
     # for static builds, projects must link against all Ogre dependencies themselves, so copy full include and lib dir
     if (EXISTS ${OGRE_DEP_DIR}/include/)
-	  install(DIRECTORY ${OGRE_DEP_DIR}/include/ DESTINATION include)
-	endif ()
-	if (EXISTS ${OGRE_DEP_DIR}/lib/)
-      install(DIRECTORY ${OGRE_DEP_DIR}/lib/ DESTINATION lib)
-	endif ()
-  else ()
-	    # for non-static builds, we only need OIS for the samples
-	if (EXISTS ${OGRE_DEP_DIR}/include/OIS/)
-	      install(DIRECTORY ${OGRE_DEP_DIR}/include/OIS   DESTINATION include)
-	endif ()
-	if(WIN32)
-	  if (EXISTS ${OGRE_DEP_DIR}/lib/debug/OIS_d.lib)
-	      install(FILES
-	        ${OGRE_DEP_DIR}/lib/debug/OIS_d.lib
-	        DESTINATION lib/debug CONFIGURATIONS Debug
-	      )
-	  endif ()
-	  if (EXISTS ${OGRE_DEP_DIR}/lib/release/OIS.lib)
-	      install(FILES
-	        ${OGRE_DEP_DIR}/lib/release/OIS.lib
-	        DESTINATION lib/release CONFIGURATIONS Release RelWithDebInfo MinSizeRel None ""
-	      )
-	  endif ()
-	  if (MINGW)
-      install(FILES ${OIS_LIBRARY_DBG} DESTINATION lib/debug CONFIGURATIONS Debug)
-      install(FILES ${OIS_LIBRARY_REL} DESTINATION lib/relwithdebinfo CONFIGURATIONS RelWithDebInfo)
-      install(FILES ${OIS_LIBRARY_REL} DESTINATION lib/release CONFIGURATIONS Release)
-      install(FILES ${OIS_LIBRARY_REL} DESTINATION lib/minsizerel CONFIGURATIONS MinSizeRel)		
-	  endif ()
-<<<<<<< HEAD
-  elseif(APPLE)
-#        install(FILES
-#          ${OGRE_DEP_DIR}/lib/$(PLATFORM_NAME)/$(CONFIGURATION)/libOIS.a
-#          DESTINATION lib/$(PLATFORM_NAME)/$(CONFIGURATION)
-#        )
-    install_debug(libOIS.a)
-    install_release(libOIS.a)
-  endif ()
-endif ()
-=======
-	endif ()
-	  endif ()
->>>>>>> 15a1df5e
+      install(DIRECTORY ${OGRE_DEP_DIR}/include/ DESTINATION include)
+    endif ()
+    if (EXISTS ${OGRE_DEP_DIR}/lib/)
+        install(DIRECTORY ${OGRE_DEP_DIR}/lib/ DESTINATION lib)
+    endif ()
+    else ()
+        # for non-static builds, we only need OIS for the samples
+    if (EXISTS ${OGRE_DEP_DIR}/include/OIS/)
+          install(DIRECTORY ${OGRE_DEP_DIR}/include/OIS   DESTINATION include)
+    endif ()
+    if(WIN32)
+      if (EXISTS ${OGRE_DEP_DIR}/lib/debug/OIS_d.lib)
+          install(FILES
+            ${OGRE_DEP_DIR}/lib/debug/OIS_d.lib
+            DESTINATION lib/debug CONFIGURATIONS Debug
+          )
+      endif ()
+      if (EXISTS ${OGRE_DEP_DIR}/lib/release/OIS.lib)
+          install(FILES
+            ${OGRE_DEP_DIR}/lib/release/OIS.lib
+            DESTINATION lib/release CONFIGURATIONS Release RelWithDebInfo MinSizeRel None ""
+          )
+      endif ()
+      if (MINGW)
+        install(FILES ${OIS_LIBRARY_DBG} DESTINATION lib/debug CONFIGURATIONS Debug)
+        install(FILES ${OIS_LIBRARY_REL} DESTINATION lib/relwithdebinfo CONFIGURATIONS RelWithDebInfo)
+        install(FILES ${OIS_LIBRARY_REL} DESTINATION lib/release CONFIGURATIONS Release)
+        install(FILES ${OIS_LIBRARY_REL} DESTINATION lib/minsizerel CONFIGURATIONS MinSizeRel)		
+      endif ()
+    endif ()
+  endif ()
     
   if(WIN32)
     # copy the dependency DLLs to the right places
